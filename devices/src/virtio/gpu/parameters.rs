// Copyright 2022 The ChromiumOS Authors
// Use of this source code is governed by a BSD-style license that can be
// found in the LICENSE file.

//! Definitions and utilities for GPU related parameters.

#[cfg(windows)]
use std::marker::PhantomData;

use rutabaga_gfx::RutabagaWsi;
use serde::Deserialize;
use serde::Deserializer;
use serde::Serialize;
use serde::Serializer;
use serde_keyvalue::FromKeyValues;
use vm_control::gpu::DisplayParameters;

use super::GpuMode;

mod serde_capset_mask {
    use super::*;

    pub fn serialize<S>(capset_mask: &u64, serializer: S) -> Result<S::Ok, S::Error>
    where
        S: Serializer,
    {
        let context_types = rutabaga_gfx::calculate_capset_names(*capset_mask).join(":");

        serializer.serialize_str(context_types.as_str())
    }

    pub fn deserialize<'de, D: Deserializer<'de>>(deserializer: D) -> Result<u64, D::Error> {
        let s = String::deserialize(deserializer)?;
        Ok(rutabaga_gfx::calculate_capset_mask(s.split(':')))
    }
}

#[derive(Clone, Debug, Serialize, Deserialize, FromKeyValues)]
#[serde(deny_unknown_fields, default, rename_all = "kebab-case")]
pub struct GpuParameters {
    #[serde(rename = "backend")]
    pub mode: GpuMode,
    #[serde(rename = "displays")]
    pub display_params: Vec<DisplayParameters>,
    // `width` and `height` are supported for CLI backwards compatibility.
    #[serde(rename = "width")]
    pub __width_compat: Option<u32>,
    #[serde(rename = "height")]
    pub __height_compat: Option<u32>,
    #[serde(rename = "egl")]
    pub renderer_use_egl: bool,
    #[serde(rename = "gles")]
    pub renderer_use_gles: bool,
    #[serde(rename = "glx")]
    pub renderer_use_glx: bool,
    #[serde(rename = "surfaceless")]
    pub renderer_use_surfaceless: bool,
    #[serde(rename = "vulkan")]
    pub use_vulkan: Option<bool>,
<<<<<<< HEAD
    // It is possible that we compile with the gfxstream feature but don't use the gfxstream
    // backend, in which case we want to ensure this option is not touched accidentally, so we make
    // it an `Option` with default value `None`.
    #[cfg(feature = "gfxstream")]
=======
>>>>>>> 0db4f0e9
    pub wsi: Option<RutabagaWsi>,
    pub udmabuf: bool,
    pub cache_path: Option<String>,
    pub cache_size: Option<String>,
    pub pci_bar_size: u64,
    #[serde(rename = "context-types", with = "serde_capset_mask")]
    pub capset_mask: u64,
}

impl Default for GpuParameters {
    fn default() -> Self {
        GpuParameters {
            display_params: vec![],
            __width_compat: None,
            __height_compat: None,
            renderer_use_egl: true,
            renderer_use_gles: true,
            renderer_use_glx: false,
            renderer_use_surfaceless: true,
            use_vulkan: None,
            mode: Default::default(),
            wsi: None,
            cache_path: None,
            cache_size: None,
            pci_bar_size: (1 << 33),
            udmabuf: false,
            capset_mask: 0,
        }
    }
}

#[cfg(test)]
mod tests {
    use serde_json::*;

    use super::*;

    #[test]
    fn capset_mask_serialize_deserialize() {
        #[derive(Debug, Serialize, Deserialize, PartialEq, Eq)]
        struct CapsetMask {
            #[serde(rename = "context-types", with = "serde_capset_mask")]
            pub value: u64,
        }

        // Capset "virgl", id: 1, capset_mask: 0b0010
        // Capset "gfxstream", id: 3, capset_mask: 0b1000
        const CAPSET_MASK: u64 = 0b1010;
        const SERIALIZED_CAPSET_MASK: &str = "{\"context-types\":\"virgl:gfxstream\"}";

        let capset_mask = CapsetMask { value: CAPSET_MASK };

        assert_eq!(to_string(&capset_mask).unwrap(), SERIALIZED_CAPSET_MASK);
        assert_eq!(
            from_str::<CapsetMask>(SERIALIZED_CAPSET_MASK).unwrap(),
            capset_mask
        );
    }
}<|MERGE_RESOLUTION|>--- conflicted
+++ resolved
@@ -57,13 +57,6 @@
     pub renderer_use_surfaceless: bool,
     #[serde(rename = "vulkan")]
     pub use_vulkan: Option<bool>,
-<<<<<<< HEAD
-    // It is possible that we compile with the gfxstream feature but don't use the gfxstream
-    // backend, in which case we want to ensure this option is not touched accidentally, so we make
-    // it an `Option` with default value `None`.
-    #[cfg(feature = "gfxstream")]
-=======
->>>>>>> 0db4f0e9
     pub wsi: Option<RutabagaWsi>,
     pub udmabuf: bool,
     pub cache_path: Option<String>,
