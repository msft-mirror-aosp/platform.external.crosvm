[package]
name = "devices"
version = "0.1.0"
authors = ["The Chromium OS Authors"]
edition = "2018"

[features]
audio = []
direct = []
gpu = ["gpu_display","rutabaga_gfx"]
tpm = ["protos/trunks", "tpm2"]
video-decoder = []
video-encoder = []
minigbm = ["rutabaga_gfx/minigbm"]
x = ["gpu_display/x"]
virgl_renderer = ["gpu", "rutabaga_gfx/virgl_renderer"]
gfxstream = ["gpu", "rutabaga_gfx/gfxstream"]

[dependencies]
acpi_tables = {path = "../acpi_tables" }
<<<<<<< HEAD
audio_streams = { path = "../../adhd/audio_streams" } # ignored by ebuild
=======
audio_streams = "*"
base = { path = "../base" }
>>>>>>> 5be4f273
bit_field = { path = "../bit_field" }
cros_async = { path = "../cros_async" }
data_model = { path = "../data_model" }
disk = { path = "../disk" }
enumn = { path = "../enumn" }
fuse = {path = "../fuse" }
gpu_display = { path = "../gpu_display", optional = true }
rutabaga_gfx = { path = "../rutabaga_gfx", optional = true }
hypervisor = { path = "../hypervisor" }
kvm_sys = { path = "../kvm_sys" }
libc = "*"
<<<<<<< HEAD
libchromeos = { path = "../../libchromeos-rs" } # ignored by ebuild
libcras = { path = "../../adhd/cras/client/libcras" } # ignored by ebuild
linux_input_sys = { path = "../linux_input_sys" }
minijail = { path = "../../minijail/rust/minijail" } # ignored by ebuild
msg_on_socket_derive = { path = "../msg_socket/msg_on_socket_derive" }
msg_socket = { path = "../msg_socket" }
=======
libcras = "*"
libvda = { version = "*", optional = true }
linux_input_sys = { path = "../linux_input_sys" }
minijail = "*"
>>>>>>> 5be4f273
net_sys = { path = "../net_sys" }
net_util = { path = "../net_util" }
p9 = { path = "../../vm_tools/p9" }
power_monitor = { path = "../power_monitor" }
protos = { path = "../protos", optional = true }
rand_ish = { path = "../rand_ish" }
remain = "*"
resources = { path = "../resources" }
serde = { version = "1", features = [ "derive" ] }
smallvec = "1.6.1"
sync = { path = "../sync" }
sys_util = { path = "../sys_util" }
thiserror = "1.0.20"
tpm2 = { path = "../tpm2", optional = true }
usb_util = { path = "../usb_util" }
vfio_sys = { path = "../vfio_sys" }
vhost = { path = "../vhost" }
vmm_vhost = { version = "*", features = ["vhost-user-master"] }
virtio_sys = { path = "../virtio_sys" }
vm_control = { path = "../vm_control" }
vm_memory = { path = "../vm_memory" }

[dependencies.futures]
version = "*"
features = ["std"]
default-features = false

[dev-dependencies]
tempfile = { path = "../tempfile" }<|MERGE_RESOLUTION|>--- conflicted
+++ resolved
@@ -18,12 +18,8 @@
 
 [dependencies]
 acpi_tables = {path = "../acpi_tables" }
-<<<<<<< HEAD
 audio_streams = { path = "../../adhd/audio_streams" } # ignored by ebuild
-=======
-audio_streams = "*"
 base = { path = "../base" }
->>>>>>> 5be4f273
 bit_field = { path = "../bit_field" }
 cros_async = { path = "../cros_async" }
 data_model = { path = "../data_model" }
@@ -35,19 +31,10 @@
 hypervisor = { path = "../hypervisor" }
 kvm_sys = { path = "../kvm_sys" }
 libc = "*"
-<<<<<<< HEAD
 libchromeos = { path = "../../libchromeos-rs" } # ignored by ebuild
 libcras = { path = "../../adhd/cras/client/libcras" } # ignored by ebuild
 linux_input_sys = { path = "../linux_input_sys" }
 minijail = { path = "../../minijail/rust/minijail" } # ignored by ebuild
-msg_on_socket_derive = { path = "../msg_socket/msg_on_socket_derive" }
-msg_socket = { path = "../msg_socket" }
-=======
-libcras = "*"
-libvda = { version = "*", optional = true }
-linux_input_sys = { path = "../linux_input_sys" }
-minijail = "*"
->>>>>>> 5be4f273
 net_sys = { path = "../net_sys" }
 net_util = { path = "../net_util" }
 p9 = { path = "../../vm_tools/p9" }
