--- conflicted
+++ resolved
@@ -5,33 +5,29 @@
 //! This module implements the interface that actual decoder devices need to
 //! implement in order to provide video decoding capability to the guest.
 
-use std::fs::File;
-
 use crate::virtio::video::{
+    decoder::Capability,
     error::{VideoError, VideoResult},
     format::{Format, Rect},
+    resource::{GuestResource, GuestResourceHandle},
 };
-use base::RawDescriptor;
+use base::AsRawDescriptor;
 
+#[cfg(feature = "libvda")]
 pub mod vda;
-
-pub struct FramePlane {
-    pub offset: i32,
-    pub stride: i32,
-}
 
 /// Contains the device's state for one playback session, i.e. one stream.
 pub trait DecoderSession {
-    /// Tell how many output buffers will be used for this session. This method
-    /// Must be called after a `ProvidePictureBuffers` event is emitted, and
-    /// before the first call to `use_output_buffers()`.
-    fn set_output_buffer_count(&self, count: usize) -> VideoResult<()>;
+    /// Tell how many output buffers will be used for this session and which format they will carry.
+    /// This method must be called after a `ProvidePictureBuffers` event is emitted, and before the
+    /// first call to `use_output_buffer()`.
+    fn set_output_parameters(&mut self, buffer_count: usize, format: Format) -> VideoResult<()>;
 
     /// Decode the compressed stream contained in [`offset`..`offset`+`bytes_used`]
-    /// of the shared memory in `descriptor`. `bitstream_id` is the identifier for that
+    /// of the shared memory in `resource`. `bitstream_id` is the identifier for that
     /// part of the stream (most likely, a timestamp).
     ///
-    /// The device takes ownership of `descriptor` and is responsible for closing it
+    /// The device takes ownership of `resource` and is responsible for closing it
     /// once it is not used anymore.
     ///
     /// The device will emit a `NotifyEndOfBitstreamBuffer` event after the input
@@ -41,29 +37,24 @@
     /// set to the same value as the argument of the same name for each picture
     /// produced from that input buffer.
     fn decode(
-        &self,
+        &mut self,
         bitstream_id: i32,
-        descriptor: RawDescriptor,
+        resource: GuestResourceHandle,
         offset: u32,
         bytes_used: u32,
     ) -> VideoResult<()>;
 
-    /// Flush the decoder device, i.e. finish processing of all queued decode
-    /// requests.
+    /// Flush the decoder device, i.e. finish processing all queued decode requests and emit frames
+    /// for them.
     ///
     /// The device will emit a `FlushCompleted` event once the flush is done.
-    fn flush(&self) -> VideoResult<()>;
+    fn flush(&mut self) -> VideoResult<()>;
 
     /// Reset the decoder device, i.e. cancel all pending decoding requests.
     ///
     /// The device will emit a `ResetCompleted` event once the reset is done.
-    fn reset(&self) -> VideoResult<()>;
+    fn reset(&mut self) -> VideoResult<()>;
 
-<<<<<<< HEAD
-    /// Returns the event pipe on which the availability of an event will be
-    /// signaled.
-    fn event_pipe(&self) -> &File;
-=======
     /// Immediately release all buffers passed using `use_output_buffer()` and
     /// `reuse_output_buffer()`.
     fn clear_output_buffers(&mut self) -> VideoResult<()>;
@@ -71,28 +62,21 @@
     /// Returns the event pipe on which the availability of events will be signaled. Note that the
     /// returned value is borrowed and only valid as long as the session is alive.
     fn event_pipe(&self) -> &dyn AsRawDescriptor;
->>>>>>> 8f1f7e79
 
-    /// Ask the device to use the memory buffer in `output_buffer` to store
-    /// decoded frames in pixel format `format`. `planes` describes how the
-    /// frame's planes should be laid out in the buffer, and `picture_buffer_id`
-    /// is the ID of the picture, that will be reproduced in `PictureReady` events
-    /// using this buffer.
+    /// Ask the device to use `resource` to store decoded frames according to its layout.
+    /// `picture_buffer_id` is the ID of the picture that will be reproduced in `PictureReady`
+    /// events using this buffer.
     ///
-    /// The device takes ownership of `output_buffer` and is responsible for
-    /// closing it once the buffer is not used anymore (either when the session
-    /// is closed, or a new set of buffers is provided for the session).
+    /// The device takes ownership of `resource` and is responsible for closing it once the buffer
+    /// is not used anymore (either when the session is closed, or a new set of buffers is provided
+    /// for the session).
     ///
-    /// The device will emit a `PictureReady` event with the `picture_buffer_id`
-    /// field set to the same value as the argument of the same name when a
-    /// frame has been decoded into that buffer.
+    /// The device will emit a `PictureReady` event with the `picture_buffer_id` field set to the
+    /// same value as the argument of the same name when a frame has been decoded into that buffer.
     fn use_output_buffer(
-        &self,
+        &mut self,
         picture_buffer_id: i32,
-        format: Format,
-        output_buffer: RawDescriptor,
-        planes: &[FramePlane],
-        modifier: u64,
+        resource: GuestResource,
     ) -> VideoResult<()>;
 
     /// Ask the device to reuse an output buffer previously passed to
@@ -102,7 +86,7 @@
     /// The device will emit a `PictureReady` event with the `picture_buffer_id`
     /// field set to the same value as the argument of the same name when a
     /// frame has been decoded into that buffer.
-    fn reuse_output_buffer(&self, picture_buffer_id: i32) -> VideoResult<()>;
+    fn reuse_output_buffer(&mut self, picture_buffer_id: i32) -> VideoResult<()>;
 
     /// Blocking call to read a single event from the event pipe.
     fn read_event(&mut self) -> VideoResult<DecoderEvent>;
@@ -111,15 +95,19 @@
 pub trait DecoderBackend {
     type Session: DecoderSession;
 
-    /// Create a new decoding session for the passed `profile`.
-    fn new_session(&self, format: Format) -> VideoResult<Self::Session>;
+    /// Return the decoding capabilities for this backend instance.
+    fn get_capabilities(&self) -> Capability;
+
+    /// Create a new decoding session for the passed `format`.
+    fn new_session(&mut self, format: Format) -> VideoResult<Self::Session>;
 }
 
 #[derive(Debug)]
 pub enum DecoderEvent {
-    /// Emitted when the device knows the buffer format it will need to decode
-    /// frames, and how many buffers it will need. The decoder is supposed to
-    /// provide buffers of the requested dimensions using `use_output_buffer`.
+    /// Emitted when the device knows the buffer format it will need to decode frames, and how many
+    /// buffers it will need. The decoder is supposed to call `set_output_parameters()` to confirm
+    /// the pixel format and actual number of buffers used, and provide buffers of the requested
+    /// dimensions using `use_output_buffer()`.
     ProvidePictureBuffers {
         min_num_buffers: u32,
         width: i32,
