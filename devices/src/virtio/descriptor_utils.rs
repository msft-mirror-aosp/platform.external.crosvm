--- conflicted
+++ resolved
@@ -5,55 +5,43 @@
 use std::borrow::Cow;
 use std::cmp;
 use std::convert::TryInto;
-use std::fmt::{self, Display};
-use std::io::{self, Read, Write};
+use std::io::{self, Write};
 use std::iter::FromIterator;
 use std::marker::PhantomData;
-use std::mem::{size_of, MaybeUninit};
 use std::ptr::copy_nonoverlapping;
 use std::result;
 use std::sync::Arc;
 
+use anyhow::Context;
 use base::{FileReadWriteAtVolatile, FileReadWriteVolatile};
 use cros_async::MemRegion;
 use data_model::{DataInit, Le16, Le32, Le64, VolatileMemoryError, VolatileSlice};
 use disk::AsyncDisk;
+use remain::sorted;
 use smallvec::SmallVec;
+use thiserror::Error;
 use vm_memory::{GuestAddress, GuestMemory};
 
 use super::DescriptorChain;
 
-#[derive(Debug)]
+#[sorted]
+#[derive(Error, Debug)]
 pub enum Error {
+    #[error("the combined length of all the buffers in a `DescriptorChain` would overflow")]
     DescriptorChainOverflow,
+    #[error("descriptor guest memory error: {0}")]
     GuestMemoryError(vm_memory::GuestMemoryError),
-    InvalidChain,
+    #[error("invalid descriptor chain: {0:#}")]
+    InvalidChain(anyhow::Error),
+    #[error("descriptor I/O error: {0}")]
     IoError(io::Error),
+    #[error("`DescriptorChain` split is out of bounds: {0}")]
     SplitOutOfBounds(usize),
+    #[error("volatile memory error: {0}")]
     VolatileMemoryError(VolatileMemoryError),
 }
 
-impl Display for Error {
-    fn fmt(&self, f: &mut fmt::Formatter) -> fmt::Result {
-        use self::Error::*;
-
-        match self {
-            DescriptorChainOverflow => write!(
-                f,
-                "the combined length of all the buffers in a `DescriptorChain` would overflow"
-            ),
-            GuestMemoryError(e) => write!(f, "descriptor guest memory error: {}", e),
-            InvalidChain => write!(f, "invalid descriptor chain"),
-            IoError(e) => write!(f, "descriptor I/O error: {}", e),
-            SplitOutOfBounds(off) => write!(f, "`DescriptorChain` split is out of bounds: {}", off),
-            VolatileMemoryError(e) => write!(f, "volatile memory error: {}", e),
-        }
-    }
-}
-
 pub type Result<T> = result::Result<T, Error>;
-
-impl std::error::Error for Error {}
 
 #[derive(Clone)]
 struct DescriptorChainRegions {
@@ -282,19 +270,7 @@
 
     /// Reads an object from the descriptor chain buffer.
     pub fn read_obj<T: DataInit>(&mut self) -> io::Result<T> {
-        let mut obj = MaybeUninit::<T>::uninit();
-
-        // Safe because `MaybeUninit` guarantees that the pointer is valid for
-        // `size_of::<T>()` bytes.
-        let buf = unsafe {
-            ::std::slice::from_raw_parts_mut(obj.as_mut_ptr() as *mut u8, size_of::<T>())
-        };
-
-        self.read_exact(buf)?;
-
-        // Safe because any type that implements `DataInit` can be considered initialized
-        // even if it is filled with random data.
-        Ok(unsafe { obj.assume_init() })
+        T::from_reader(self)
     }
 
     /// Reads objects by consuming all the remaining data in the descriptor chain buffer and returns
@@ -312,6 +288,24 @@
             reader: self,
             phantom: PhantomData,
         }
+    }
+
+    /// Reads data into a volatile slice up to the minimum of the slice's length or the number of
+    /// bytes remaining. Returns the number of bytes read.
+    pub fn read_to_volatile_slice(&mut self, slice: VolatileSlice) -> usize {
+        let mut read = 0usize;
+        let mut dst = slice;
+        for src in self.get_remaining() {
+            src.copy_to_volatile_slice(dst);
+            let copied = std::cmp::min(src.size(), dst.size());
+            read += copied;
+            dst = match dst.offset(copied) {
+                Ok(v) => v,
+                Err(_) => break, // The slice is fully consumed
+            };
+        }
+        self.regions.consume(read);
+        read
     }
 
     /// Reads data from the descriptor chain buffer into a file descriptor.
@@ -552,6 +546,24 @@
         self.regions.available_bytes()
     }
 
+    /// Reads data into a volatile slice up to the minimum of the slice's length or the number of
+    /// bytes remaining. Returns the number of bytes read.
+    pub fn write_from_volatile_slice(&mut self, slice: VolatileSlice) -> usize {
+        let mut written = 0usize;
+        let mut src = slice;
+        for dst in self.get_remaining() {
+            src.copy_to_volatile_slice(dst);
+            let copied = std::cmp::min(src.size(), dst.size());
+            written += copied;
+            src = match src.offset(copied) {
+                Ok(v) => v,
+                Err(_) => break, // The slice is fully consumed
+            };
+        }
+        self.regions.consume(written);
+        written
+    }
+
     /// Writes data to the descriptor chain buffer from a file descriptor.
     /// Returns the number of bytes written to the descriptor chain buffer.
     /// The number of bytes written can be less than `count` if
@@ -672,6 +684,21 @@
         self.regions.bytes_consumed()
     }
 
+    /// Returns a `&[VolatileSlice]` that represents all the remaining data in this `Writer`.
+    /// Calling this method does not actually advance the current position of the `Writer` in the
+    /// buffer and callers should call `consume_bytes` to advance the `Writer`. Not calling
+    /// `consume_bytes` with the amount of data copied into the returned `VolatileSlice`s will
+    /// result in that that data being overwritten the next time data is written into the `Writer`.
+    pub fn get_remaining(&self) -> SmallVec<[VolatileSlice; 16]> {
+        self.regions.get_remaining(&self.mem)
+    }
+
+    /// Consumes `amt` bytes from the underlying descriptor chain. If `amt` is larger than the
+    /// remaining data left in this `Reader`, then all remaining data will be consumed.
+    pub fn consume_bytes(&mut self, amt: usize) {
+        self.regions.consume(amt)
+    }
+
     /// Splits this `Writer` into two at the given offset in the `DescriptorChain` buffer. After the
     /// split, `self` will be able to write up to `offset` bytes while the returned `Writer` can
     /// write up to `available_bytes() - offset` bytes. If `offset > self.available_bytes()`, then
@@ -762,29 +789,27 @@
         let offset = size + spaces_between_regions;
         buffers_start_addr = buffers_start_addr
             .checked_add(offset as u64)
-            .ok_or(Error::InvalidChain)?;
+            .context("Invalid buffers_start_addr)")
+            .map_err(Error::InvalidChain)?;
 
         let _ = memory.write_obj_at_addr(
             desc,
             descriptor_array_addr
                 .checked_add(index as u64 * std::mem::size_of::<virtq_desc>() as u64)
-                .ok_or(Error::InvalidChain)?,
+                .context("Invalid descriptor_array_addr")
+                .map_err(Error::InvalidChain)?,
         );
     }
 
-<<<<<<< HEAD
-    DescriptorChain::checked_new(memory, descriptor_array_addr, 0x100, 0, 0)
-        .ok_or(Error::InvalidChain)
-=======
     DescriptorChain::checked_new(memory, descriptor_array_addr, 0x100, 0, 0, None)
         .map_err(Error::InvalidChain)
->>>>>>> 8f1f7e79
 }
 
 #[cfg(test)]
 mod tests {
     use super::*;
     use std::fs::File;
+    use std::io::Read;
     use tempfile::tempfile;
 
     use cros_async::Executor;
@@ -794,7 +819,7 @@
         use DescriptorType::*;
 
         let memory_start_addr = GuestAddress(0x0);
-        let memory = GuestMemory::new(&vec![(memory_start_addr, 0x10000)]).unwrap();
+        let memory = GuestMemory::new(&[(memory_start_addr, 0x10000)]).unwrap();
 
         let chain = create_descriptor_chain(
             &memory,
@@ -809,14 +834,14 @@
             0,
         )
         .expect("create_descriptor_chain failed");
-        let mut reader = Reader::new(memory.clone(), chain).expect("failed to create Reader");
+        let mut reader = Reader::new(memory, chain).expect("failed to create Reader");
         assert_eq!(reader.available_bytes(), 106);
         assert_eq!(reader.bytes_read(), 0);
 
-        let mut buffer = [0 as u8; 64];
-        if let Err(_) = reader.read_exact(&mut buffer) {
-            panic!("read_exact should not fail here");
-        }
+        let mut buffer = [0u8; 64];
+        reader
+            .read_exact(&mut buffer)
+            .expect("read_exact should not fail here");
 
         assert_eq!(reader.available_bytes(), 42);
         assert_eq!(reader.bytes_read(), 64);
@@ -835,7 +860,7 @@
         use DescriptorType::*;
 
         let memory_start_addr = GuestAddress(0x0);
-        let memory = GuestMemory::new(&vec![(memory_start_addr, 0x10000)]).unwrap();
+        let memory = GuestMemory::new(&[(memory_start_addr, 0x10000)]).unwrap();
 
         let chain = create_descriptor_chain(
             &memory,
@@ -850,19 +875,19 @@
             0,
         )
         .expect("create_descriptor_chain failed");
-        let mut writer = Writer::new(memory.clone(), chain).expect("failed to create Writer");
+        let mut writer = Writer::new(memory, chain).expect("failed to create Writer");
         assert_eq!(writer.available_bytes(), 106);
         assert_eq!(writer.bytes_written(), 0);
 
-        let mut buffer = [0 as u8; 64];
-        if let Err(_) = writer.write_all(&mut buffer) {
-            panic!("write_all should not fail here");
-        }
+        let buffer = [0; 64];
+        writer
+            .write_all(&buffer)
+            .expect("write_all should not fail here");
 
         assert_eq!(writer.available_bytes(), 42);
         assert_eq!(writer.bytes_written(), 64);
 
-        match writer.write(&mut buffer) {
+        match writer.write(&buffer) {
             Err(_) => panic!("write should not fail here"),
             Ok(length) => assert_eq!(length, 42),
         }
@@ -876,7 +901,7 @@
         use DescriptorType::*;
 
         let memory_start_addr = GuestAddress(0x0);
-        let memory = GuestMemory::new(&vec![(memory_start_addr, 0x10000)]).unwrap();
+        let memory = GuestMemory::new(&[(memory_start_addr, 0x10000)]).unwrap();
 
         let chain = create_descriptor_chain(
             &memory,
@@ -886,7 +911,7 @@
             0,
         )
         .expect("create_descriptor_chain failed");
-        let mut reader = Reader::new(memory.clone(), chain).expect("failed to create Reader");
+        let mut reader = Reader::new(memory, chain).expect("failed to create Reader");
         assert_eq!(reader.available_bytes(), 0);
         assert_eq!(reader.bytes_read(), 0);
 
@@ -901,7 +926,7 @@
         use DescriptorType::*;
 
         let memory_start_addr = GuestAddress(0x0);
-        let memory = GuestMemory::new(&vec![(memory_start_addr, 0x10000)]).unwrap();
+        let memory = GuestMemory::new(&[(memory_start_addr, 0x10000)]).unwrap();
 
         let chain = create_descriptor_chain(
             &memory,
@@ -911,7 +936,7 @@
             0,
         )
         .expect("create_descriptor_chain failed");
-        let mut writer = Writer::new(memory.clone(), chain).expect("failed to create Writer");
+        let mut writer = Writer::new(memory, chain).expect("failed to create Writer");
         assert_eq!(writer.available_bytes(), 0);
         assert_eq!(writer.bytes_written(), 0);
 
@@ -926,7 +951,7 @@
         use DescriptorType::*;
 
         let memory_start_addr = GuestAddress(0x0);
-        let memory = GuestMemory::new(&vec![(memory_start_addr, 0x10000)]).unwrap();
+        let memory = GuestMemory::new(&[(memory_start_addr, 0x10000)]).unwrap();
 
         let chain = create_descriptor_chain(
             &memory,
@@ -937,7 +962,7 @@
         )
         .expect("create_descriptor_chain failed");
 
-        let mut reader = Reader::new(memory.clone(), chain).expect("failed to create Reader");
+        let mut reader = Reader::new(memory, chain).expect("failed to create Reader");
 
         // Open a file in read-only mode so writes to it to trigger an I/O error.
         let mut ro_file = File::open("/dev/zero").expect("failed to open /dev/zero");
@@ -956,7 +981,7 @@
         use DescriptorType::*;
 
         let memory_start_addr = GuestAddress(0x0);
-        let memory = GuestMemory::new(&vec![(memory_start_addr, 0x10000)]).unwrap();
+        let memory = GuestMemory::new(&[(memory_start_addr, 0x10000)]).unwrap();
 
         let chain = create_descriptor_chain(
             &memory,
@@ -967,7 +992,7 @@
         )
         .expect("create_descriptor_chain failed");
 
-        let mut writer = Writer::new(memory.clone(), chain).expect("failed to create Writer");
+        let mut writer = Writer::new(memory, chain).expect("failed to create Writer");
 
         let mut file = tempfile().unwrap();
 
@@ -986,7 +1011,7 @@
         use DescriptorType::*;
 
         let memory_start_addr = GuestAddress(0x0);
-        let memory = GuestMemory::new(&vec![(memory_start_addr, 0x10000)]).unwrap();
+        let memory = GuestMemory::new(&[(memory_start_addr, 0x10000)]).unwrap();
 
         let chain = create_descriptor_chain(
             &memory,
@@ -1005,7 +1030,7 @@
         .expect("create_descriptor_chain failed");
         let mut reader =
             Reader::new(memory.clone(), chain.clone()).expect("failed to create Reader");
-        let mut writer = Writer::new(memory.clone(), chain).expect("failed to create Writer");
+        let mut writer = Writer::new(memory, chain).expect("failed to create Writer");
 
         assert_eq!(reader.bytes_read(), 0);
         assert_eq!(writer.bytes_written(), 0);
@@ -1035,7 +1060,7 @@
         use DescriptorType::*;
 
         let memory_start_addr = GuestAddress(0x0);
-        let memory = GuestMemory::new(&vec![(memory_start_addr, 0x10000)]).unwrap();
+        let memory = GuestMemory::new(&[(memory_start_addr, 0x10000)]).unwrap();
 
         let secret: Le32 = 0x12345678.into();
 
@@ -1050,9 +1075,9 @@
         .expect("create_descriptor_chain failed");
         let mut writer =
             Writer::new(memory.clone(), chain_writer).expect("failed to create Writer");
-        if let Err(_) = writer.write_obj(secret) {
-            panic!("write_obj should not fail here");
-        }
+        writer
+            .write_obj(secret)
+            .expect("write_obj should not fail here");
 
         // Now create new descriptor chain pointing to the same memory and try to read it.
         let chain_reader = create_descriptor_chain(
@@ -1063,8 +1088,7 @@
             123,
         )
         .expect("create_descriptor_chain failed");
-        let mut reader =
-            Reader::new(memory.clone(), chain_reader).expect("failed to create Reader");
+        let mut reader = Reader::new(memory, chain_reader).expect("failed to create Reader");
         match reader.read_obj::<Le32>() {
             Err(_) => panic!("read_obj should not fail here"),
             Ok(read_secret) => assert_eq!(read_secret, secret),
@@ -1076,7 +1100,7 @@
         use DescriptorType::*;
 
         let memory_start_addr = GuestAddress(0x0);
-        let memory = GuestMemory::new(&vec![(memory_start_addr, 0x10000)]).unwrap();
+        let memory = GuestMemory::new(&[(memory_start_addr, 0x10000)]).unwrap();
 
         let chain = create_descriptor_chain(
             &memory,
@@ -1087,10 +1111,9 @@
         )
         .expect("create_descriptor_chain failed");
 
-        let mut reader = Reader::new(memory.clone(), chain).expect("failed to create Reader");
-
-        let mut buf = Vec::with_capacity(1024);
-        buf.resize(1024, 0);
+        let mut reader = Reader::new(memory, chain).expect("failed to create Reader");
+
+        let mut buf = vec![0; 1024];
 
         assert_eq!(
             reader
@@ -1106,7 +1129,7 @@
         use DescriptorType::*;
 
         let memory_start_addr = GuestAddress(0x0);
-        let memory = GuestMemory::new(&vec![(memory_start_addr, 0x10000)]).unwrap();
+        let memory = GuestMemory::new(&[(memory_start_addr, 0x10000)]).unwrap();
 
         let chain = create_descriptor_chain(
             &memory,
@@ -1123,7 +1146,7 @@
             0,
         )
         .expect("create_descriptor_chain failed");
-        let mut reader = Reader::new(memory.clone(), chain).expect("failed to create Reader");
+        let mut reader = Reader::new(memory, chain).expect("failed to create Reader");
 
         let other = reader.split_at(32);
         assert_eq!(reader.available_bytes(), 32);
@@ -1135,7 +1158,7 @@
         use DescriptorType::*;
 
         let memory_start_addr = GuestAddress(0x0);
-        let memory = GuestMemory::new(&vec![(memory_start_addr, 0x10000)]).unwrap();
+        let memory = GuestMemory::new(&[(memory_start_addr, 0x10000)]).unwrap();
 
         let chain = create_descriptor_chain(
             &memory,
@@ -1152,7 +1175,7 @@
             0,
         )
         .expect("create_descriptor_chain failed");
-        let mut reader = Reader::new(memory.clone(), chain).expect("failed to create Reader");
+        let mut reader = Reader::new(memory, chain).expect("failed to create Reader");
 
         let other = reader.split_at(24);
         assert_eq!(reader.available_bytes(), 24);
@@ -1164,7 +1187,7 @@
         use DescriptorType::*;
 
         let memory_start_addr = GuestAddress(0x0);
-        let memory = GuestMemory::new(&vec![(memory_start_addr, 0x10000)]).unwrap();
+        let memory = GuestMemory::new(&[(memory_start_addr, 0x10000)]).unwrap();
 
         let chain = create_descriptor_chain(
             &memory,
@@ -1181,7 +1204,7 @@
             0,
         )
         .expect("create_descriptor_chain failed");
-        let mut reader = Reader::new(memory.clone(), chain).expect("failed to create Reader");
+        let mut reader = Reader::new(memory, chain).expect("failed to create Reader");
 
         let other = reader.split_at(128);
         assert_eq!(reader.available_bytes(), 128);
@@ -1193,7 +1216,7 @@
         use DescriptorType::*;
 
         let memory_start_addr = GuestAddress(0x0);
-        let memory = GuestMemory::new(&vec![(memory_start_addr, 0x10000)]).unwrap();
+        let memory = GuestMemory::new(&[(memory_start_addr, 0x10000)]).unwrap();
 
         let chain = create_descriptor_chain(
             &memory,
@@ -1210,7 +1233,7 @@
             0,
         )
         .expect("create_descriptor_chain failed");
-        let mut reader = Reader::new(memory.clone(), chain).expect("failed to create Reader");
+        let mut reader = Reader::new(memory, chain).expect("failed to create Reader");
 
         let other = reader.split_at(0);
         assert_eq!(reader.available_bytes(), 0);
@@ -1222,7 +1245,7 @@
         use DescriptorType::*;
 
         let memory_start_addr = GuestAddress(0x0);
-        let memory = GuestMemory::new(&vec![(memory_start_addr, 0x10000)]).unwrap();
+        let memory = GuestMemory::new(&[(memory_start_addr, 0x10000)]).unwrap();
 
         let chain = create_descriptor_chain(
             &memory,
@@ -1239,7 +1262,7 @@
             0,
         )
         .expect("create_descriptor_chain failed");
-        let mut reader = Reader::new(memory.clone(), chain).expect("failed to create Reader");
+        let mut reader = Reader::new(memory, chain).expect("failed to create Reader");
 
         let other = reader.split_at(256);
         assert_eq!(
@@ -1254,7 +1277,7 @@
         use DescriptorType::*;
 
         let memory_start_addr = GuestAddress(0x0);
-        let memory = GuestMemory::new(&vec![(memory_start_addr, 0x10000)]).unwrap();
+        let memory = GuestMemory::new(&[(memory_start_addr, 0x10000)]).unwrap();
 
         let chain = create_descriptor_chain(
             &memory,
@@ -1264,7 +1287,7 @@
             0,
         )
         .expect("create_descriptor_chain failed");
-        let mut reader = Reader::new(memory.clone(), chain).expect("failed to create Reader");
+        let mut reader = Reader::new(memory, chain).expect("failed to create Reader");
 
         let mut buf = vec![0u8; 64];
         assert_eq!(
@@ -1278,7 +1301,7 @@
         use DescriptorType::*;
 
         let memory_start_addr = GuestAddress(0x0);
-        let memory = GuestMemory::new(&vec![(memory_start_addr, 0x10000)]).unwrap();
+        let memory = GuestMemory::new(&[(memory_start_addr, 0x10000)]).unwrap();
 
         let chain = create_descriptor_chain(
             &memory,
@@ -1288,7 +1311,7 @@
             0,
         )
         .expect("create_descriptor_chain failed");
-        let mut writer = Writer::new(memory.clone(), chain).expect("failed to create Writer");
+        let mut writer = Writer::new(memory, chain).expect("failed to create Writer");
 
         let buf = vec![0xdeu8; 64];
         assert_eq!(
@@ -1302,7 +1325,7 @@
         use DescriptorType::*;
 
         let memory_start_addr = GuestAddress(0x0);
-        let memory = GuestMemory::new(&vec![(memory_start_addr, 0x10000)]).unwrap();
+        let memory = GuestMemory::new(&[(memory_start_addr, 0x10000)]).unwrap();
         let vs: Vec<Le64> = vec![
             0x0101010101010101.into(),
             0x0202020202020202.into(),
@@ -1330,7 +1353,7 @@
             0,
         )
         .expect("create_descriptor_chain failed");
-        let mut reader = Reader::new(memory.clone(), read_chain).expect("failed to create Reader");
+        let mut reader = Reader::new(memory, read_chain).expect("failed to create Reader");
         let vs_read = reader
             .collect::<io::Result<Vec<Le64>>, _>()
             .expect("failed to collect() values");
@@ -1342,7 +1365,7 @@
         use DescriptorType::*;
 
         let memory_start_addr = GuestAddress(0x0);
-        let memory = GuestMemory::new(&vec![(memory_start_addr, 0x10000)]).unwrap();
+        let memory = GuestMemory::new(&[(memory_start_addr, 0x10000)]).unwrap();
 
         let chain = create_descriptor_chain(
             &memory,
@@ -1363,7 +1386,7 @@
         let Reader {
             mem: _,
             mut regions,
-        } = Reader::new(memory.clone(), chain).expect("failed to create Reader");
+        } = Reader::new(memory, chain).expect("failed to create Reader");
 
         let drain = regions
             .get_remaining_regions_with_count(::std::usize::MAX)
@@ -1400,7 +1423,7 @@
         use DescriptorType::*;
 
         let memory_start_addr = GuestAddress(0x0);
-        let memory = GuestMemory::new(&vec![(memory_start_addr, 0x10000)]).unwrap();
+        let memory = GuestMemory::new(&[(memory_start_addr, 0x10000)]).unwrap();
 
         let chain = create_descriptor_chain(
             &memory,
@@ -1461,7 +1484,7 @@
         use DescriptorType::*;
 
         let memory_start_addr = GuestAddress(0x0);
-        let memory = GuestMemory::new(&vec![(memory_start_addr, 0x10000)]).unwrap();
+        let memory = GuestMemory::new(&[(memory_start_addr, 0x10000)]).unwrap();
 
         let chain = create_descriptor_chain(
             &memory,
@@ -1497,7 +1520,7 @@
         use DescriptorType::*;
 
         let memory_start_addr = GuestAddress(0x0);
-        let memory = GuestMemory::new(&vec![(memory_start_addr, 0x10000)]).unwrap();
+        let memory = GuestMemory::new(&[(memory_start_addr, 0x10000)]).unwrap();
 
         let chain = create_descriptor_chain(
             &memory,
