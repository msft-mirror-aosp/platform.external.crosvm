// Copyright 2017 The Chromium OS Authors. All rights reserved.
// Use of this source code is governed by a BSD-style license that can be
// found in the LICENSE file.

//! Handles IPC for controlling the main VM process.
//!
//! The VM Control IPC protocol is synchronous, meaning that each `VmRequest` sent over a connection
//! will receive a `VmResponse` for that request next time data is received over that connection.
//!
//! The wire message format is a little-endian C-struct of fixed size, along with a file descriptor
//! if the request type expects one.

use std::fmt::{self, Display};
use std::fs::File;
use std::io::{Seek, SeekFrom};
use std::mem::ManuallyDrop;
use std::os::unix::io::{AsRawFd, FromRawFd, RawFd};
use std::sync::Arc;

use libc::{EINVAL, EIO, ENODEV};

use kvm::{IrqRoute, IrqSource, Vm};
use msg_socket::{MsgError, MsgOnSocket, MsgReceiver, MsgResult, MsgSender, MsgSocket};
use resources::{Alloc, GpuMemoryDesc, MmioType, SystemAllocator};
use sync::Mutex;
use sys_util::{
    error, Error as SysError, EventFd, ExternallyMappedHostMemory, GuestAddress, MemoryMapping,
    MmapError, Result,
};

/// A file descriptor either borrowed or owned by this.
#[derive(Debug)]
pub enum MaybeOwnedFd {
    /// Owned by this enum variant, and will be destructed automatically if not moved out.
    Owned(File),
    /// A file descriptor borrwed by this enum.
    Borrowed(RawFd),
}

impl AsRawFd for MaybeOwnedFd {
    fn as_raw_fd(&self) -> RawFd {
        match self {
            MaybeOwnedFd::Owned(f) => f.as_raw_fd(),
            MaybeOwnedFd::Borrowed(fd) => *fd,
        }
    }
}

// When sent, it could be owned or borrowed. On the receiver end, it always owned.
impl MsgOnSocket for MaybeOwnedFd {
    fn uses_fd() -> bool {
        true
    }
    fn fixed_size() -> Option<usize> {
        Some(0)
    }
    fn fd_count(&self) -> usize {
        1usize
    }
    unsafe fn read_from_buffer(buffer: &[u8], fds: &[RawFd]) -> MsgResult<(Self, usize)> {
        let (file, size) = File::read_from_buffer(buffer, fds)?;
        Ok((MaybeOwnedFd::Owned(file), size))
    }
    fn write_to_buffer(&self, _buffer: &mut [u8], fds: &mut [RawFd]) -> MsgResult<usize> {
        if fds.is_empty() {
            return Err(MsgError::WrongFdBufferSize);
        }

        fds[0] = self.as_raw_fd();
        Ok(1)
    }
}

/// Mode of execution for the VM.
#[derive(Debug)]
pub enum VmRunMode {
    /// The default run mode indicating the VCPUs are running.
    Running,
    /// Indicates that the VCPUs are suspending execution until the `Running` mode is set.
    Suspending,
    /// Indicates that the VM is exiting all processes.
    Exiting,
}

impl Display for VmRunMode {
    fn fmt(&self, f: &mut fmt::Formatter) -> fmt::Result {
        use self::VmRunMode::*;

        match self {
            Running => write!(f, "running"),
            Suspending => write!(f, "suspending"),
            Exiting => write!(f, "exiting"),
        }
    }
}

impl Default for VmRunMode {
    fn default() -> Self {
        VmRunMode::Running
    }
}

/// The maximum number of devices that can be listed in one `UsbControlCommand`.
///
/// This value was set to be equal to `xhci_regs::MAX_PORTS` for convenience, but it is not
/// necessary for correctness. Importing that value directly would be overkill because it would
/// require adding a big dependency for a single const.
pub const USB_CONTROL_MAX_PORTS: usize = 16;

#[derive(MsgOnSocket, Debug)]
pub enum BalloonControlCommand {
    /// Set the size of the VM's balloon.
    Adjust {
        num_bytes: u64,
    },
    Stats,
}

// BalloonStats holds stats returned from the stats_queue.
#[derive(Default, MsgOnSocket, Debug)]
pub struct BalloonStats {
    pub swap_in: Option<u64>,
    pub swap_out: Option<u64>,
    pub major_faults: Option<u64>,
    pub minor_faults: Option<u64>,
    pub free_memory: Option<u64>,
    pub total_memory: Option<u64>,
    pub available_memory: Option<u64>,
    pub disk_caches: Option<u64>,
    pub hugetlb_allocations: Option<u64>,
    pub hugetlb_failures: Option<u64>,
}

impl Display for BalloonStats {
    fn fmt(&self, f: &mut fmt::Formatter) -> fmt::Result {
        write!(f, "{{")?;
        if let Some(swap_in) = self.swap_in {
            write!(f, "\n    swap_in: {}", swap_in)?;
        }
        if let Some(swap_out) = self.swap_out {
            write!(f, "\n    swap_out: {}", swap_out)?;
        }
        if let Some(major_faults) = self.major_faults {
            write!(f, "\n    major_faults: {}", major_faults)?;
        }
        if let Some(minor_faults) = self.minor_faults {
            write!(f, "\n    minor_faults: {}", minor_faults)?;
        }
        if let Some(free_memory) = self.free_memory {
            write!(f, "\n    free_memory: {}", free_memory)?;
        }
        if let Some(total_memory) = self.total_memory {
            write!(f, "\n    total_memory: {}", total_memory)?;
        }
        if let Some(available_memory) = self.available_memory {
            write!(f, "\n    available_memory: {}", available_memory)?;
        }
        if let Some(disk_caches) = self.disk_caches {
            write!(f, "\n    disk_caches: {}", disk_caches)?;
        }
        if let Some(hugetlb_allocations) = self.hugetlb_allocations {
            write!(f, "\n    hugetlb_allocations: {}", hugetlb_allocations)?;
        }
        if let Some(hugetlb_failures) = self.hugetlb_failures {
            write!(f, "\n    hugetlb_failures: {}", hugetlb_failures)?;
        }
        write!(f, "\n}}")
    }
}

#[derive(MsgOnSocket, Debug)]
pub enum BalloonControlResult {
    Stats {
        stats: BalloonStats,
        balloon_actual: u64,
    },
}

#[derive(MsgOnSocket, Debug)]
pub enum DiskControlCommand {
    /// Resize a disk to `new_size` in bytes.
    Resize { new_size: u64 },
}

impl Display for DiskControlCommand {
    fn fmt(&self, f: &mut fmt::Formatter) -> fmt::Result {
        use self::DiskControlCommand::*;

        match self {
            Resize { new_size } => write!(f, "disk_resize {}", new_size),
        }
    }
}

#[derive(MsgOnSocket, Debug)]
pub enum DiskControlResult {
    Ok,
    Err(SysError),
}

#[derive(MsgOnSocket, Debug)]
pub enum UsbControlCommand {
    AttachDevice {
        bus: u8,
        addr: u8,
        vid: u16,
        pid: u16,
        fd: Option<MaybeOwnedFd>,
    },
    DetachDevice {
        port: u8,
    },
    ListDevice {
        ports: [u8; USB_CONTROL_MAX_PORTS],
    },
}

#[derive(MsgOnSocket, Copy, Clone, Debug, Default)]
pub struct UsbControlAttachedDevice {
    pub port: u8,
    pub vendor_id: u16,
    pub product_id: u16,
}

impl UsbControlAttachedDevice {
    fn valid(self) -> bool {
        self.port != 0
    }
}

#[derive(MsgOnSocket, Debug)]
pub enum UsbControlResult {
    Ok { port: u8 },
    NoAvailablePort,
    NoSuchDevice,
    NoSuchPort,
    FailedToOpenDevice,
    Devices([UsbControlAttachedDevice; USB_CONTROL_MAX_PORTS]),
}

impl Display for UsbControlResult {
    fn fmt(&self, f: &mut fmt::Formatter) -> fmt::Result {
        use self::UsbControlResult::*;

        match self {
            Ok { port } => write!(f, "ok {}", port),
            NoAvailablePort => write!(f, "no_available_port"),
            NoSuchDevice => write!(f, "no_such_device"),
            NoSuchPort => write!(f, "no_such_port"),
            FailedToOpenDevice => write!(f, "failed_to_open_device"),
            Devices(devices) => {
                write!(f, "devices")?;
                for d in devices.iter().filter(|d| d.valid()) {
                    write!(f, " {} {:04x} {:04x}", d.port, d.vendor_id, d.product_id)?;
                }
                std::result::Result::Ok(())
            }
        }
    }
}

#[derive(Debug)]
pub enum ExternallyMappedHostMemoryError {
    /// A request is already pending so we shouldn't try to add another one.
    PendingRequestExists,
    /// No request was pending when there should have been one (on receive of
    /// RegisterPendingHostPointerAtPciBarOffset)
    NoPendingRequest,
    /// Too many requests are in flight so we can't disambiguate requestors
    TooManyPendingRequests,
}

/// Not everything can be completely communicated over MsgOnSocket;
/// ExternallyMappedHostMemoryRequests holds Rust objects with ownership/lifetime data.  It is
/// intended for there to be only one producer and consumer of ExternallyMappedHostMemoryRequests
/// at a time, in parallel to how VmMemoryControlRequestSocket works one request in flight at a
/// time.  Once a pending device memory mapping request is pushed into
/// ExternallyMappedHostMemoryRequests, the user follows up with traffic to
/// VmMemoryControlRequestSocket which will examine the contents of
/// ExternallyMappedHostMemoryRequests, process, and send back a response.
pub struct ExternallyMappedHostMemoryRequests {
    ext_mapped_hostmem_requests: Vec<ExternallyMappedHostMemory>,
}

impl ExternallyMappedHostMemoryRequests {
    pub fn new() -> ExternallyMappedHostMemoryRequests {
        ExternallyMappedHostMemoryRequests {
            ext_mapped_hostmem_requests: Vec::new(),
        }
    }

    pub fn push(
        &mut self,
        mapping: ExternallyMappedHostMemory,
    ) -> std::result::Result<(), ExternallyMappedHostMemoryError> {
        if 0 != self.ext_mapped_hostmem_requests.len() {
            error!("already a pending memory mapping request!");
            return Err(ExternallyMappedHostMemoryError::PendingRequestExists);
        }

        Ok(self.ext_mapped_hostmem_requests.push(mapping))
    }

    pub fn pop(
        &mut self,
    ) -> std::result::Result<ExternallyMappedHostMemory, ExternallyMappedHostMemoryError> {
        if 0 == self.ext_mapped_hostmem_requests.len() {
            error!("no pending device memory mapping request found!");
            return Err(ExternallyMappedHostMemoryError::NoPendingRequest);
        }

        if 1 != self.ext_mapped_hostmem_requests.len() {
            error!("too many pending device memory mapping requests!");
            return Err(ExternallyMappedHostMemoryError::TooManyPendingRequests);
        }

        Ok(self.ext_mapped_hostmem_requests.remove(0))
    }
}

#[derive(MsgOnSocket, Debug)]
pub enum VmMemoryRequest {
    /// Register shared memory represented by the given fd into guest address space. The response
    /// variant is `VmResponse::RegisterMemory`.
    RegisterMemory(MaybeOwnedFd, usize),
    /// Similiar to `VmMemoryRequest::RegisterMemory`, but doesn't allocate new address space.
    /// Useful for cases where the address space is already allocated (PCI regions).
    RegisterFdAtPciBarOffset(Alloc, MaybeOwnedFd, usize, u64),
    /// Similar to RegisterFdAtPciBarOffset, but is for buffers in the current address space and
    /// requires that ExternallyMappedHostMemoryRequests has exactly 1 pending request
    RegisterPendingHostPointerAtPciBarOffset(Alloc, u64),
    /// Unregister the given memory slot that was previously registered with `RegisterMemory`.
    UnregisterMemory(u32),
    /// Unregister the ExternallyMappedHostMemory that was previously registered with
    /// `RegisterHostPointerAtPciBarOffset`.
    UnregisterHostPointerMemory(u32),
    /// Allocate GPU buffer of a given size/format and register the memory into guest address space.
    /// The response variant is `VmResponse::AllocateAndRegisterGpuMemory`
    AllocateAndRegisterGpuMemory {
        width: u32,
        height: u32,
        format: u32,
    },
    /// Register mmaped memory into kvm's EPT.
    RegisterMmapMemory {
        fd: MaybeOwnedFd,
        size: usize,
        offset: u64,
        gpa: u64,
    },
}

impl VmMemoryRequest {
    /// Executes this request on the given Vm.
    ///
    /// # Arguments
    /// * `vm` - The `Vm` to perform the request on.
    /// * `allocator` - Used to allocate addresses.
    ///
    /// This does not return a result, instead encapsulating the success or failure in a
    /// `VmMemoryResponse` with the intended purpose of sending the response back over the socket
    /// that received this `VmMemoryResponse`.
    pub fn execute(
        &self,
        vm: &mut Vm,
        sys_allocator: &mut SystemAllocator,
        non_socket_expr_reqs: Arc<Mutex<ExternallyMappedHostMemoryRequests>>,
    ) -> VmMemoryResponse {
        use self::VmMemoryRequest::*;
        match *self {
            RegisterMemory(ref fd, size) => {
                match register_memory(vm, sys_allocator, fd, size, None) {
                    Ok((pfn, slot)) => VmMemoryResponse::RegisterMemory { pfn, slot },
                    Err(e) => VmMemoryResponse::Err(e),
                }
            }
            RegisterFdAtPciBarOffset(alloc, ref fd, size, offset) => {
                match register_memory(vm, sys_allocator, fd, size, Some((alloc, offset))) {
                    Ok((pfn, slot)) => VmMemoryResponse::RegisterMemory { pfn, slot },
                    Err(e) => VmMemoryResponse::Err(e),
                }
            }
<<<<<<< HEAD
            RegisterPendingHostPointerAtPciBarOffset(alloc, offset) => {
                let mut locked_reqs = non_socket_expr_reqs.lock();
                let request_mem = match locked_reqs.pop() {
                    Ok(mem) => mem,
                    Err(_) => {
                        return VmMemoryResponse::Err(SysError::new(EINVAL));
                    }
                };

                match register_memory_hva(vm, sys_allocator, request_mem, (alloc, offset)) {
                    Ok((pfn, slot)) => VmMemoryResponse::RegisterMemory { pfn, slot },
                    Err(e) => VmMemoryResponse::Err(e),
                }
            }
            UnregisterMemory(slot) => match vm.remove_mmio_memory(slot) {
=======
            UnregisterMemory(slot) => match vm.remove_memory_region(slot) {
>>>>>>> 39a43548
                Ok(_) => VmMemoryResponse::Ok,
                Err(e) => VmMemoryResponse::Err(e),
            },
            UnregisterHostPointerMemory(slot) => {
                match vm.remove_externally_mapped_host_memory(slot) {
                    Ok(_) => VmMemoryResponse::Ok,
                    Err(e) => VmMemoryResponse::Err(e),
                }
            }
            AllocateAndRegisterGpuMemory {
                width,
                height,
                format,
            } => {
                let (mut fd, desc) = match sys_allocator.gpu_memory_allocator() {
                    Some(gpu_allocator) => match gpu_allocator.allocate(width, height, format) {
                        Ok(v) => v,
                        Err(e) => return VmMemoryResponse::Err(e),
                    },
                    None => return VmMemoryResponse::Err(SysError::new(ENODEV)),
                };
                // Determine size of buffer using 0 byte seek from end. This is preferred over
                // `stride * height` as it's not limited to packed pixel formats.
                let size = match fd.seek(SeekFrom::End(0)) {
                    Ok(v) => v,
                    Err(e) => return VmMemoryResponse::Err(SysError::from(e)),
                };
                match register_memory(vm, sys_allocator, &fd, size as usize, None) {
                    Ok((pfn, slot)) => VmMemoryResponse::AllocateAndRegisterGpuMemory {
                        fd: MaybeOwnedFd::Owned(fd),
                        pfn,
                        slot,
                        desc,
                    },
                    Err(e) => VmMemoryResponse::Err(e),
                }
            }
            RegisterMmapMemory {
                ref fd,
                size,
                offset,
                gpa,
            } => {
                let mmap = match MemoryMapping::from_fd_offset(fd, size, offset as u64) {
                    Ok(v) => v,
                    Err(_e) => return VmMemoryResponse::Err(SysError::new(EINVAL)),
                };
                match vm.add_memory_region(GuestAddress(gpa), Box::new(mmap), false, false) {
                    Ok(_) => VmMemoryResponse::Ok,
                    Err(e) => VmMemoryResponse::Err(e),
                }
            }
        }
    }
}

#[derive(MsgOnSocket, Debug)]
pub enum VmMemoryResponse {
    /// The request to register memory into guest address space was successfully done at page frame
    /// number `pfn` and memory slot number `slot`.
    RegisterMemory {
        pfn: u64,
        slot: u32,
    },
    /// The request to allocate and register GPU memory into guest address space was successfully
    /// done at page frame number `pfn` and memory slot number `slot` for buffer with `desc`.
    AllocateAndRegisterGpuMemory {
        fd: MaybeOwnedFd,
        pfn: u64,
        slot: u32,
        desc: GpuMemoryDesc,
    },
    Ok,
    Err(SysError),
}

#[derive(MsgOnSocket, Debug)]
pub enum VmIrqRequest {
    /// Allocate one gsi, and associate gsi to irqfd with register_irqfd()
    AllocateOneMsi { irqfd: MaybeOwnedFd },
    /// Add one msi route entry into kvm
    AddMsiRoute {
        gsi: u32,
        msi_address: u64,
        msi_data: u32,
    },
}

impl VmIrqRequest {
    /// Executes this request on the given Vm.
    ///
    /// # Arguments
    /// * `vm` - The `Vm` to perform the request on.
    ///
    /// This does not return a result, instead encapsulating the success or failure in a
    /// `VmIrqResponse` with the intended purpose of sending the response back over the socket
    /// that received this `VmIrqResponse`.
    pub fn execute(&self, vm: &mut Vm, sys_allocator: &mut SystemAllocator) -> VmIrqResponse {
        use self::VmIrqRequest::*;
        match *self {
            AllocateOneMsi { ref irqfd } => {
                if let Some(irq_num) = sys_allocator.allocate_irq() {
                    // Beacuse of the limitation of `MaybeOwnedFd` not fitting into `register_irqfd`
                    // which expects an `&EventFd`, we use the unsafe `from_raw_fd` to assume that
                    // the fd given is an `EventFd`, and we ignore the ownership question using
                    // `ManuallyDrop`. This is safe because `ManuallyDrop` prevents any Drop
                    // implementation from triggering on `irqfd` which already has an owner, and the
                    // `EventFd` methods are never called. The underlying fd is merely passed to the
                    // kernel which doesn't care about ownership and deals with incorrect FDs, in
                    // the case of bugs on our part.
                    let evt = unsafe { ManuallyDrop::new(EventFd::from_raw_fd(irqfd.as_raw_fd())) };
                    match vm.register_irqfd(&evt, irq_num) {
                        Ok(_) => VmIrqResponse::AllocateOneMsi { gsi: irq_num },
                        Err(e) => VmIrqResponse::Err(e),
                    }
                } else {
                    VmIrqResponse::Err(SysError::new(EINVAL))
                }
            }
            AddMsiRoute {
                gsi,
                msi_address,
                msi_data,
            } => {
                let route = IrqRoute {
                    gsi,
                    source: IrqSource::Msi {
                        address: msi_address,
                        data: msi_data,
                    },
                };

                match vm.add_irq_route_entry(route) {
                    Ok(_) => VmIrqResponse::Ok,
                    Err(e) => VmIrqResponse::Err(e),
                }
            }
        }
    }
}

#[derive(MsgOnSocket, Debug)]
pub enum VmIrqResponse {
    AllocateOneMsi { gsi: u32 },
    Ok,
    Err(SysError),
}

#[derive(MsgOnSocket, Debug)]
pub enum VmMsyncRequest {
    /// Flush the content of a memory mapping to its backing file.
    /// `slot` selects the arena (as returned by `Vm::add_mmap_arena`).
    /// `offset` is the offset of the mapping to sync within the arena.
    /// `size` is the size of the mapping to sync within the arena.
    MsyncArena {
        slot: u32,
        offset: usize,
        size: usize,
    },
}

#[derive(MsgOnSocket, Debug)]
pub enum VmMsyncResponse {
    Ok,
    Err(SysError),
}

impl VmMsyncRequest {
    /// Executes this request on the given Vm.
    ///
    /// # Arguments
    /// * `vm` - The `Vm` to perform the request on.
    ///
    /// This does not return a result, instead encapsulating the success or failure in a
    /// `VmMsyncResponse` with the intended purpose of sending the response back over the socket
    /// that received this `VmMsyncResponse`.
    pub fn execute(&self, vm: &mut Vm) -> VmMsyncResponse {
        use self::VmMsyncRequest::*;
        match *self {
            MsyncArena { slot, offset, size } => match vm.mysnc_memory_region(slot, offset, size) {
                Ok(()) => VmMsyncResponse::Ok,
                Err(e) => VmMsyncResponse::Err(e),
            },
        }
    }
}

pub type BalloonControlRequestSocket = MsgSocket<BalloonControlCommand, BalloonControlResult>;
pub type BalloonControlResponseSocket = MsgSocket<BalloonControlResult, BalloonControlCommand>;

pub type DiskControlRequestSocket = MsgSocket<DiskControlCommand, DiskControlResult>;
pub type DiskControlResponseSocket = MsgSocket<DiskControlResult, DiskControlCommand>;

pub type UsbControlSocket = MsgSocket<UsbControlCommand, UsbControlResult>;

pub type VmMemoryControlRequestSocket = MsgSocket<VmMemoryRequest, VmMemoryResponse>;
pub type VmMemoryControlResponseSocket = MsgSocket<VmMemoryResponse, VmMemoryRequest>;

pub type VmIrqRequestSocket = MsgSocket<VmIrqRequest, VmIrqResponse>;
pub type VmIrqResponseSocket = MsgSocket<VmIrqResponse, VmIrqRequest>;

pub type VmMsyncRequestSocket = MsgSocket<VmMsyncRequest, VmMsyncResponse>;
pub type VmMsyncResponseSocket = MsgSocket<VmMsyncResponse, VmMsyncRequest>;

pub type VmControlRequestSocket = MsgSocket<VmRequest, VmResponse>;
pub type VmControlResponseSocket = MsgSocket<VmResponse, VmRequest>;

/// A request to the main process to perform some operation on the VM.
///
/// Unless otherwise noted, each request should expect a `VmResponse::Ok` to be received on success.
#[derive(MsgOnSocket, Debug)]
pub enum VmRequest {
    /// Break the VM's run loop and exit.
    Exit,
    /// Suspend the VM's VCPUs until resume.
    Suspend,
    /// Resume the VM's VCPUs that were previously suspended.
    Resume,
    /// Command for balloon driver.
    BalloonCommand(BalloonControlCommand),
    /// Send a command to a disk chosen by `disk_index`.
    /// `disk_index` is a 0-based count of `--disk`, `--rwdisk`, and `-r` command-line options.
    DiskCommand {
        disk_index: usize,
        command: DiskControlCommand,
    },
    /// Command to use controller.
    UsbCommand(UsbControlCommand),
}

fn register_memory(
    vm: &mut Vm,
    allocator: &mut SystemAllocator,
    fd: &dyn AsRawFd,
    size: usize,
    pci_allocation: Option<(Alloc, u64)>,
) -> Result<(u64, u32)> {
    let mmap = match MemoryMapping::from_fd(fd, size) {
        Ok(v) => v,
        Err(MmapError::SystemCallFailed(e)) => return Err(e),
        _ => return Err(SysError::new(EINVAL)),
    };

    let addr = match pci_allocation {
        Some(pci_allocation) => allocator
            .mmio_allocator(MmioType::High)
            .address_from_pci_offset(pci_allocation.0, pci_allocation.1, size as u64)
            .map_err(|_e| SysError::new(EINVAL))?,
        None => {
            let alloc = allocator.get_anon_alloc();
            allocator
                .mmio_allocator(MmioType::High)
                .allocate(size as u64, alloc, "vmcontrol_register_memory".to_string())
                .map_err(|_e| SysError::new(EINVAL))?
        }
    };

<<<<<<< HEAD
    let slot = vm.add_mmio_memory(GuestAddress(addr), mmap, false, false)?;
    Ok((addr >> 12, slot))
}

fn register_memory_hva(
    vm: &mut Vm,
    allocator: &mut SystemAllocator,
    mem: ExternallyMappedHostMemory,
    pci_allocation: (Alloc, u64),
) -> Result<(u64, u32)> {
    let addr = allocator
        .mmio_allocator(MmioType::High)
        .address_from_pci_offset(pci_allocation.0, pci_allocation.1, mem.size() as u64)
        .map_err(|_e| SysError::new(EINVAL))?;
=======
    let slot = vm.add_memory_region(GuestAddress(addr), Box::new(mmap), false, false)?;
>>>>>>> 39a43548

    let slot = vm.add_externally_mapped_host_memory(GuestAddress(addr), mem, false)?;
    Ok((addr >> 12, slot))
}

impl VmRequest {
    /// Executes this request on the given Vm and other mutable state.
    ///
    /// This does not return a result, instead encapsulating the success or failure in a
    /// `VmResponse` with the intended purpose of sending the response back over the  socket that
    /// received this `VmRequest`.
    pub fn execute(
        &self,
        run_mode: &mut Option<VmRunMode>,
        balloon_host_socket: &BalloonControlRequestSocket,
        disk_host_sockets: &[DiskControlRequestSocket],
        usb_control_socket: &UsbControlSocket,
    ) -> VmResponse {
        match *self {
            VmRequest::Exit => {
                *run_mode = Some(VmRunMode::Exiting);
                VmResponse::Ok
            }
            VmRequest::Suspend => {
                *run_mode = Some(VmRunMode::Suspending);
                VmResponse::Ok
            }
            VmRequest::Resume => {
                *run_mode = Some(VmRunMode::Running);
                VmResponse::Ok
            }
            VmRequest::BalloonCommand(BalloonControlCommand::Adjust { num_bytes }) => {
                match balloon_host_socket.send(&BalloonControlCommand::Adjust { num_bytes }) {
                    Ok(_) => VmResponse::Ok,
                    Err(_) => VmResponse::Err(SysError::last()),
                }
            }
            VmRequest::BalloonCommand(BalloonControlCommand::Stats) => {
                match balloon_host_socket.send(&BalloonControlCommand::Stats {}) {
                    Ok(_) => match balloon_host_socket.recv() {
                        Ok(BalloonControlResult::Stats {
                            stats,
                            balloon_actual,
                        }) => VmResponse::BalloonStats {
                            stats,
                            balloon_actual,
                        },
                        Err(e) => {
                            error!("balloon socket recv failed: {}", e);
                            VmResponse::Err(SysError::last())
                        }
                    },
                    Err(_) => VmResponse::Err(SysError::last()),
                }
            }
            VmRequest::DiskCommand {
                disk_index,
                ref command,
            } => {
                // Forward the request to the block device process via its control socket.
                if let Some(sock) = disk_host_sockets.get(disk_index) {
                    if let Err(e) = sock.send(command) {
                        error!("disk socket send failed: {}", e);
                        VmResponse::Err(SysError::new(EINVAL))
                    } else {
                        match sock.recv() {
                            Ok(DiskControlResult::Ok) => VmResponse::Ok,
                            Ok(DiskControlResult::Err(e)) => VmResponse::Err(e),
                            Err(e) => {
                                error!("disk socket recv failed: {}", e);
                                VmResponse::Err(SysError::new(EINVAL))
                            }
                        }
                    }
                } else {
                    VmResponse::Err(SysError::new(ENODEV))
                }
            }
            VmRequest::UsbCommand(ref cmd) => {
                let res = usb_control_socket.send(cmd);
                if let Err(e) = res {
                    error!("fail to send command to usb control socket: {}", e);
                    return VmResponse::Err(SysError::new(EIO));
                }
                match usb_control_socket.recv() {
                    Ok(response) => VmResponse::UsbResponse(response),
                    Err(e) => {
                        error!("fail to recv command from usb control socket: {}", e);
                        VmResponse::Err(SysError::new(EIO))
                    }
                }
            }
        }
    }
}

/// Indication of success or failure of a `VmRequest`.
///
/// Success is usually indicated `VmResponse::Ok` unless there is data associated with the response.
#[derive(MsgOnSocket, Debug)]
pub enum VmResponse {
    /// Indicates the request was executed successfully.
    Ok,
    /// Indicates the request encountered some error during execution.
    Err(SysError),
    /// The request to register memory into guest address space was successfully done at page frame
    /// number `pfn` and memory slot number `slot`.
    RegisterMemory { pfn: u64, slot: u32 },
    /// The request to allocate and register GPU memory into guest address space was successfully
    /// done at page frame number `pfn` and memory slot number `slot` for buffer with `desc`.
    AllocateAndRegisterGpuMemory {
        fd: MaybeOwnedFd,
        pfn: u64,
        slot: u32,
        desc: GpuMemoryDesc,
    },
    /// Results of balloon control commands.
    BalloonStats {
        stats: BalloonStats,
        balloon_actual: u64,
    },
    /// Results of usb control commands.
    UsbResponse(UsbControlResult),
}

impl Display for VmResponse {
    fn fmt(&self, f: &mut fmt::Formatter) -> fmt::Result {
        use self::VmResponse::*;

        match self {
            Ok => write!(f, "ok"),
            Err(e) => write!(f, "error: {}", e),
            RegisterMemory { pfn, slot } => write!(
                f,
                "memory registered to page frame number {:#x} and memory slot {}",
                pfn, slot
            ),
            AllocateAndRegisterGpuMemory { pfn, slot, .. } => write!(
                f,
                "gpu memory allocated and registered to page frame number {:#x} and memory slot {}",
                pfn, slot
            ),
            BalloonStats {
                stats,
                balloon_actual,
            } => write!(
                f,
                "balloon size: {}\nballoon stats: {}",
                balloon_actual, stats
            ),
            UsbResponse(result) => write!(f, "usb control request get result {:?}", result),
        }
    }
}<|MERGE_RESOLUTION|>--- conflicted
+++ resolved
@@ -24,7 +24,7 @@
 use resources::{Alloc, GpuMemoryDesc, MmioType, SystemAllocator};
 use sync::Mutex;
 use sys_util::{
-    error, Error as SysError, EventFd, ExternallyMappedHostMemory, GuestAddress, MemoryMapping,
+    error, Error as SysError, EventFd, ExternalMapping, GuestAddress, MappedRegion, MemoryMapping,
     MmapError, Result,
 };
 
@@ -259,65 +259,6 @@
     }
 }
 
-#[derive(Debug)]
-pub enum ExternallyMappedHostMemoryError {
-    /// A request is already pending so we shouldn't try to add another one.
-    PendingRequestExists,
-    /// No request was pending when there should have been one (on receive of
-    /// RegisterPendingHostPointerAtPciBarOffset)
-    NoPendingRequest,
-    /// Too many requests are in flight so we can't disambiguate requestors
-    TooManyPendingRequests,
-}
-
-/// Not everything can be completely communicated over MsgOnSocket;
-/// ExternallyMappedHostMemoryRequests holds Rust objects with ownership/lifetime data.  It is
-/// intended for there to be only one producer and consumer of ExternallyMappedHostMemoryRequests
-/// at a time, in parallel to how VmMemoryControlRequestSocket works one request in flight at a
-/// time.  Once a pending device memory mapping request is pushed into
-/// ExternallyMappedHostMemoryRequests, the user follows up with traffic to
-/// VmMemoryControlRequestSocket which will examine the contents of
-/// ExternallyMappedHostMemoryRequests, process, and send back a response.
-pub struct ExternallyMappedHostMemoryRequests {
-    ext_mapped_hostmem_requests: Vec<ExternallyMappedHostMemory>,
-}
-
-impl ExternallyMappedHostMemoryRequests {
-    pub fn new() -> ExternallyMappedHostMemoryRequests {
-        ExternallyMappedHostMemoryRequests {
-            ext_mapped_hostmem_requests: Vec::new(),
-        }
-    }
-
-    pub fn push(
-        &mut self,
-        mapping: ExternallyMappedHostMemory,
-    ) -> std::result::Result<(), ExternallyMappedHostMemoryError> {
-        if 0 != self.ext_mapped_hostmem_requests.len() {
-            error!("already a pending memory mapping request!");
-            return Err(ExternallyMappedHostMemoryError::PendingRequestExists);
-        }
-
-        Ok(self.ext_mapped_hostmem_requests.push(mapping))
-    }
-
-    pub fn pop(
-        &mut self,
-    ) -> std::result::Result<ExternallyMappedHostMemory, ExternallyMappedHostMemoryError> {
-        if 0 == self.ext_mapped_hostmem_requests.len() {
-            error!("no pending device memory mapping request found!");
-            return Err(ExternallyMappedHostMemoryError::NoPendingRequest);
-        }
-
-        if 1 != self.ext_mapped_hostmem_requests.len() {
-            error!("too many pending device memory mapping requests!");
-            return Err(ExternallyMappedHostMemoryError::TooManyPendingRequests);
-        }
-
-        Ok(self.ext_mapped_hostmem_requests.remove(0))
-    }
-}
-
 #[derive(MsgOnSocket, Debug)]
 pub enum VmMemoryRequest {
     /// Register shared memory represented by the given fd into guest address space. The response
@@ -326,14 +267,10 @@
     /// Similiar to `VmMemoryRequest::RegisterMemory`, but doesn't allocate new address space.
     /// Useful for cases where the address space is already allocated (PCI regions).
     RegisterFdAtPciBarOffset(Alloc, MaybeOwnedFd, usize, u64),
-    /// Similar to RegisterFdAtPciBarOffset, but is for buffers in the current address space and
-    /// requires that ExternallyMappedHostMemoryRequests has exactly 1 pending request
-    RegisterPendingHostPointerAtPciBarOffset(Alloc, u64),
-    /// Unregister the given memory slot that was previously registered with `RegisterMemory`.
+    /// Similar to RegisterFdAtPciBarOffset, but is for buffers in the current address space.
+    RegisterHostPointerAtPciBarOffset(Alloc, u64),
+    /// Unregister the given memory slot that was previously registered with `RegisterMemory*`.
     UnregisterMemory(u32),
-    /// Unregister the ExternallyMappedHostMemory that was previously registered with
-    /// `RegisterHostPointerAtPciBarOffset`.
-    UnregisterHostPointerMemory(u32),
     /// Allocate GPU buffer of a given size/format and register the memory into guest address space.
     /// The response variant is `VmResponse::AllocateAndRegisterGpuMemory`
     AllocateAndRegisterGpuMemory {
@@ -364,7 +301,7 @@
         &self,
         vm: &mut Vm,
         sys_allocator: &mut SystemAllocator,
-        non_socket_expr_reqs: Arc<Mutex<ExternallyMappedHostMemoryRequests>>,
+        map_request: Arc<Mutex<Option<ExternalMapping>>>,
     ) -> VmMemoryResponse {
         use self::VmMemoryRequest::*;
         match *self {
@@ -380,31 +317,19 @@
                     Err(e) => VmMemoryResponse::Err(e),
                 }
             }
-<<<<<<< HEAD
-            RegisterPendingHostPointerAtPciBarOffset(alloc, offset) => {
-                let mut locked_reqs = non_socket_expr_reqs.lock();
-                let request_mem = match locked_reqs.pop() {
-                    Ok(mem) => mem,
-                    Err(_) => {
-                        return VmMemoryResponse::Err(SysError::new(EINVAL));
-                    }
-                };
-
-                match register_memory_hva(vm, sys_allocator, request_mem, (alloc, offset)) {
-                    Ok((pfn, slot)) => VmMemoryResponse::RegisterMemory { pfn, slot },
-                    Err(e) => VmMemoryResponse::Err(e),
-                }
-            }
-            UnregisterMemory(slot) => match vm.remove_mmio_memory(slot) {
-=======
             UnregisterMemory(slot) => match vm.remove_memory_region(slot) {
->>>>>>> 39a43548
                 Ok(_) => VmMemoryResponse::Ok,
                 Err(e) => VmMemoryResponse::Err(e),
             },
-            UnregisterHostPointerMemory(slot) => {
-                match vm.remove_externally_mapped_host_memory(slot) {
-                    Ok(_) => VmMemoryResponse::Ok,
+            RegisterHostPointerAtPciBarOffset(alloc, offset) => {
+                let mem = map_request
+                    .lock()
+                    .take()
+                    .ok_or(VmMemoryResponse::Err(SysError::new(EINVAL)))
+                    .unwrap();
+
+                match register_memory_hva(vm, sys_allocator, Box::new(mem), (alloc, offset)) {
+                    Ok((pfn, slot)) => VmMemoryResponse::RegisterMemory { pfn, slot },
                     Err(e) => VmMemoryResponse::Err(e),
                 }
             }
@@ -656,26 +581,23 @@
         }
     };
 
-<<<<<<< HEAD
-    let slot = vm.add_mmio_memory(GuestAddress(addr), mmap, false, false)?;
+    let slot = vm.add_memory_region(GuestAddress(addr), Box::new(mmap), false, false)?;
+
     Ok((addr >> 12, slot))
 }
 
 fn register_memory_hva(
     vm: &mut Vm,
     allocator: &mut SystemAllocator,
-    mem: ExternallyMappedHostMemory,
+    mem: Box<dyn MappedRegion>,
     pci_allocation: (Alloc, u64),
 ) -> Result<(u64, u32)> {
     let addr = allocator
         .mmio_allocator(MmioType::High)
         .address_from_pci_offset(pci_allocation.0, pci_allocation.1, mem.size() as u64)
         .map_err(|_e| SysError::new(EINVAL))?;
-=======
-    let slot = vm.add_memory_region(GuestAddress(addr), Box::new(mmap), false, false)?;
->>>>>>> 39a43548
-
-    let slot = vm.add_externally_mapped_host_memory(GuestAddress(addr), mem, false)?;
+
+    let slot = vm.add_memory_region(GuestAddress(addr), mem, false, false)?;
     Ok((addr >> 12, slot))
 }
 
