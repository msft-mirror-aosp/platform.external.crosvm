[package]
name = "devices"
version = "0.1.0"
authors = ["The Chromium OS Authors"]
edition = "2021"

[features]
arc_quota = ["dbus", "protobuf", "system_api"]
audio = []
audio_cras = ["libcras"]
balloon = []
chromeos = ["dbus", "protobuf", "system_api"]
direct = []
gpu = ["gpu_display"]
libvda-stub = ["libvda/libvda-stub"]
tpm = ["tpm2"]
usb = []
vaapi = ["libva", "vp8", "downcast-rs", "crc32fast"]
video-decoder = []
video-encoder = []
minigbm = ["rutabaga_gfx/minigbm"]
x = ["gpu_display/x", "rutabaga_gfx/x"]
virgl_renderer = ["gpu", "rutabaga_gfx/virgl_renderer"]
virgl_renderer_next = ["gpu", "rutabaga_gfx/virgl_renderer_next"]
vtpm = ["system_api", "protobuf", "dbus"]
gfxstream = ["gpu", "rutabaga_gfx/gfxstream"]
slirp = []
stats = []
whpx = []

[dependencies]
argh = "0.1.7"
async-task = "4"
acpi_tables = {path = "../acpi_tables" }
anyhow = "*"
audio_streams = { path = "../common/audio_streams" }
balloon_control = { path = "../common/balloon_control" }
base = { path = "../base" }
bit_field = { path = "../bit_field" }
cfg-if = "1.0.0"
chrono = "*"
crc32fast = { version = "1.2.1", optional = true }
cros_async = { path = "../cros_async" }
crosvm_cli = { path = "../crosvm_cli" }
data_model = { path = "../common/data_model" }
dbus = { version = "0.9", optional = true }
disk = { path = "../disk" }
downcast-rs = { version = "1.2.0", optional = true }
enumn = "0.1.0"
ffmpeg = { path = "../media/ffmpeg", optional = true }
gpu_display = { path = "../gpu_display", optional = true }
rutabaga_gfx = { path = "../rutabaga_gfx" }
hypervisor = { path = "../hypervisor" }
kvm_sys = { path = "../kvm_sys" }
libc = "*"
libva = { path = "../media/libva", optional = true }
libvda = { path = "../media/libvda", optional = true }
linux_input_sys = { path = "../linux_input_sys" }
memoffset = { version = "0.6" }
net_sys = { path = "../net_sys" }
net_util = { path = "../net_util" }
num-traits = "0.2"
once_cell = "1.7.2"
protobuf = { version = "2.3", optional = true }
protos = { path = "../protos", optional = true }
rand = "0.8"
remain = "*"
resources = { path = "../resources" }
serde = { version = "1", features = [ "derive" ] }
serde_json = "1"
serde_keyvalue = { path = "../serde_keyvalue", features = ["argh_derive"] }
smallvec = "1.6.1"
sync = { path = "../common/sync" }
system_api = { path = "../system_api", optional = true }
thiserror = "1.0.20"
tpm2 = { path = "../tpm2", optional = true }
cros_tracing = { path = "../cros_tracing" }
uuid = { version = "0.8.2", features = [ "serde" ] }
vhost = { path = "../vhost" }
vmm_vhost = { path = "../third_party/vmm_vhost", features = ["vmm", "device", "vfio-device"] }
virtio_sys = { path = "../virtio_sys" }
vm_control = { path = "../vm_control" }
vm_memory = { path = "../vm_memory" }
vp8 = { path = "../media/vp8", optional = true }

[target.'cfg(unix)'.dependencies]
fuse = {path = "../fuse" }
<<<<<<< HEAD
gpu_display = { path = "../gpu_display", optional = true }
libcras = { path = "../libcras_stub", optional = true }
minijail = { path = "../../minijail/rust/minijail" } # ignored by ebuild
p9 = { path = "../common/p9" }
=======
libcras = { version = "*", optional = true }
minijail = "*"
p9 = "*"
>>>>>>> d42277f4
power_monitor = { path = "../power_monitor" }
usb_util = { path = "../usb_util" }
vfio_sys = { path = "../vfio_sys" }

[target.'cfg(windows)'.dependencies]
broker_ipc = { path = "../broker_ipc" }
metrics = { path = "../metrics" }
tube_transporter = { path = "../tube_transporter" }
win_util = { path = "../win_util"}
winapi = "*"

[dependencies.futures]
version = "*"
features = ["async-await", "std"]
default-features = false

[target.'cfg(windows)'.dev-dependencies]
regex = "*"

[dev-dependencies]
bytes = "1.1.0"
tempfile = "3"
crc32fast = "1"<|MERGE_RESOLUTION|>--- conflicted
+++ resolved
@@ -85,16 +85,10 @@
 
 [target.'cfg(unix)'.dependencies]
 fuse = {path = "../fuse" }
-<<<<<<< HEAD
 gpu_display = { path = "../gpu_display", optional = true }
 libcras = { path = "../libcras_stub", optional = true }
 minijail = { path = "../../minijail/rust/minijail" } # ignored by ebuild
 p9 = { path = "../common/p9" }
-=======
-libcras = { version = "*", optional = true }
-minijail = "*"
-p9 = "*"
->>>>>>> d42277f4
 power_monitor = { path = "../power_monitor" }
 usb_util = { path = "../usb_util" }
 vfio_sys = { path = "../vfio_sys" }
