// Copyright 2018 The Chromium OS Authors. All rights reserved.
// Use of this source code is governed by a BSD-style license that can be
// found in the LICENSE file.

mod qcow_raw_file;
mod refcount;
mod vec_cache;

use base::{
    error, open_file, AsRawDescriptor, AsRawDescriptors, FileAllocate, FileReadWriteAtVolatile,
    FileReadWriteVolatile, FileSetLen, FileSync, PunchHole, RawDescriptor, SeekHole, WriteZeroesAt,
};
use data_model::{VolatileMemory, VolatileSlice};
use libc::{EINVAL, ENOSPC, ENOTSUP};
use remain::sorted;
use thiserror::Error;

use std::cmp::{max, min};
use std::fs::File;
use std::io::{self, Read, Seek, SeekFrom, Write};
use std::mem::size_of;
use std::path::Path;
use std::str;

use crate::qcow::qcow_raw_file::QcowRawFile;
use crate::qcow::refcount::RefCount;
use crate::qcow::vec_cache::{CacheMap, Cacheable, VecCache};
use crate::{create_disk_file, DiskFile, DiskGetLen};

#[sorted]
#[derive(Error, Debug)]
pub enum Error {
    #[error("backing file io error: {0}")]
    BackingFileIo(io::Error),
    #[error("backing file open error: {0}")]
    BackingFileOpen(Box<crate::Error>),
    #[error("backing file name is too long: {0} bytes over")]
    BackingFileTooLong(usize),
    #[error("compressed blocks not supported")]
    CompressedBlocksNotSupported,
    #[error("failed to evict cache: {0}")]
    EvictingCache(io::Error),
    #[error("file larger than max of {}: {0}", MAX_QCOW_FILE_SIZE)]
    FileTooBig(u64),
    #[error("failed to get file size: {0}")]
    GettingFileSize(io::Error),
    #[error("failed to get refcount: {0}")]
    GettingRefcount(refcount::Error),
    #[error("failed to parse filename: {0}")]
    InvalidBackingFileName(str::Utf8Error),
    #[error("invalid cluster index")]
    InvalidClusterIndex,
    #[error("invalid cluster size")]
    InvalidClusterSize,
    #[error("invalid index")]
    InvalidIndex,
    #[error("invalid L1 table offset")]
    InvalidL1TableOffset,
    #[error("invalid L1 table size {0}")]
    InvalidL1TableSize(u32),
    #[error("invalid magic")]
    InvalidMagic,
    #[error("invalid offset")]
    InvalidOffset(u64),
    #[error("invalid refcount table offset")]
    InvalidRefcountTableOffset,
    #[error("invalid refcount table size: {0}")]
    InvalidRefcountTableSize(u64),
    #[error("no free clusters")]
    NoFreeClusters,
    #[error("no refcount clusters")]
    NoRefcountClusters,
    #[error("not enough space for refcounts")]
    NotEnoughSpaceForRefcounts,
    #[error("failed to open file: {0}")]
    OpeningFile(io::Error),
    #[error("failed to open file: {0}")]
    ReadingHeader(io::Error),
    #[error("failed to read pointers: {0}")]
    ReadingPointers(io::Error),
    #[error("failed to read ref count block: {0}")]
    ReadingRefCountBlock(refcount::Error),
    #[error("failed to read ref counts: {0}")]
    ReadingRefCounts(io::Error),
    #[error("failed to rebuild ref counts: {0}")]
    RebuildingRefCounts(io::Error),
    #[error("refcount table offset past file end")]
    RefcountTableOffEnd,
    #[error("too many clusters specified for refcount table")]
    RefcountTableTooLarge,
    #[error("failed to seek file: {0}")]
    SeekingFile(io::Error),
    #[error("failed to set refcount refcount: {0}")]
    SettingRefcountRefcount(io::Error),
    #[error("size too small for number of clusters")]
    SizeTooSmallForNumberOfClusters,
    #[error("l1 entry table too large: {0}")]
    TooManyL1Entries(u64),
    #[error("ref count table too large: {0}")]
    TooManyRefcounts(u64),
    #[error("unsupported refcount order")]
    UnsupportedRefcountOrder,
    #[error("unsupported version: {0}")]
    UnsupportedVersion(u32),
    #[error("failed to write header: {0}")]
    WritingHeader(io::Error),
}

pub type Result<T> = std::result::Result<T, Error>;

// Maximum data size supported.
const MAX_QCOW_FILE_SIZE: u64 = 0x01 << 44; // 16 TB.

// QCOW magic constant that starts the header.
pub const QCOW_MAGIC: u32 = 0x5146_49fb;
// Default to a cluster size of 2^DEFAULT_CLUSTER_BITS
const DEFAULT_CLUSTER_BITS: u32 = 16;
// Limit clusters to reasonable sizes. Choose the same limits as qemu. Making the clusters smaller
// increases the amount of overhead for book keeping.
const MIN_CLUSTER_BITS: u32 = 9;
const MAX_CLUSTER_BITS: u32 = 21;
// The L1 and RefCount table are kept in RAM, only handle files that require less than 35M entries.
// This easily covers 1 TB files. When support for bigger files is needed the assumptions made to
// keep these tables in RAM needs to be thrown out.
const MAX_RAM_POINTER_TABLE_SIZE: u64 = 35_000_000;
// Only support 2 byte refcounts, 2^refcount_order bits.
const DEFAULT_REFCOUNT_ORDER: u32 = 4;

const V3_BARE_HEADER_SIZE: u32 = 104;

// bits 0-8 and 56-63 are reserved.
const L1_TABLE_OFFSET_MASK: u64 = 0x00ff_ffff_ffff_fe00;
const L2_TABLE_OFFSET_MASK: u64 = 0x00ff_ffff_ffff_fe00;
// Flags
const COMPRESSED_FLAG: u64 = 1 << 62;
const CLUSTER_USED_FLAG: u64 = 1 << 63;
const COMPATIBLE_FEATURES_LAZY_REFCOUNTS: u64 = 1 << 0;

// The format supports a "header extension area", that crosvm does not use.
const QCOW_EMPTY_HEADER_EXTENSION_SIZE: u32 = 8;

// Defined by the specification
const MAX_BACKING_FILE_SIZE: u32 = 1023;

/// Contains the information from the header of a qcow file.
#[derive(Clone, Debug)]
pub struct QcowHeader {
    pub magic: u32,
    pub version: u32,

    pub backing_file_offset: u64,
    pub backing_file_size: u32,

    pub cluster_bits: u32,
    pub size: u64,
    pub crypt_method: u32,

    pub l1_size: u32,
    pub l1_table_offset: u64,

    pub refcount_table_offset: u64,
    pub refcount_table_clusters: u32,

    pub nb_snapshots: u32,
    pub snapshots_offset: u64,

    // v3 entries
    pub incompatible_features: u64,
    pub compatible_features: u64,
    pub autoclear_features: u64,
    pub refcount_order: u32,
    pub header_size: u32,

    // Post-header entries
    pub backing_file_path: Option<String>,
}

// Reads the next u16 from the file.
fn read_u16_from_file(mut f: &File) -> Result<u16> {
    let mut value = [0u8; 2];
    (&mut f)
        .read_exact(&mut value)
        .map_err(Error::ReadingHeader)?;
    Ok(u16::from_be_bytes(value))
}

// Reads the next u32 from the file.
fn read_u32_from_file(mut f: &File) -> Result<u32> {
    let mut value = [0u8; 4];
    (&mut f)
        .read_exact(&mut value)
        .map_err(Error::ReadingHeader)?;
    Ok(u32::from_be_bytes(value))
}

// Reads the next u64 from the file.
fn read_u64_from_file(mut f: &File) -> Result<u64> {
    let mut value = [0u8; 8];
    (&mut f)
        .read_exact(&mut value)
        .map_err(Error::ReadingHeader)?;
    Ok(u64::from_be_bytes(value))
}

impl QcowHeader {
    /// Creates a QcowHeader from a reference to a file.
    pub fn new(f: &mut File) -> Result<QcowHeader> {
        f.seek(SeekFrom::Start(0)).map_err(Error::ReadingHeader)?;

        let magic = read_u32_from_file(f)?;
        if magic != QCOW_MAGIC {
            return Err(Error::InvalidMagic);
        }

        let mut header = QcowHeader {
            magic,
            version: read_u32_from_file(f)?,
            backing_file_offset: read_u64_from_file(f)?,
            backing_file_size: read_u32_from_file(f)?,
            cluster_bits: read_u32_from_file(f)?,
            size: read_u64_from_file(f)?,
            crypt_method: read_u32_from_file(f)?,
            l1_size: read_u32_from_file(f)?,
            l1_table_offset: read_u64_from_file(f)?,
            refcount_table_offset: read_u64_from_file(f)?,
            refcount_table_clusters: read_u32_from_file(f)?,
            nb_snapshots: read_u32_from_file(f)?,
            snapshots_offset: read_u64_from_file(f)?,
            incompatible_features: read_u64_from_file(f)?,
            compatible_features: read_u64_from_file(f)?,
            autoclear_features: read_u64_from_file(f)?,
            refcount_order: read_u32_from_file(f)?,
            header_size: read_u32_from_file(f)?,
            backing_file_path: None,
        };
        if header.backing_file_size > MAX_BACKING_FILE_SIZE {
            return Err(Error::BackingFileTooLong(header.backing_file_size as usize));
        }
        if header.backing_file_offset != 0 {
            f.seek(SeekFrom::Start(header.backing_file_offset))
                .map_err(Error::ReadingHeader)?;
            let mut backing_file_name_bytes = vec![0u8; header.backing_file_size as usize];
            f.read_exact(&mut backing_file_name_bytes)
                .map_err(Error::ReadingHeader)?;
            header.backing_file_path = Some(
                String::from_utf8(backing_file_name_bytes)
                    .map_err(|err| Error::InvalidBackingFileName(err.utf8_error()))?,
            );
        }
        Ok(header)
    }

    pub fn create_for_size_and_path(size: u64, backing_file: Option<&str>) -> Result<QcowHeader> {
        let cluster_bits: u32 = DEFAULT_CLUSTER_BITS;
        let cluster_size: u32 = 0x01 << cluster_bits;
        let max_length: usize =
            (cluster_size - V3_BARE_HEADER_SIZE - QCOW_EMPTY_HEADER_EXTENSION_SIZE) as usize;
        if let Some(path) = backing_file {
            if path.len() > max_length {
                return Err(Error::BackingFileTooLong(path.len() - max_length));
            }
        }
        // L2 blocks are always one cluster long. They contain cluster_size/sizeof(u64) addresses.
        let l2_size: u32 = cluster_size / size_of::<u64>() as u32;
        let num_clusters: u32 = div_round_up_u64(size, u64::from(cluster_size)) as u32;
        let num_l2_clusters: u32 = div_round_up_u32(num_clusters, l2_size);
        let l1_clusters: u32 = div_round_up_u32(num_l2_clusters, cluster_size);
        let header_clusters = div_round_up_u32(size_of::<QcowHeader>() as u32, cluster_size);
        Ok(QcowHeader {
            magic: QCOW_MAGIC,
            version: 3,
            backing_file_offset: (if backing_file.is_none() {
                0
            } else {
                V3_BARE_HEADER_SIZE + QCOW_EMPTY_HEADER_EXTENSION_SIZE
            }) as u64,
            backing_file_size: backing_file.map_or(0, |x| x.len()) as u32,
            cluster_bits: DEFAULT_CLUSTER_BITS,
            size,
            crypt_method: 0,
            l1_size: num_l2_clusters,
            l1_table_offset: u64::from(cluster_size),
            // The refcount table is after l1 + header.
            refcount_table_offset: u64::from(cluster_size * (l1_clusters + 1)),
            refcount_table_clusters: {
                // Pre-allocate enough clusters for the entire refcount table as it must be
                // continuous in the file. Allocate enough space to refcount all clusters, including
                // the refcount clusters.
                let max_refcount_clusters = max_refcount_clusters(
                    DEFAULT_REFCOUNT_ORDER,
                    cluster_size,
                    num_clusters + l1_clusters + num_l2_clusters + header_clusters,
                ) as u32;
                // The refcount table needs to store the offset of each refcount cluster.
                div_round_up_u32(
                    max_refcount_clusters * size_of::<u64>() as u32,
                    cluster_size,
                )
            },
            nb_snapshots: 0,
            snapshots_offset: 0,
            incompatible_features: 0,
            compatible_features: 0,
            autoclear_features: 0,
            refcount_order: DEFAULT_REFCOUNT_ORDER,
            header_size: V3_BARE_HEADER_SIZE,
            backing_file_path: backing_file.map(String::from),
        })
    }

    /// Write the header to `file`.
    pub fn write_to<F: Write + Seek>(&self, file: &mut F) -> Result<()> {
        // Writes the next u32 to the file.
        fn write_u32_to_file<F: Write>(f: &mut F, value: u32) -> Result<()> {
            f.write_all(&value.to_be_bytes())
                .map_err(Error::WritingHeader)
        }

        // Writes the next u64 to the file.
        fn write_u64_to_file<F: Write>(f: &mut F, value: u64) -> Result<()> {
            f.write_all(&value.to_be_bytes())
                .map_err(Error::WritingHeader)
        }

        write_u32_to_file(file, self.magic)?;
        write_u32_to_file(file, self.version)?;
        write_u64_to_file(file, self.backing_file_offset)?;
        write_u32_to_file(file, self.backing_file_size)?;
        write_u32_to_file(file, self.cluster_bits)?;
        write_u64_to_file(file, self.size)?;
        write_u32_to_file(file, self.crypt_method)?;
        write_u32_to_file(file, self.l1_size)?;
        write_u64_to_file(file, self.l1_table_offset)?;
        write_u64_to_file(file, self.refcount_table_offset)?;
        write_u32_to_file(file, self.refcount_table_clusters)?;
        write_u32_to_file(file, self.nb_snapshots)?;
        write_u64_to_file(file, self.snapshots_offset)?;
        write_u64_to_file(file, self.incompatible_features)?;
        write_u64_to_file(file, self.compatible_features)?;
        write_u64_to_file(file, self.autoclear_features)?;
        write_u32_to_file(file, self.refcount_order)?;
        write_u32_to_file(file, self.header_size)?;
        write_u32_to_file(file, 0)?; // header extension type: end of header extension area
        write_u32_to_file(file, 0)?; // length of header extension data: 0
        if let Some(backing_file_path) = self.backing_file_path.as_ref() {
            write!(file, "{}", backing_file_path).map_err(Error::WritingHeader)?;
        }

        // Set the file length by seeking and writing a zero to the last byte. This avoids needing
        // a `File` instead of anything that implements seek as the `file` argument.
        // Zeros out the l1 and refcount table clusters.
        let cluster_size = 0x01u64 << self.cluster_bits;
        let refcount_blocks_size = u64::from(self.refcount_table_clusters) * cluster_size;
        file.seek(SeekFrom::Start(
            self.refcount_table_offset + refcount_blocks_size - 2,
        ))
        .map_err(Error::WritingHeader)?;
        file.write(&[0u8]).map_err(Error::WritingHeader)?;

        Ok(())
    }
}

fn max_refcount_clusters(refcount_order: u32, cluster_size: u32, num_clusters: u32) -> u64 {
    // Use u64 as the product of the u32 inputs can overflow.
    let refcount_bytes = (0x01 << refcount_order as u64) / 8;
    let for_data = div_round_up_u64(num_clusters as u64 * refcount_bytes, cluster_size as u64);
    let for_refcounts = div_round_up_u64(for_data * refcount_bytes, cluster_size as u64);
    for_data + for_refcounts
}

/// Represents a qcow2 file. This is a sparse file format maintained by the qemu project.
/// Full documentation of the format can be found in the qemu repository.
///
/// # Example
///
/// ```
/// # use std::io::{Read, Seek, SeekFrom};
/// # use disk::QcowFile;
/// # fn test(file: std::fs::File) -> std::io::Result<()> {
///     let mut q = QcowFile::from(file, disk::MAX_NESTING_DEPTH).expect("Can't open qcow file");
///     let mut buf = [0u8; 12];
///     q.seek(SeekFrom::Start(10 as u64))?;
///     q.read(&mut buf[..])?;
/// #   Ok(())
/// # }
/// ```
#[derive(Debug)]
pub struct QcowFile {
    raw_file: QcowRawFile,
    header: QcowHeader,
    l1_table: VecCache<u64>,
    l2_entries: u64,
    l2_cache: CacheMap<VecCache<u64>>,
    refcounts: RefCount,
    current_offset: u64,
    unref_clusters: Vec<u64>, // List of freshly unreferenced clusters.
    // List of unreferenced clusters available to be used. unref clusters become available once the
    // removal of references to them have been synced to disk.
    avail_clusters: Vec<u64>,
    backing_file: Option<Box<dyn DiskFile>>,
}

impl QcowFile {
    /// Creates a QcowFile from `file`. File must be a valid qcow2 image.
    pub fn from(mut file: File, max_nesting_depth: u32) -> Result<QcowFile> {
        let header = QcowHeader::new(&mut file)?;

        // Only v3 files are supported.
        if header.version != 3 {
            return Err(Error::UnsupportedVersion(header.version));
        }

        // Make sure that the L1 table fits in RAM.
        if u64::from(header.l1_size) > MAX_RAM_POINTER_TABLE_SIZE {
            return Err(Error::InvalidL1TableSize(header.l1_size));
        }

        let cluster_bits: u32 = header.cluster_bits;
        if !(MIN_CLUSTER_BITS..=MAX_CLUSTER_BITS).contains(&cluster_bits) {
            return Err(Error::InvalidClusterSize);
        }
        let cluster_size = 0x01u64 << cluster_bits;

        // Limit the total size of the disk.
        if header.size > MAX_QCOW_FILE_SIZE {
            return Err(Error::FileTooBig(header.size));
        }

        let backing_file = if let Some(backing_file_path) = header.backing_file_path.as_ref() {
            let path = backing_file_path.clone();
            let backing_raw_file = open_file(
                Path::new(&path),
                true, /*read_only*/
                // TODO(b/190435784): Add support for O_DIRECT.
                false, /*O_DIRECT*/
            )
            .map_err(|e| Error::BackingFileIo(e.into()))?;
            let backing_file = create_disk_file(backing_raw_file, max_nesting_depth)
                .map_err(|e| Error::BackingFileOpen(Box::new(e)))?;
            Some(backing_file)
        } else {
            None
        };

        // Only support two byte refcounts.
        let refcount_bits: u64 = 0x01u64
            .checked_shl(header.refcount_order)
            .ok_or(Error::UnsupportedRefcountOrder)?;
        if refcount_bits != 16 {
            return Err(Error::UnsupportedRefcountOrder);
        }
        let refcount_bytes = (refcount_bits + 7) / 8;

        // Need at least one refcount cluster
        if header.refcount_table_clusters == 0 {
            return Err(Error::NoRefcountClusters);
        }
        offset_is_cluster_boundary(header.l1_table_offset, header.cluster_bits)?;
        offset_is_cluster_boundary(header.snapshots_offset, header.cluster_bits)?;
        // refcount table must be a cluster boundary, and within the file's virtual or actual size.
        offset_is_cluster_boundary(header.refcount_table_offset, header.cluster_bits)?;
        let file_size = file.metadata().map_err(Error::GettingFileSize)?.len();
        if header.refcount_table_offset > max(file_size, header.size) {
            return Err(Error::RefcountTableOffEnd);
        }

        // The first cluster should always have a non-zero refcount, so if it is 0,
        // this is an old file with broken refcounts, which requires a rebuild.
        let mut refcount_rebuild_required = true;
        file.seek(SeekFrom::Start(header.refcount_table_offset))
            .map_err(Error::SeekingFile)?;
        let first_refblock_addr = read_u64_from_file(&file)?;
        if first_refblock_addr != 0 {
            file.seek(SeekFrom::Start(first_refblock_addr))
                .map_err(Error::SeekingFile)?;
            let first_cluster_refcount = read_u16_from_file(&file)?;
            if first_cluster_refcount != 0 {
                refcount_rebuild_required = false;
            }
        }

        if (header.compatible_features & COMPATIBLE_FEATURES_LAZY_REFCOUNTS) != 0 {
            refcount_rebuild_required = true;
        }

        let mut raw_file =
            QcowRawFile::from(file, cluster_size).ok_or(Error::InvalidClusterSize)?;
        if refcount_rebuild_required {
            QcowFile::rebuild_refcounts(&mut raw_file, header.clone())?;
        }

        let l2_size = cluster_size / size_of::<u64>() as u64;
        let num_clusters = div_round_up_u64(header.size, cluster_size);
        let num_l2_clusters = div_round_up_u64(num_clusters, l2_size);
        let l1_clusters = div_round_up_u64(num_l2_clusters, cluster_size);
        let header_clusters = div_round_up_u64(size_of::<QcowHeader>() as u64, cluster_size);
        if num_l2_clusters > MAX_RAM_POINTER_TABLE_SIZE {
            return Err(Error::TooManyL1Entries(num_l2_clusters));
        }
        let l1_table = VecCache::from_vec(
            raw_file
                .read_pointer_table(
                    header.l1_table_offset,
                    num_l2_clusters,
                    Some(L1_TABLE_OFFSET_MASK),
                )
                .map_err(Error::ReadingHeader)?,
        );

        let num_clusters = div_round_up_u64(header.size, cluster_size);
        let refcount_clusters = max_refcount_clusters(
            header.refcount_order,
            cluster_size as u32,
            (num_clusters + l1_clusters + num_l2_clusters + header_clusters) as u32,
        );
        // Check that the given header doesn't have a suspiciously sized refcount table.
        if u64::from(header.refcount_table_clusters) > 2 * refcount_clusters {
            return Err(Error::RefcountTableTooLarge);
        }
        if l1_clusters + refcount_clusters > MAX_RAM_POINTER_TABLE_SIZE {
            return Err(Error::TooManyRefcounts(refcount_clusters));
        }
        let refcount_block_entries = cluster_size / refcount_bytes;
        let refcounts = RefCount::new(
            &mut raw_file,
            header.refcount_table_offset,
            refcount_clusters,
            refcount_block_entries,
            cluster_size,
        )
        .map_err(Error::ReadingRefCounts)?;

        let l2_entries = cluster_size / size_of::<u64>() as u64;

        let mut qcow = QcowFile {
            raw_file,
            header,
            l1_table,
            l2_entries,
            l2_cache: CacheMap::new(100),
            refcounts,
            current_offset: 0,
            unref_clusters: Vec::new(),
            avail_clusters: Vec::new(),
            backing_file,
        };

        // Check that the L1 and refcount tables fit in a 64bit address space.
        qcow.header
            .l1_table_offset
            .checked_add(qcow.l1_address_offset(qcow.virtual_size()))
            .ok_or(Error::InvalidL1TableOffset)?;
        qcow.header
            .refcount_table_offset
            .checked_add(u64::from(qcow.header.refcount_table_clusters) * cluster_size)
            .ok_or(Error::InvalidRefcountTableOffset)?;

        qcow.find_avail_clusters()?;

        Ok(qcow)
    }

    /// Creates a new QcowFile at the given path.
    pub fn new(file: File, virtual_size: u64) -> Result<QcowFile> {
        let header = QcowHeader::create_for_size_and_path(virtual_size, None)?;
        QcowFile::new_from_header(file, header, 1)
    }

    /// Creates a new QcowFile at the given path.
    pub fn new_from_backing(
        file: File,
        backing_file_name: &str,
        backing_file_max_nesting_depth: u32,
    ) -> Result<QcowFile> {
        let backing_raw_file = open_file(
            Path::new(backing_file_name),
            true, /*read_only*/
            // TODO(b/190435784): add support for O_DIRECT.
            false, /*O_DIRECT*/
        )
        .map_err(|e| Error::BackingFileIo(e.into()))?;
        let backing_file = create_disk_file(backing_raw_file, backing_file_max_nesting_depth)
            .map_err(|e| Error::BackingFileOpen(Box::new(e)))?;
        let size = backing_file.get_len().map_err(Error::BackingFileIo)?;
        let header = QcowHeader::create_for_size_and_path(size, Some(backing_file_name))?;
        let mut result = QcowFile::new_from_header(file, header, backing_file_max_nesting_depth)?;
        result.backing_file = Some(backing_file);
        Ok(result)
    }

    fn new_from_header(
        mut file: File,
        header: QcowHeader,
        max_nesting_depth: u32,
    ) -> Result<QcowFile> {
        file.seek(SeekFrom::Start(0)).map_err(Error::SeekingFile)?;
        header.write_to(&mut file)?;

        let mut qcow = Self::from(file, max_nesting_depth)?;

        // Set the refcount for each refcount table cluster.
        let cluster_size = 0x01u64 << qcow.header.cluster_bits;
        let refcount_table_base = qcow.header.refcount_table_offset as u64;
        let end_cluster_addr =
            refcount_table_base + u64::from(qcow.header.refcount_table_clusters) * cluster_size;

        let mut cluster_addr = 0;
        while cluster_addr < end_cluster_addr {
            let mut unref_clusters = qcow
                .set_cluster_refcount(cluster_addr, 1)
                .map_err(Error::SettingRefcountRefcount)?;
            qcow.unref_clusters.append(&mut unref_clusters);
            cluster_addr += cluster_size;
        }

        Ok(qcow)
    }

    pub fn set_backing_file(&mut self, backing: Option<Box<dyn DiskFile>>) {
        self.backing_file = backing;
    }

    /// Returns the `QcowHeader` for this file.
    pub fn header(&self) -> &QcowHeader {
        &self.header
    }

    /// Returns the L1 lookup table for this file. This is only useful for debugging.
    pub fn l1_table(&self) -> &[u64] {
        self.l1_table.get_values()
    }

    /// Returns an L2_table of cluster addresses, only used for debugging.
    pub fn l2_table(&mut self, l1_index: usize) -> Result<Option<&[u64]>> {
        let l2_addr_disk = *self.l1_table.get(l1_index).ok_or(Error::InvalidIndex)?;

        if l2_addr_disk == 0 {
            // Reading from an unallocated cluster will return zeros.
            return Ok(None);
        }

        if !self.l2_cache.contains_key(&l1_index) {
            // Not in the cache.
            let table = VecCache::from_vec(
                Self::read_l2_cluster(&mut self.raw_file, l2_addr_disk)
                    .map_err(Error::ReadingPointers)?,
            );
            let l1_table = &self.l1_table;
            let raw_file = &mut self.raw_file;
            self.l2_cache
                .insert(l1_index, table, |index, evicted| {
                    raw_file.write_pointer_table(
                        l1_table[index],
                        evicted.get_values(),
                        CLUSTER_USED_FLAG,
                    )
                })
                .map_err(Error::EvictingCache)?;
        }

        // The index must exist as it was just inserted if it didn't already.
        Ok(Some(self.l2_cache.get(&l1_index).unwrap().get_values()))
    }

    /// Returns the refcount table for this file. This is only useful for debugging.
    pub fn ref_table(&self) -> &[u64] {
        self.refcounts.ref_table()
    }

    /// Returns the `index`th refcount block from the file.
    pub fn refcount_block(&mut self, index: usize) -> Result<Option<&[u16]>> {
        self.refcounts
            .refcount_block(&mut self.raw_file, index)
            .map_err(Error::ReadingRefCountBlock)
    }

    /// Returns the first cluster in the file with a 0 refcount. Used for testing.
    pub fn first_zero_refcount(&mut self) -> Result<Option<u64>> {
        let file_size = self
            .raw_file
            .file_mut()
            .metadata()
            .map_err(Error::GettingFileSize)?
            .len();
        let cluster_size = 0x01u64 << self.header.cluster_bits;

        let mut cluster_addr = 0;
        while cluster_addr < file_size {
            let cluster_refcount = self
                .refcounts
                .get_cluster_refcount(&mut self.raw_file, cluster_addr)
                .map_err(Error::GettingRefcount)?;
            if cluster_refcount == 0 {
                return Ok(Some(cluster_addr));
            }
            cluster_addr += cluster_size;
        }
        Ok(None)
    }

    fn find_avail_clusters(&mut self) -> Result<()> {
        let cluster_size = self.raw_file.cluster_size();

        let file_size = self
            .raw_file
            .file_mut()
            .metadata()
            .map_err(Error::GettingFileSize)?
            .len();

        for i in (0..file_size).step_by(cluster_size as usize) {
            let refcount = self
                .refcounts
                .get_cluster_refcount(&mut self.raw_file, i)
                .map_err(Error::GettingRefcount)?;
            if refcount == 0 {
                self.avail_clusters.push(i);
            }
        }

        Ok(())
    }

    /// Rebuild the reference count tables.
    fn rebuild_refcounts(raw_file: &mut QcowRawFile, header: QcowHeader) -> Result<()> {
        fn add_ref(refcounts: &mut [u16], cluster_size: u64, cluster_address: u64) -> Result<()> {
            let idx = (cluster_address / cluster_size) as usize;
            if idx >= refcounts.len() {
                return Err(Error::InvalidClusterIndex);
            }
            refcounts[idx] += 1;
            Ok(())
        }

        // Add a reference to the first cluster (header plus extensions).
        fn set_header_refcount(refcounts: &mut [u16], cluster_size: u64) -> Result<()> {
            add_ref(refcounts, cluster_size, 0)
        }

        // Add references to the L1 table clusters.
        fn set_l1_refcounts(
            refcounts: &mut [u16],
            header: QcowHeader,
            cluster_size: u64,
        ) -> Result<()> {
            let l1_clusters = div_round_up_u64(header.l1_size as u64, cluster_size);
            let l1_table_offset = header.l1_table_offset;
            for i in 0..l1_clusters {
                add_ref(refcounts, cluster_size, l1_table_offset + i * cluster_size)?;
            }
            Ok(())
        }

        // Traverse the L1 and L2 tables to find all reachable data clusters.
        fn set_data_refcounts(
            refcounts: &mut [u16],
            header: QcowHeader,
            cluster_size: u64,
            raw_file: &mut QcowRawFile,
        ) -> Result<()> {
            let l1_table = raw_file
                .read_pointer_table(
                    header.l1_table_offset,
                    header.l1_size as u64,
                    Some(L1_TABLE_OFFSET_MASK),
                )
                .map_err(Error::ReadingPointers)?;
            for l1_index in 0..header.l1_size as usize {
                let l2_addr_disk = *l1_table.get(l1_index).ok_or(Error::InvalidIndex)?;
                if l2_addr_disk != 0 {
                    // Add a reference to the L2 table cluster itself.
                    add_ref(refcounts, cluster_size, l2_addr_disk)?;

                    // Read the L2 table and find all referenced data clusters.
                    let l2_table = raw_file
                        .read_pointer_table(
                            l2_addr_disk,
                            cluster_size / size_of::<u64>() as u64,
                            Some(L2_TABLE_OFFSET_MASK),
                        )
                        .map_err(Error::ReadingPointers)?;
                    for data_cluster_addr in l2_table {
                        if data_cluster_addr != 0 {
                            add_ref(refcounts, cluster_size, data_cluster_addr)?;
                        }
                    }
                }
            }

            Ok(())
        }

        // Add references to the top-level refcount table clusters.
        fn set_refcount_table_refcounts(
            refcounts: &mut [u16],
            header: QcowHeader,
            cluster_size: u64,
        ) -> Result<()> {
            let refcount_table_offset = header.refcount_table_offset;
            for i in 0..header.refcount_table_clusters as u64 {
                add_ref(
                    refcounts,
                    cluster_size,
                    refcount_table_offset + i * cluster_size,
                )?;
            }
            Ok(())
        }

        // Allocate clusters for refblocks.
        // This needs to be done last so that we have the correct refcounts for all other
        // clusters.
        fn alloc_refblocks(
            refcounts: &mut [u16],
            cluster_size: u64,
            refblock_clusters: u64,
            pointers_per_cluster: u64,
        ) -> Result<Vec<u64>> {
            let refcount_table_entries = div_round_up_u64(refblock_clusters, pointers_per_cluster);
            let mut ref_table = vec![0; refcount_table_entries as usize];
            let mut first_free_cluster: u64 = 0;
            for refblock_addr in &mut ref_table {
                loop {
                    if first_free_cluster >= refcounts.len() as u64 {
                        return Err(Error::NotEnoughSpaceForRefcounts);
                    }
                    if refcounts[first_free_cluster as usize] == 0 {
                        break;
                    }
                    first_free_cluster += 1;
                }

                *refblock_addr = first_free_cluster * cluster_size;
                add_ref(refcounts, cluster_size, *refblock_addr)?;

                first_free_cluster += 1;
            }

            Ok(ref_table)
        }

        // Write the updated reference count blocks and reftable.
        fn write_refblocks(
            refcounts: &[u16],
            mut header: QcowHeader,
            ref_table: &[u64],
            raw_file: &mut QcowRawFile,
            refcount_block_entries: u64,
        ) -> Result<()> {
            // Rewrite the header with lazy refcounts enabled while we are rebuilding the tables.
            header.compatible_features |= COMPATIBLE_FEATURES_LAZY_REFCOUNTS;
            raw_file
                .file_mut()
                .seek(SeekFrom::Start(0))
                .map_err(Error::SeekingFile)?;
            header.write_to(raw_file.file_mut())?;

            for (i, refblock_addr) in ref_table.iter().enumerate() {
                // Write a block of refcounts to the location indicated by refblock_addr.
                let refblock_start = i * (refcount_block_entries as usize);
                let refblock_end = min(
                    refcounts.len(),
                    refblock_start + refcount_block_entries as usize,
                );
                let refblock = &refcounts[refblock_start..refblock_end];
                raw_file
                    .write_refcount_block(*refblock_addr, refblock)
                    .map_err(Error::WritingHeader)?;

                // If this is the last (partial) cluster, pad it out to a full refblock cluster.
                if refblock.len() < refcount_block_entries as usize {
                    let refblock_padding =
                        vec![0u16; refcount_block_entries as usize - refblock.len()];
                    raw_file
                        .write_refcount_block(
                            *refblock_addr + refblock.len() as u64 * 2,
                            &refblock_padding,
                        )
                        .map_err(Error::WritingHeader)?;
                }
            }

            // Rewrite the top-level refcount table.
            raw_file
                .write_pointer_table(header.refcount_table_offset, ref_table, 0)
                .map_err(Error::WritingHeader)?;

            // Rewrite the header again, now with lazy refcounts disabled.
            header.compatible_features &= !COMPATIBLE_FEATURES_LAZY_REFCOUNTS;
            raw_file
                .file_mut()
                .seek(SeekFrom::Start(0))
                .map_err(Error::SeekingFile)?;
            header.write_to(raw_file.file_mut())?;

            Ok(())
        }

        let cluster_size = raw_file.cluster_size();

        let file_size = raw_file
            .file_mut()
            .metadata()
            .map_err(Error::GettingFileSize)?
            .len();

        let refcount_bits = 1u64 << header.refcount_order;
        let refcount_bytes = div_round_up_u64(refcount_bits, 8);
        let refcount_block_entries = cluster_size / refcount_bytes;
        let pointers_per_cluster = cluster_size / size_of::<u64>() as u64;
        let data_clusters = div_round_up_u64(header.size, cluster_size);
        let l2_clusters = div_round_up_u64(data_clusters, pointers_per_cluster);
        let l1_clusters = div_round_up_u64(l2_clusters, cluster_size);
        let header_clusters = div_round_up_u64(size_of::<QcowHeader>() as u64, cluster_size);
        let max_clusters = data_clusters + l2_clusters + l1_clusters + header_clusters;
        let mut max_valid_cluster_index = max_clusters;
        let refblock_clusters = div_round_up_u64(max_valid_cluster_index, refcount_block_entries);
        let reftable_clusters = div_round_up_u64(refblock_clusters, pointers_per_cluster);
        // Account for refblocks and the ref table size needed to address them.
        let refblocks_for_refs = div_round_up_u64(
            refblock_clusters + reftable_clusters,
            refcount_block_entries,
        );
        let reftable_clusters_for_refs =
            div_round_up_u64(refblocks_for_refs, refcount_block_entries);
        max_valid_cluster_index += refblock_clusters + reftable_clusters;
        max_valid_cluster_index += refblocks_for_refs + reftable_clusters_for_refs;

        if max_valid_cluster_index > MAX_RAM_POINTER_TABLE_SIZE {
            return Err(Error::InvalidRefcountTableSize(max_valid_cluster_index));
        }

        let max_valid_cluster_offset = max_valid_cluster_index * cluster_size;
        if max_valid_cluster_offset < file_size - cluster_size {
            return Err(Error::InvalidRefcountTableSize(max_valid_cluster_offset));
        }

        let mut refcounts = vec![0; max_valid_cluster_index as usize];

        // Find all references clusters and rebuild refcounts.
        set_header_refcount(&mut refcounts, cluster_size)?;
        set_l1_refcounts(&mut refcounts, header.clone(), cluster_size)?;
        set_data_refcounts(&mut refcounts, header.clone(), cluster_size, raw_file)?;
        set_refcount_table_refcounts(&mut refcounts, header.clone(), cluster_size)?;

        // Allocate clusters to store the new reference count blocks.
        let ref_table = alloc_refblocks(
            &mut refcounts,
            cluster_size,
            refblock_clusters,
            pointers_per_cluster,
        )?;

        // Write updated reference counts and point the reftable at them.
        write_refblocks(
            &refcounts,
            header,
            &ref_table,
            raw_file,
            refcount_block_entries,
        )
    }

    // Limits the range so that it doesn't exceed the virtual size of the file.
    fn limit_range_file(&self, address: u64, count: usize) -> usize {
        if address.checked_add(count as u64).is_none() || address > self.virtual_size() {
            return 0;
        }
        min(count as u64, self.virtual_size() - address) as usize
    }

    // Limits the range so that it doesn't overflow the end of a cluster.
    fn limit_range_cluster(&self, address: u64, count: usize) -> usize {
        let offset: u64 = self.raw_file.cluster_offset(address);
        let limit = self.raw_file.cluster_size() - offset;
        min(count as u64, limit) as usize
    }

    // Gets the maximum virtual size of this image.
    fn virtual_size(&self) -> u64 {
        self.header.size
    }

    // Gets the offset of `address` in the L1 table.
    fn l1_address_offset(&self, address: u64) -> u64 {
        let l1_index = self.l1_table_index(address);
        l1_index * size_of::<u64>() as u64
    }

    // Gets the offset of `address` in the L1 table.
    fn l1_table_index(&self, address: u64) -> u64 {
        (address / self.raw_file.cluster_size()) / self.l2_entries
    }

    // Gets the offset of `address` in the L2 table.
    fn l2_table_index(&self, address: u64) -> u64 {
        (address / self.raw_file.cluster_size()) % self.l2_entries
    }

    // Gets the offset of the given guest address in the host file. If L1, L2, or data clusters have
    // yet to be allocated, return None.
    fn file_offset_read(&mut self, address: u64) -> std::io::Result<Option<u64>> {
        if address >= self.virtual_size() as u64 {
            return Err(std::io::Error::from_raw_os_error(EINVAL));
        }

        let l1_index = self.l1_table_index(address) as usize;
        let l2_addr_disk = *self
            .l1_table
            .get(l1_index)
            .ok_or_else(|| std::io::Error::from_raw_os_error(EINVAL))?;

        if l2_addr_disk == 0 {
            // Reading from an unallocated cluster will return zeros.
            return Ok(None);
        }

        let l2_index = self.l2_table_index(address) as usize;

        if !self.l2_cache.contains_key(&l1_index) {
            // Not in the cache.
            let table =
                VecCache::from_vec(Self::read_l2_cluster(&mut self.raw_file, l2_addr_disk)?);

            let l1_table = &self.l1_table;
            let raw_file = &mut self.raw_file;
            self.l2_cache.insert(l1_index, table, |index, evicted| {
                raw_file.write_pointer_table(
                    l1_table[index],
                    evicted.get_values(),
                    CLUSTER_USED_FLAG,
                )
            })?;
        };

        let cluster_addr = self.l2_cache.get(&l1_index).unwrap()[l2_index];
        if cluster_addr == 0 {
            return Ok(None);
        }
        Ok(Some(cluster_addr + self.raw_file.cluster_offset(address)))
    }

    // Gets the offset of the given guest address in the host file. If L1, L2, or data clusters need
    // to be allocated, they will be.
    fn file_offset_write(&mut self, address: u64) -> std::io::Result<u64> {
        if address >= self.virtual_size() as u64 {
            return Err(std::io::Error::from_raw_os_error(EINVAL));
        }

        let l1_index = self.l1_table_index(address) as usize;
        let l2_addr_disk = *self
            .l1_table
            .get(l1_index)
            .ok_or_else(|| std::io::Error::from_raw_os_error(EINVAL))?;
        let l2_index = self.l2_table_index(address) as usize;

        let mut set_refcounts = Vec::new();

        if !self.l2_cache.contains_key(&l1_index) {
            // Not in the cache.
            let l2_table = if l2_addr_disk == 0 {
                // Allocate a new cluster to store the L2 table and update the L1 table to point
                // to the new table.
                let new_addr: u64 = self.get_new_cluster(None)?;
                // The cluster refcount starts at one meaning it is used but doesn't need COW.
                set_refcounts.push((new_addr, 1));
                self.l1_table[l1_index] = new_addr;
                VecCache::new(self.l2_entries as usize)
            } else {
                VecCache::from_vec(Self::read_l2_cluster(&mut self.raw_file, l2_addr_disk)?)
            };
            let l1_table = &self.l1_table;
            let raw_file = &mut self.raw_file;
            self.l2_cache.insert(l1_index, l2_table, |index, evicted| {
                raw_file.write_pointer_table(
                    l1_table[index],
                    evicted.get_values(),
                    CLUSTER_USED_FLAG,
                )
            })?;
        }

        let cluster_addr = match self.l2_cache.get(&l1_index).unwrap()[l2_index] {
            0 => {
                let initial_data = if let Some(backing) = self.backing_file.as_mut() {
                    let cluster_size = self.raw_file.cluster_size();
                    let cluster_begin = address - (address % cluster_size);
                    let mut cluster_data = vec![0u8; cluster_size as usize];
                    let volatile_slice = VolatileSlice::new(&mut cluster_data);
                    backing.read_exact_at_volatile(volatile_slice, cluster_begin)?;
                    Some(cluster_data)
                } else {
                    None
                };
                // Need to allocate a data cluster
                let cluster_addr = self.append_data_cluster(initial_data)?;
                self.update_cluster_addr(l1_index, l2_index, cluster_addr, &mut set_refcounts)?;
                cluster_addr
            }
            a => a,
        };

        for (addr, count) in set_refcounts {
            let mut newly_unref = self.set_cluster_refcount(addr, count)?;
            self.unref_clusters.append(&mut newly_unref);
        }

        Ok(cluster_addr + self.raw_file.cluster_offset(address))
    }

    // Updates the l1 and l2 tables to point to the new `cluster_addr`.
    fn update_cluster_addr(
        &mut self,
        l1_index: usize,
        l2_index: usize,
        cluster_addr: u64,
        set_refcounts: &mut Vec<(u64, u16)>,
    ) -> io::Result<()> {
        if !self.l2_cache.get(&l1_index).unwrap().dirty() {
            // Free the previously used cluster if one exists. Modified tables are always
            // witten to new clusters so the L1 table can be committed to disk after they
            // are and L1 never points at an invalid table.
            // The index must be valid from when it was insterted.
            let addr = self.l1_table[l1_index];
            if addr != 0 {
                self.unref_clusters.push(addr);
                set_refcounts.push((addr, 0));
            }

            // Allocate a new cluster to store the L2 table and update the L1 table to point
            // to the new table. The cluster will be written when the cache is flushed, no
            // need to copy the data now.
            let new_addr: u64 = self.get_new_cluster(None)?;
            // The cluster refcount starts at one indicating it is used but doesn't need
            // COW.
            set_refcounts.push((new_addr, 1));
            self.l1_table[l1_index] = new_addr;
        }
        // 'unwrap' is OK because it was just added.
        self.l2_cache.get_mut(&l1_index).unwrap()[l2_index] = cluster_addr;
        Ok(())
    }

    // Allocate a new cluster and return its offset within the raw file.
    fn get_new_cluster(&mut self, initial_data: Option<Vec<u8>>) -> std::io::Result<u64> {
        // First use a pre allocated cluster if one is available.
        if let Some(free_cluster) = self.avail_clusters.pop() {
            if let Some(initial_data) = initial_data {
                self.raw_file.write_cluster(free_cluster, initial_data)?;
            } else {
                self.raw_file.zero_cluster(free_cluster)?;
            }
            return Ok(free_cluster);
        }

        let max_valid_cluster_offset = self.refcounts.max_valid_cluster_offset();
        if let Some(new_cluster) = self.raw_file.add_cluster_end(max_valid_cluster_offset)? {
            if let Some(initial_data) = initial_data {
                self.raw_file.write_cluster(new_cluster, initial_data)?;
            }
            Ok(new_cluster)
        } else {
            error!("No free clusters in get_new_cluster()");
            Err(std::io::Error::from_raw_os_error(ENOSPC))
        }
    }

    // Allocate and initialize a new data cluster. Returns the offset of the
    // cluster in to the file on success.
    fn append_data_cluster(&mut self, initial_data: Option<Vec<u8>>) -> std::io::Result<u64> {
        let new_addr: u64 = self.get_new_cluster(initial_data)?;
        // The cluster refcount starts at one indicating it is used but doesn't need COW.
        let mut newly_unref = self.set_cluster_refcount(new_addr, 1)?;
        self.unref_clusters.append(&mut newly_unref);
        Ok(new_addr)
    }

    // Returns true if the cluster containing `address` is already allocated.
    fn cluster_allocated(&mut self, address: u64) -> std::io::Result<bool> {
        if address >= self.virtual_size() as u64 {
            return Err(std::io::Error::from_raw_os_error(EINVAL));
        }

        let l1_index = self.l1_table_index(address) as usize;
        let l2_addr_disk = *self
            .l1_table
            .get(l1_index)
            .ok_or_else(|| std::io::Error::from_raw_os_error(EINVAL))?;
        let l2_index = self.l2_table_index(address) as usize;

        if l2_addr_disk == 0 {
            // The whole L2 table for this address is not allocated yet,
            // so the cluster must also be unallocated.
            return Ok(false);
        }

        if !self.l2_cache.contains_key(&l1_index) {
            // Not in the cache.
            let table =
                VecCache::from_vec(Self::read_l2_cluster(&mut self.raw_file, l2_addr_disk)?);
            let l1_table = &self.l1_table;
            let raw_file = &mut self.raw_file;
            self.l2_cache.insert(l1_index, table, |index, evicted| {
                raw_file.write_pointer_table(
                    l1_table[index],
                    evicted.get_values(),
                    CLUSTER_USED_FLAG,
                )
            })?;
        }

        let cluster_addr = self.l2_cache.get(&l1_index).unwrap()[l2_index];
        // If cluster_addr != 0, the cluster is allocated.
        Ok(cluster_addr != 0)
    }

    // Find the first guest address greater than or equal to `address` whose allocation state
    // matches `allocated`.
    fn find_allocated_cluster(
        &mut self,
        address: u64,
        allocated: bool,
    ) -> std::io::Result<Option<u64>> {
        let size = self.virtual_size();
        if address >= size {
            return Ok(None);
        }

        // If offset is already within a hole, return it.
        if self.cluster_allocated(address)? == allocated {
            return Ok(Some(address));
        }

        // Skip to the next cluster boundary.
        let cluster_size = self.raw_file.cluster_size();
        let mut cluster_addr = (address / cluster_size + 1) * cluster_size;

        // Search for clusters with the desired allocation state.
        while cluster_addr < size {
            if self.cluster_allocated(cluster_addr)? == allocated {
                return Ok(Some(cluster_addr));
            }
            cluster_addr += cluster_size;
        }

        Ok(None)
    }

    // Deallocate the storage for the cluster starting at `address`.
    // Any future reads of this cluster will return all zeroes (or the backing file, if in use).
    fn deallocate_cluster(&mut self, address: u64) -> std::io::Result<()> {
        if address >= self.virtual_size() as u64 {
            return Err(std::io::Error::from_raw_os_error(EINVAL));
        }

        let l1_index = self.l1_table_index(address) as usize;
        let l2_addr_disk = *self
            .l1_table
            .get(l1_index)
            .ok_or_else(|| std::io::Error::from_raw_os_error(EINVAL))?;
        let l2_index = self.l2_table_index(address) as usize;

        if l2_addr_disk == 0 {
            // The whole L2 table for this address is not allocated yet,
            // so the cluster must also be unallocated.
            return Ok(());
        }

        if !self.l2_cache.contains_key(&l1_index) {
            // Not in the cache.
            let table =
                VecCache::from_vec(Self::read_l2_cluster(&mut self.raw_file, l2_addr_disk)?);
            let l1_table = &self.l1_table;
            let raw_file = &mut self.raw_file;
            self.l2_cache.insert(l1_index, table, |index, evicted| {
                raw_file.write_pointer_table(
                    l1_table[index],
                    evicted.get_values(),
                    CLUSTER_USED_FLAG,
                )
            })?;
        }

        let cluster_addr = self.l2_cache.get(&l1_index).unwrap()[l2_index];
        if cluster_addr == 0 {
            // This cluster is already unallocated; nothing to do.
            return Ok(());
        }

        // Decrement the refcount.
        let refcount = self
            .refcounts
            .get_cluster_refcount(&mut self.raw_file, cluster_addr)
            .map_err(|_| std::io::Error::from_raw_os_error(EINVAL))?;
        if refcount == 0 {
            return Err(std::io::Error::from_raw_os_error(EINVAL));
        }

        let new_refcount = refcount - 1;
        let mut newly_unref = self.set_cluster_refcount(cluster_addr, new_refcount)?;
        self.unref_clusters.append(&mut newly_unref);

        // Rewrite the L2 entry to remove the cluster mapping.
        // unwrap is safe as we just checked/inserted this entry.
        self.l2_cache.get_mut(&l1_index).unwrap()[l2_index] = 0;

        if new_refcount == 0 {
            let cluster_size = self.raw_file.cluster_size();
            // This cluster is no longer in use; deallocate the storage.
            // The underlying FS may not support FALLOC_FL_PUNCH_HOLE,
            // so don't treat an error as fatal.  Future reads will return zeros anyways.
            let _ = self
                .raw_file
                .file_mut()
                .punch_hole(cluster_addr, cluster_size);
            self.unref_clusters.push(cluster_addr);
        }
        Ok(())
    }

    // Fill a range of `length` bytes starting at `address` with zeroes.
    // Any future reads of this range will return all zeroes.
    // If there is no backing file, this will deallocate cluster storage when possible.
    fn zero_bytes(&mut self, address: u64, length: usize) -> std::io::Result<()> {
        let write_count: usize = self.limit_range_file(address, length);

        let mut nwritten: usize = 0;
        while nwritten < write_count {
            let curr_addr = address + nwritten as u64;
            let count = self.limit_range_cluster(curr_addr, write_count - nwritten);

            if self.backing_file.is_none() && count == self.raw_file.cluster_size() as usize {
                // Full cluster and no backing file in use - deallocate the storage.
                self.deallocate_cluster(curr_addr)?;
            } else {
                // Partial cluster - zero out the relevant bytes.
                let offset = if self.backing_file.is_some() {
                    // There is a backing file, so we need to allocate a cluster in order to
                    // zero out the hole-punched bytes such that the backing file contents do not
                    // show through.
                    Some(self.file_offset_write(curr_addr)?)
                } else {
                    // Any space in unallocated clusters can be left alone, since
                    // unallocated clusters already read back as zeroes.
                    self.file_offset_read(curr_addr)?
                };
                if let Some(offset) = offset {
                    // Partial cluster - zero it out.
                    self.raw_file
                        .file_mut()
                        .write_zeroes_all_at(offset, count)?;
                }
            }

            nwritten += count;
        }
        Ok(())
    }

    // Reads an L2 cluster from the disk, returning an error if the file can't be read or if any
    // cluster is compressed.
    fn read_l2_cluster(raw_file: &mut QcowRawFile, cluster_addr: u64) -> std::io::Result<Vec<u64>> {
        let file_values = raw_file.read_pointer_cluster(cluster_addr, None)?;
        if file_values.iter().any(|entry| entry & COMPRESSED_FLAG != 0) {
            return Err(std::io::Error::from_raw_os_error(ENOTSUP));
        }
        Ok(file_values
            .iter()
            .map(|entry| *entry & L2_TABLE_OFFSET_MASK)
            .collect())
    }

    // Set the refcount for a cluster with the given address.
    // Returns a list of any refblocks that can be reused, this happens when a refblock is moved,
    // the old location can be reused.
    fn set_cluster_refcount(&mut self, address: u64, refcount: u16) -> std::io::Result<Vec<u64>> {
        let mut added_clusters = Vec::new();
        let mut unref_clusters = Vec::new();
        let mut refcount_set = false;
        let mut new_cluster = None;

        while !refcount_set {
            match self.refcounts.set_cluster_refcount(
                &mut self.raw_file,
                address,
                refcount,
                new_cluster.take(),
            ) {
                Ok(None) => {
                    refcount_set = true;
                }
                Ok(Some(freed_cluster)) => {
                    unref_clusters.push(freed_cluster);
                    refcount_set = true;
                }
                Err(refcount::Error::EvictingRefCounts(e)) => {
                    return Err(e);
                }
                Err(refcount::Error::InvalidIndex) => {
                    return Err(std::io::Error::from_raw_os_error(EINVAL));
                }
                Err(refcount::Error::NeedCluster(addr)) => {
                    // Read the address and call set_cluster_refcount again.
                    new_cluster = Some((
                        addr,
                        VecCache::from_vec(self.raw_file.read_refcount_block(addr)?),
                    ));
                }
                Err(refcount::Error::NeedNewCluster) => {
                    // Allocate the cluster and call set_cluster_refcount again.
                    let addr = self.get_new_cluster(None)?;
                    added_clusters.push(addr);
                    new_cluster = Some((
                        addr,
                        VecCache::new(self.refcounts.refcounts_per_block() as usize),
                    ));
                }
                Err(refcount::Error::ReadingRefCounts(e)) => {
                    return Err(e);
                }
            }
        }

        for addr in added_clusters {
            self.set_cluster_refcount(addr, 1)?;
        }
        Ok(unref_clusters)
    }

    fn sync_caches(&mut self) -> std::io::Result<()> {
        // Write out all dirty L2 tables.
        for (l1_index, l2_table) in self.l2_cache.iter_mut().filter(|(_k, v)| v.dirty()) {
            // The index must be valid from when we insterted it.
            let addr = self.l1_table[*l1_index];
            if addr != 0 {
                self.raw_file.write_pointer_table(
                    addr,
                    l2_table.get_values(),
                    CLUSTER_USED_FLAG,
                )?;
            } else {
                return Err(std::io::Error::from_raw_os_error(EINVAL));
            }
            l2_table.mark_clean();
        }
        // Write the modified refcount blocks.
        self.refcounts.flush_blocks(&mut self.raw_file)?;
        // Make sure metadata(file len) and all data clusters are written.
        self.raw_file.file_mut().sync_all()?;

        // Push L1 table and refcount table last as all the clusters they point to are now
        // guaranteed to be valid.
        let mut sync_required = false;
        if self.l1_table.dirty() {
            self.raw_file.write_pointer_table(
                self.header.l1_table_offset,
                self.l1_table.get_values(),
                0,
            )?;
            self.l1_table.mark_clean();
            sync_required = true;
        }
        sync_required |= self.refcounts.flush_table(&mut self.raw_file)?;
        if sync_required {
            self.raw_file.file_mut().sync_data()?;
        }
        Ok(())
    }

    // Reads `count` bytes starting at `address`, calling `cb` repeatedly with the data source,
    // number of bytes read so far, offset to read from, and number of bytes to read from the file
    // in that invocation. If None is given to `cb` in place of the backing file, the `cb` should
    // infer zeros would have been read.
    fn read_cb<F>(&mut self, address: u64, count: usize, mut cb: F) -> std::io::Result<usize>
    where
        F: FnMut(Option<&mut dyn DiskFile>, usize, u64, usize) -> std::io::Result<()>,
    {
        let read_count: usize = self.limit_range_file(address, count);

        let mut nread: usize = 0;
        while nread < read_count {
            let curr_addr = address + nread as u64;
            let file_offset = self.file_offset_read(curr_addr)?;
            let count = self.limit_range_cluster(curr_addr, read_count - nread);

            if let Some(offset) = file_offset {
                cb(Some(self.raw_file.file_mut()), nread, offset, count)?;
            } else if let Some(backing) = self.backing_file.as_mut() {
                cb(Some(backing.as_mut()), nread, curr_addr, count)?;
            } else {
                cb(None, nread, 0, count)?;
            }

            nread += count;
        }
        Ok(read_count)
    }

    // Writes `count` bytes starting at `address`, calling `cb` repeatedly with the backing file,
    // number of bytes written so far, and number of bytes to write to the file in that invocation.
    fn write_cb<F>(&mut self, address: u64, count: usize, mut cb: F) -> std::io::Result<usize>
    where
        F: FnMut(&mut File, usize, usize) -> std::io::Result<()>,
    {
        let write_count: usize = self.limit_range_file(address, count);

        let mut nwritten: usize = 0;
        while nwritten < write_count {
            let curr_addr = address + nwritten as u64;
            let offset = self.file_offset_write(curr_addr)?;
            let count = self.limit_range_cluster(curr_addr, write_count - nwritten);

            if let Err(e) = self.raw_file.file_mut().seek(SeekFrom::Start(offset)) {
                return Err(e);
            }
            if let Err(e) = cb(self.raw_file.file_mut(), nwritten, count) {
                return Err(e);
            }

            nwritten += count;
        }
        Ok(write_count)
    }
}

impl Drop for QcowFile {
    fn drop(&mut self) {
        let _ = self.sync_caches();
    }
}

impl AsRawDescriptors for QcowFile {
    fn as_raw_descriptors(&self) -> Vec<RawDescriptor> {
        let mut descriptors = vec![self.raw_file.file().as_raw_descriptor()];
        if let Some(backing) = &self.backing_file {
            descriptors.append(&mut backing.as_raw_descriptors());
        }
        descriptors
    }
}

impl Read for QcowFile {
    fn read(&mut self, buf: &mut [u8]) -> std::io::Result<usize> {
        let len = buf.len();
        let slice = VolatileSlice::new(buf);
        let read_count = self.read_cb(
            self.current_offset,
            len,
            |file, already_read, offset, count| {
                let sub_slice = slice.get_slice(already_read, count).unwrap();
                match file {
                    Some(f) => f.read_exact_at_volatile(sub_slice, offset),
                    None => {
                        sub_slice.write_bytes(0);
                        Ok(())
                    }
                }
            },
        )?;
        self.current_offset += read_count as u64;
        Ok(read_count)
    }
}

impl Seek for QcowFile {
    fn seek(&mut self, pos: SeekFrom) -> std::io::Result<u64> {
        let new_offset: Option<u64> = match pos {
            SeekFrom::Start(off) => Some(off),
            SeekFrom::End(off) => {
                if off < 0 {
                    0i64.checked_sub(off)
                        .and_then(|increment| self.virtual_size().checked_sub(increment as u64))
                } else {
                    self.virtual_size().checked_add(off as u64)
                }
            }
            SeekFrom::Current(off) => {
                if off < 0 {
                    0i64.checked_sub(off)
                        .and_then(|increment| self.current_offset.checked_sub(increment as u64))
                } else {
                    self.current_offset.checked_add(off as u64)
                }
            }
        };

        if let Some(o) = new_offset {
            if o <= self.virtual_size() {
                self.current_offset = o;
                return Ok(o);
            }
        }
        Err(std::io::Error::from_raw_os_error(EINVAL))
    }
}

impl Write for QcowFile {
    fn write(&mut self, buf: &[u8]) -> std::io::Result<usize> {
        let write_count =
            self.write_cb(self.current_offset, buf.len(), |file, offset, count| {
                file.write_all(&buf[offset..(offset + count)])
            })?;
        self.current_offset += write_count as u64;
        Ok(write_count)
    }

    fn flush(&mut self) -> std::io::Result<()> {
        self.sync_caches()?;
        self.avail_clusters.append(&mut self.unref_clusters);
        Ok(())
    }
}

impl FileReadWriteVolatile for QcowFile {
    fn read_volatile(&mut self, slice: VolatileSlice) -> io::Result<usize> {
        let read_count = self.read_cb(
            self.current_offset,
            slice.size(),
            |file, read, offset, count| {
                let sub_slice = slice.get_slice(read, count).unwrap();
                match file {
                    Some(f) => f.read_exact_at_volatile(sub_slice, offset),
                    None => {
                        sub_slice.write_bytes(0);
                        Ok(())
                    }
                }
            },
        )?;
        self.current_offset += read_count as u64;
        Ok(read_count)
    }

    fn write_volatile(&mut self, slice: VolatileSlice) -> io::Result<usize> {
        let write_count =
            self.write_cb(self.current_offset, slice.size(), |file, offset, count| {
                let sub_slice = slice.get_slice(offset, count).unwrap();
                file.write_all_volatile(sub_slice)
            })?;
        self.current_offset += write_count as u64;
        Ok(write_count)
    }
}

impl FileReadWriteAtVolatile for QcowFile {
    fn read_at_volatile(&mut self, slice: VolatileSlice, offset: u64) -> io::Result<usize> {
        self.read_cb(offset, slice.size(), |file, read, offset, count| {
            let sub_slice = slice.get_slice(read, count).unwrap();
            match file {
                Some(f) => f.read_exact_at_volatile(sub_slice, offset),
                None => {
                    sub_slice.write_bytes(0);
                    Ok(())
                }
            }
        })
    }

    fn write_at_volatile(&mut self, slice: VolatileSlice, offset: u64) -> io::Result<usize> {
        self.write_cb(offset, slice.size(), |file, offset, count| {
            let sub_slice = slice.get_slice(offset, count).unwrap();
            file.write_all_volatile(sub_slice)
        })
    }
}

impl FileSync for QcowFile {
    fn fsync(&mut self) -> std::io::Result<()> {
        self.flush()
    }
}

impl FileSetLen for QcowFile {
    fn set_len(&self, _len: u64) -> std::io::Result<()> {
        Err(std::io::Error::new(
            std::io::ErrorKind::Other,
            "set_len() not supported for QcowFile",
        ))
    }
}

impl DiskGetLen for QcowFile {
    fn get_len(&self) -> io::Result<u64> {
        Ok(self.virtual_size())
    }
}

impl FileAllocate for QcowFile {
    fn allocate(&mut self, offset: u64, len: u64) -> io::Result<()> {
        // Call write_cb with a do-nothing callback, which will have the effect
        // of allocating all clusters in the specified range.
        self.write_cb(offset, len as usize, |_file, _offset, _count| Ok(()))?;
        Ok(())
    }
}

impl PunchHole for QcowFile {
    fn punch_hole(&mut self, offset: u64, length: u64) -> std::io::Result<()> {
        let mut remaining = length;
        let mut offset = offset;
        while remaining > 0 {
            let chunk_length = min(remaining, std::usize::MAX as u64) as usize;
            self.zero_bytes(offset, chunk_length)?;
            remaining -= chunk_length as u64;
            offset += chunk_length as u64;
        }
        Ok(())
    }
}

impl WriteZeroesAt for QcowFile {
    fn write_zeroes_at(&mut self, offset: u64, length: usize) -> io::Result<usize> {
        self.punch_hole(offset, length as u64)?;
        Ok(length)
    }
}

impl SeekHole for QcowFile {
    fn seek_hole(&mut self, offset: u64) -> io::Result<Option<u64>> {
        match self.find_allocated_cluster(offset, false) {
            Err(e) => Err(e),
            Ok(None) => {
                if offset < self.virtual_size() {
                    Ok(Some(self.seek(SeekFrom::End(0))?))
                } else {
                    Ok(None)
                }
            }
            Ok(Some(o)) => {
                self.seek(SeekFrom::Start(o))?;
                Ok(Some(o))
            }
        }
    }

    fn seek_data(&mut self, offset: u64) -> io::Result<Option<u64>> {
        match self.find_allocated_cluster(offset, true) {
            Err(e) => Err(e),
            Ok(None) => Ok(None),
            Ok(Some(o)) => {
                self.seek(SeekFrom::Start(o))?;
                Ok(Some(o))
            }
        }
    }
}

// Returns an Error if the given offset doesn't align to a cluster boundary.
fn offset_is_cluster_boundary(offset: u64, cluster_bits: u32) -> Result<()> {
    if offset & ((0x01 << cluster_bits) - 1) != 0 {
        return Err(Error::InvalidOffset(offset));
    }
    Ok(())
}

// Ceiling of the division of `dividend`/`divisor`.
fn div_round_up_u64(dividend: u64, divisor: u64) -> u64 {
    dividend / divisor + if dividend % divisor != 0 { 1 } else { 0 }
}

// Ceiling of the division of `dividend`/`divisor`.
fn div_round_up_u32(dividend: u32, divisor: u32) -> u32 {
    dividend / divisor + if dividend % divisor != 0 { 1 } else { 0 }
}

#[cfg(test)]
mod tests {
    use super::*;
    use crate::MAX_NESTING_DEPTH;
    use base::WriteZeroes;
    use std::fs::OpenOptions;
    use std::io::{Read, Seek, SeekFrom, Write};
    use tempfile::{tempfile, TempDir};

    fn valid_header() -> Vec<u8> {
        vec![
            0x51u8, 0x46, 0x49, 0xfb, // magic
            0x00, 0x00, 0x00, 0x03, // version
            0x00, 0x00, 0x00, 0x00, 0x00, 0x00, 0x00, 0x00, // backing file offset
            0x00, 0x00, 0x00, 0x00, // backing file size
            0x00, 0x00, 0x00, 0x10, // cluster_bits
            0x00, 0x00, 0x00, 0x20, 0x00, 0x00, 0x00, 0x00, // size
            0x00, 0x00, 0x00, 0x00, // crypt method
            0x00, 0x00, 0x01, 0x00, // L1 size
            0x00, 0x00, 0x00, 0x00, 0x00, 0x04, 0x00, 0x00, // L1 table offset
            0x00, 0x00, 0x00, 0x00, 0x00, 0x01, 0x00, 0x00, // refcount table offset
            0x00, 0x00, 0x00, 0x03, // refcount table clusters
            0x00, 0x00, 0x00, 0x00, // nb snapshots
            0x00, 0x00, 0x00, 0x00, 0x00, 0x04, 0x00, 0x00, // snapshots offset
            0x00, 0x00, 0x00, 0x00, 0x00, 0x00, 0x00, 0x00, // incompatible_features
            0x00, 0x00, 0x00, 0x00, 0x00, 0x00, 0x00, 0x00, // compatible_features
            0x00, 0x00, 0x00, 0x00, 0x00, 0x00, 0x00, 0x00, // autoclear_features
            0x00, 0x00, 0x00, 0x04, // refcount_order
            0x00, 0x00, 0x00, 0x68, // header_length
        ]
    }

    // Test case found by clusterfuzz to allocate excessive memory.
    fn test_huge_header() -> Vec<u8> {
        vec![
            0x51, 0x46, 0x49, 0xfb, // magic
            0x00, 0x00, 0x00, 0x03, // version
            0x00, 0x00, 0x00, 0x00, 0x00, 0x00, 0x00, 0x00, // backing file offset
            0x00, 0x00, 0x00, 0x00, // backing file size
            0x00, 0x00, 0x00, 0x09, // cluster_bits
            0x01, 0x00, 0x00, 0x00, 0x00, 0x00, 0x00, 0x10, // size
            0x00, 0x00, 0x00, 0x00, // crypt method
            0x00, 0x00, 0x01, 0x00, // L1 size
            0x00, 0x00, 0x00, 0x00, 0x00, 0x04, 0x00, 0x00, // L1 table offset
            0x00, 0x00, 0x00, 0x00, 0x00, 0x01, 0x00, 0x00, // refcount table offset
            0x00, 0x00, 0x00, 0x03, // refcount table clusters
            0x00, 0x00, 0x00, 0x00, // nb snapshots
            0x00, 0x00, 0x00, 0x00, 0x00, 0x04, 0x00, 0x00, // snapshots offset
            0x00, 0x00, 0x00, 0x00, 0x00, 0x00, 0x00, 0x00, // incompatible_features
            0x00, 0x00, 0x00, 0x00, 0x00, 0x00, 0x00, 0x00, // compatible_features
            0x00, 0x00, 0x00, 0x00, 0x00, 0x00, 0x00, 0x00, // autoclear_features
            0x00, 0x00, 0x00, 0x04, // refcount_order
            0x00, 0x00, 0x00, 0x68, // header_length
        ]
    }

    fn basic_file(header: &[u8]) -> File {
        let mut disk_file = tempfile().expect("failed to create tempfile");
        disk_file.write_all(&header).unwrap();
        disk_file.set_len(0x8000_0000).unwrap();
        disk_file.seek(SeekFrom::Start(0)).unwrap();
        disk_file
    }

    fn with_basic_file<F>(header: &[u8], mut testfn: F)
    where
        F: FnMut(File),
    {
        testfn(basic_file(header)); // File closed when the function exits.
    }

    fn with_default_file<F>(file_size: u64, mut testfn: F)
    where
        F: FnMut(QcowFile),
    {
        let file = tempfile().expect("failed to create tempfile");
        let qcow_file = QcowFile::new(file, file_size).unwrap();

        testfn(qcow_file); // File closed when the function exits.
    }

    #[test]
    fn default_header() {
        let header = QcowHeader::create_for_size_and_path(0x10_0000, None);
        let mut disk_file = tempfile().expect("failed to create tempfile");
        header
            .expect("Failed to create header.")
            .write_to(&mut disk_file)
            .expect("Failed to write header to shm.");
        disk_file.seek(SeekFrom::Start(0)).unwrap();
        QcowFile::from(disk_file, MAX_NESTING_DEPTH)
            .expect("Failed to create Qcow from default Header");
    }

    #[test]
    fn header_read() {
        with_basic_file(&valid_header(), |mut disk_file: File| {
            QcowHeader::new(&mut disk_file).expect("Failed to create Header.");
        });
    }

    #[test]
    fn header_with_backing() {
        let header = QcowHeader::create_for_size_and_path(0x10_0000, Some("/my/path/to/a/file"))
            .expect("Failed to create header.");
        let mut disk_file = tempfile().expect("failed to create tempfile");
        header
            .write_to(&mut disk_file)
            .expect("Failed to write header to shm.");
        disk_file.seek(SeekFrom::Start(0)).unwrap();
        let read_header = QcowHeader::new(&mut disk_file).expect("Failed to create header.");
        assert_eq!(
            header.backing_file_path,
            Some(String::from("/my/path/to/a/file"))
        );
        assert_eq!(read_header.backing_file_path, header.backing_file_path);
    }

    #[test]
    fn invalid_magic() {
        let invalid_header = vec![0x51u8, 0x46, 0x4a, 0xfb];
        with_basic_file(&invalid_header, |mut disk_file: File| {
            QcowHeader::new(&mut disk_file).expect_err("Invalid header worked.");
        });
    }

    #[test]
    fn invalid_refcount_order() {
        let mut header = valid_header();
        header[99] = 2;
        with_basic_file(&header, |disk_file: File| {
            QcowFile::from(disk_file, MAX_NESTING_DEPTH)
                .expect_err("Invalid refcount order worked.");
        });
    }

    #[test]
    fn invalid_cluster_bits() {
        let mut header = valid_header();
        header[23] = 3;
        with_basic_file(&header, |disk_file: File| {
            QcowFile::from(disk_file, MAX_NESTING_DEPTH).expect_err("Failed to create file.");
        });
    }

    #[test]
    fn test_header_huge_file() {
        let header = test_huge_header();
        with_basic_file(&header, |disk_file: File| {
            QcowFile::from(disk_file, MAX_NESTING_DEPTH).expect_err("Failed to create file.");
        });
    }

    #[test]
    fn test_header_excessive_file_size_rejected() {
        let mut header = valid_header();
        &mut header[24..32].copy_from_slice(&[0xff, 0xff, 0xff, 0xff, 0xff, 0xff, 0xff, 0x1e]);
        with_basic_file(&header, |disk_file: File| {
            QcowFile::from(disk_file, MAX_NESTING_DEPTH).expect_err("Failed to create file.");
        });
    }

    #[test]
    fn test_huge_l1_table() {
        let mut header = valid_header();
        header[36] = 0x12;
        with_basic_file(&header, |disk_file: File| {
            QcowFile::from(disk_file, MAX_NESTING_DEPTH).expect_err("Failed to create file.");
        });
    }

    #[test]
    fn test_header_1_tb_file_min_cluster() {
        let mut header = test_huge_header();
        header[24] = 0;
        header[26] = 1;
        header[31] = 0;
        // 1 TB with the min cluster size makes the arrays too big, it should fail.
        with_basic_file(&header, |disk_file: File| {
            QcowFile::from(disk_file, MAX_NESTING_DEPTH).expect_err("Failed to create file.");
        });
    }

    #[test]
    fn test_header_1_tb_file() {
        let mut header = test_huge_header();
        // reset to 1 TB size.
        header[24] = 0;
        header[26] = 1;
        header[31] = 0;
        // set cluster_bits
        header[23] = 16;
        with_basic_file(&header, |disk_file: File| {
            let mut qcow =
                QcowFile::from(disk_file, MAX_NESTING_DEPTH).expect("Failed to create file.");
            qcow.seek(SeekFrom::Start(0x100_0000_0000 - 8))
                .expect("Failed to seek.");
            let value = 0x0000_0040_3f00_ffffu64;
            qcow.write_all(&value.to_le_bytes())
                .expect("failed to write data");
        });
    }

    #[test]
    fn test_header_huge_num_refcounts() {
        let mut header = valid_header();
        &mut header[56..60].copy_from_slice(&[0x02, 0x00, 0xe8, 0xff]);
        with_basic_file(&header, |disk_file: File| {
            QcowFile::from(disk_file, MAX_NESTING_DEPTH)
                .expect_err("Created disk with excessive refcount clusters");
        });
    }

    #[test]
    fn test_header_huge_refcount_offset() {
        let mut header = valid_header();
        &mut header[48..56].copy_from_slice(&[0x00, 0x00, 0x09, 0x00, 0x00, 0x00, 0x02, 0x00]);
        with_basic_file(&header, |disk_file: File| {
            QcowFile::from(disk_file, MAX_NESTING_DEPTH)
                .expect_err("Created disk with excessive refcount offset");
        });
    }

    #[test]
    fn write_read_start() {
        with_basic_file(&valid_header(), |disk_file: File| {
            let mut q = QcowFile::from(disk_file, MAX_NESTING_DEPTH).unwrap();
            q.write(b"test first bytes")
                .expect("Failed to write test string.");
            let mut buf = [0u8; 4];
            q.seek(SeekFrom::Start(0)).expect("Failed to seek.");
            q.read(&mut buf).expect("Failed to read.");
            assert_eq!(&buf, b"test");
        });
    }

    #[test]
    fn write_read_start_backing() {
        let disk_file = basic_file(&valid_header());
        let mut backing = QcowFile::from(disk_file, MAX_NESTING_DEPTH).unwrap();
        backing
            .write(b"test first bytes")
            .expect("Failed to write test string.");
        let mut buf = [0u8; 4];
        let wrapping_disk_file = basic_file(&valid_header());
        let mut wrapping = QcowFile::from(wrapping_disk_file, MAX_NESTING_DEPTH).unwrap();
        wrapping.set_backing_file(Some(Box::new(backing)));
        wrapping.seek(SeekFrom::Start(0)).expect("Failed to seek.");
        wrapping.read(&mut buf).expect("Failed to read.");
        assert_eq!(&buf, b"test");
    }

    #[test]
    fn write_read_start_backing_overlap() {
        let disk_file = basic_file(&valid_header());
        let mut backing = QcowFile::from(disk_file, MAX_NESTING_DEPTH).unwrap();
        backing
            .write(b"test first bytes")
            .expect("Failed to write test string.");
        let wrapping_disk_file = basic_file(&valid_header());
        let mut wrapping = QcowFile::from(wrapping_disk_file, MAX_NESTING_DEPTH).unwrap();
        wrapping.set_backing_file(Some(Box::new(backing)));
        wrapping.seek(SeekFrom::Start(0)).expect("Failed to seek.");
        wrapping
            .write(b"TEST")
            .expect("Failed to write second test string.");
        let mut buf = [0u8; 10];
        wrapping.seek(SeekFrom::Start(0)).expect("Failed to seek.");
        wrapping.read(&mut buf).expect("Failed to read.");
        assert_eq!(&buf, b"TEST first");
    }

    #[test]
    fn offset_write_read() {
        with_basic_file(&valid_header(), |disk_file: File| {
            let mut q = QcowFile::from(disk_file, MAX_NESTING_DEPTH).unwrap();
            let b = [0x55u8; 0x1000];
            q.seek(SeekFrom::Start(0xfff2000)).expect("Failed to seek.");
            q.write(&b).expect("Failed to write test string.");
            let mut buf = [0u8; 4];
            q.seek(SeekFrom::Start(0xfff2000)).expect("Failed to seek.");
            q.read(&mut buf).expect("Failed to read.");
            assert_eq!(buf[0], 0x55);
        });
    }

    #[test]
    fn write_zeroes_read() {
        with_basic_file(&valid_header(), |disk_file: File| {
            let mut q = QcowFile::from(disk_file, MAX_NESTING_DEPTH).unwrap();
            // Write some test data.
            let b = [0x55u8; 0x1000];
            q.seek(SeekFrom::Start(0xfff2000)).expect("Failed to seek.");
            q.write(&b).expect("Failed to write test string.");
            // Overwrite the test data with zeroes.
            q.seek(SeekFrom::Start(0xfff2000)).expect("Failed to seek.");
            q.write_zeroes_all(0x200).expect("Failed to write zeroes.");
            // Verify that the correct part of the data was zeroed out.
            let mut buf = [0u8; 0x1000];
            q.seek(SeekFrom::Start(0xfff2000)).expect("Failed to seek.");
            q.read(&mut buf).expect("Failed to read.");
            assert_eq!(buf[0], 0);
            assert_eq!(buf[0x1FF], 0);
            assert_eq!(buf[0x200], 0x55);
            assert_eq!(buf[0xFFF], 0x55);
        });
    }

    #[test]
    fn write_zeroes_full_cluster() {
        // Choose a size that is larger than a cluster.
        // valid_header uses cluster_bits = 12, which corresponds to a cluster size of 4096.
        const CHUNK_SIZE: usize = 4096 * 2 + 512;
        with_basic_file(&valid_header(), |disk_file: File| {
            let mut q = QcowFile::from(disk_file, MAX_NESTING_DEPTH).unwrap();
            // Write some test data.
            let b = [0x55u8; CHUNK_SIZE];
            q.seek(SeekFrom::Start(0)).expect("Failed to seek.");
            q.write(&b).expect("Failed to write test string.");
            // Overwrite the full cluster with zeroes.
            q.seek(SeekFrom::Start(0)).expect("Failed to seek.");
            q.write_zeroes_all(CHUNK_SIZE)
                .expect("Failed to write zeroes.");
            // Verify that the data was zeroed out.
            let mut buf = [0u8; CHUNK_SIZE];
            q.seek(SeekFrom::Start(0)).expect("Failed to seek.");
            q.read(&mut buf).expect("Failed to read.");
            assert_eq!(buf[0], 0);
            assert_eq!(buf[CHUNK_SIZE - 1], 0);
        });
    }

    #[test]
    fn write_zeroes_backing() {
        let disk_file = basic_file(&valid_header());
        let mut backing = QcowFile::from(disk_file, MAX_NESTING_DEPTH).unwrap();
        // Write some test data.
        let b = [0x55u8; 0x1000];
        backing
            .seek(SeekFrom::Start(0xfff2000))
            .expect("Failed to seek.");
        backing.write(&b).expect("Failed to write test string.");
        let wrapping_disk_file = basic_file(&valid_header());
        let mut wrapping = QcowFile::from(wrapping_disk_file, MAX_NESTING_DEPTH).unwrap();
        wrapping.set_backing_file(Some(Box::new(backing)));
        // Overwrite the test data with zeroes.
        // This should allocate new clusters in the wrapping file so that they can be zeroed.
        wrapping
            .seek(SeekFrom::Start(0xfff2000))
            .expect("Failed to seek.");
        wrapping
            .write_zeroes_all(0x200)
            .expect("Failed to write zeroes.");
        // Verify that the correct part of the data was zeroed out.
        let mut buf = [0u8; 0x1000];
        wrapping
            .seek(SeekFrom::Start(0xfff2000))
            .expect("Failed to seek.");
        wrapping.read(&mut buf).expect("Failed to read.");
        assert_eq!(buf[0], 0);
        assert_eq!(buf[0x1FF], 0);
        assert_eq!(buf[0x200], 0x55);
        assert_eq!(buf[0xFFF], 0x55);
    }

    #[test]
    fn test_header() {
        with_basic_file(&valid_header(), |disk_file: File| {
            let q = QcowFile::from(disk_file, MAX_NESTING_DEPTH).unwrap();
            assert_eq!(q.virtual_size(), 0x20_0000_0000);
        });
    }

    #[test]
    fn read_small_buffer() {
        with_basic_file(&valid_header(), |disk_file: File| {
            let mut q = QcowFile::from(disk_file, MAX_NESTING_DEPTH).unwrap();
            let mut b = [5u8; 16];
            q.seek(SeekFrom::Start(1000)).expect("Failed to seek.");
            q.read(&mut b).expect("Failed to read.");
            assert_eq!(0, b[0]);
            assert_eq!(0, b[15]);
        });
    }

    #[test]
    fn replay_ext4() {
        with_basic_file(&valid_header(), |disk_file: File| {
            let mut q = QcowFile::from(disk_file, MAX_NESTING_DEPTH).unwrap();
            const BUF_SIZE: usize = 0x1000;
            let mut b = [0u8; BUF_SIZE];

            struct Transfer {
                pub write: bool,
                pub addr: u64,
            }

            // Write transactions from mkfs.ext4.
            let xfers: Vec<Transfer> = vec![
                Transfer {
                    write: false,
                    addr: 0xfff0000,
                },
                Transfer {
                    write: false,
                    addr: 0xfffe000,
                },
                Transfer {
                    write: false,
                    addr: 0x0,
                },
                Transfer {
                    write: false,
                    addr: 0x1000,
                },
                Transfer {
                    write: false,
                    addr: 0xffff000,
                },
                Transfer {
                    write: false,
                    addr: 0xffdf000,
                },
                Transfer {
                    write: false,
                    addr: 0xfff8000,
                },
                Transfer {
                    write: false,
                    addr: 0xffe0000,
                },
                Transfer {
                    write: false,
                    addr: 0xffce000,
                },
                Transfer {
                    write: false,
                    addr: 0xffb6000,
                },
                Transfer {
                    write: false,
                    addr: 0xffab000,
                },
                Transfer {
                    write: false,
                    addr: 0xffa4000,
                },
                Transfer {
                    write: false,
                    addr: 0xff8e000,
                },
                Transfer {
                    write: false,
                    addr: 0xff86000,
                },
                Transfer {
                    write: false,
                    addr: 0xff84000,
                },
                Transfer {
                    write: false,
                    addr: 0xff89000,
                },
                Transfer {
                    write: false,
                    addr: 0xfe7e000,
                },
                Transfer {
                    write: false,
                    addr: 0x100000,
                },
                Transfer {
                    write: false,
                    addr: 0x3000,
                },
                Transfer {
                    write: false,
                    addr: 0x7000,
                },
                Transfer {
                    write: false,
                    addr: 0xf000,
                },
                Transfer {
                    write: false,
                    addr: 0x2000,
                },
                Transfer {
                    write: false,
                    addr: 0x4000,
                },
                Transfer {
                    write: false,
                    addr: 0x5000,
                },
                Transfer {
                    write: false,
                    addr: 0x6000,
                },
                Transfer {
                    write: false,
                    addr: 0x8000,
                },
                Transfer {
                    write: false,
                    addr: 0x9000,
                },
                Transfer {
                    write: false,
                    addr: 0xa000,
                },
                Transfer {
                    write: false,
                    addr: 0xb000,
                },
                Transfer {
                    write: false,
                    addr: 0xc000,
                },
                Transfer {
                    write: false,
                    addr: 0xd000,
                },
                Transfer {
                    write: false,
                    addr: 0xe000,
                },
                Transfer {
                    write: false,
                    addr: 0x10000,
                },
                Transfer {
                    write: false,
                    addr: 0x11000,
                },
                Transfer {
                    write: false,
                    addr: 0x12000,
                },
                Transfer {
                    write: false,
                    addr: 0x13000,
                },
                Transfer {
                    write: false,
                    addr: 0x14000,
                },
                Transfer {
                    write: false,
                    addr: 0x15000,
                },
                Transfer {
                    write: false,
                    addr: 0x16000,
                },
                Transfer {
                    write: false,
                    addr: 0x17000,
                },
                Transfer {
                    write: false,
                    addr: 0x18000,
                },
                Transfer {
                    write: false,
                    addr: 0x19000,
                },
                Transfer {
                    write: false,
                    addr: 0x1a000,
                },
                Transfer {
                    write: false,
                    addr: 0x1b000,
                },
                Transfer {
                    write: false,
                    addr: 0x1c000,
                },
                Transfer {
                    write: false,
                    addr: 0x1d000,
                },
                Transfer {
                    write: false,
                    addr: 0x1e000,
                },
                Transfer {
                    write: false,
                    addr: 0x1f000,
                },
                Transfer {
                    write: false,
                    addr: 0x21000,
                },
                Transfer {
                    write: false,
                    addr: 0x22000,
                },
                Transfer {
                    write: false,
                    addr: 0x24000,
                },
                Transfer {
                    write: false,
                    addr: 0x40000,
                },
                Transfer {
                    write: false,
                    addr: 0x0,
                },
                Transfer {
                    write: false,
                    addr: 0x3000,
                },
                Transfer {
                    write: false,
                    addr: 0x7000,
                },
                Transfer {
                    write: false,
                    addr: 0x0,
                },
                Transfer {
                    write: false,
                    addr: 0x1000,
                },
                Transfer {
                    write: false,
                    addr: 0x2000,
                },
                Transfer {
                    write: false,
                    addr: 0x3000,
                },
                Transfer {
                    write: false,
                    addr: 0x0,
                },
                Transfer {
                    write: false,
                    addr: 0x449000,
                },
                Transfer {
                    write: false,
                    addr: 0x48000,
                },
                Transfer {
                    write: false,
                    addr: 0x48000,
                },
                Transfer {
                    write: false,
                    addr: 0x448000,
                },
                Transfer {
                    write: false,
                    addr: 0x44a000,
                },
                Transfer {
                    write: false,
                    addr: 0x48000,
                },
                Transfer {
                    write: false,
                    addr: 0x48000,
                },
                Transfer {
                    write: true,
                    addr: 0x0,
                },
                Transfer {
                    write: true,
                    addr: 0x448000,
                },
                Transfer {
                    write: true,
                    addr: 0x449000,
                },
                Transfer {
                    write: true,
                    addr: 0x44a000,
                },
                Transfer {
                    write: true,
                    addr: 0xfff0000,
                },
                Transfer {
                    write: true,
                    addr: 0xfff1000,
                },
                Transfer {
                    write: true,
                    addr: 0xfff2000,
                },
                Transfer {
                    write: true,
                    addr: 0xfff3000,
                },
                Transfer {
                    write: true,
                    addr: 0xfff4000,
                },
                Transfer {
                    write: true,
                    addr: 0xfff5000,
                },
                Transfer {
                    write: true,
                    addr: 0xfff6000,
                },
                Transfer {
                    write: true,
                    addr: 0xfff7000,
                },
                Transfer {
                    write: true,
                    addr: 0xfff8000,
                },
                Transfer {
                    write: true,
                    addr: 0xfff9000,
                },
                Transfer {
                    write: true,
                    addr: 0xfffa000,
                },
                Transfer {
                    write: true,
                    addr: 0xfffb000,
                },
                Transfer {
                    write: true,
                    addr: 0xfffc000,
                },
                Transfer {
                    write: true,
                    addr: 0xfffd000,
                },
                Transfer {
                    write: true,
                    addr: 0xfffe000,
                },
                Transfer {
                    write: true,
                    addr: 0xffff000,
                },
            ];

            for xfer in &xfers {
                q.seek(SeekFrom::Start(xfer.addr)).expect("Failed to seek.");
                if xfer.write {
                    q.write(&b).expect("Failed to write.");
                } else {
                    let read_count: usize = q.read(&mut b).expect("Failed to read.");
                    assert_eq!(read_count, BUF_SIZE);
                }
            }
        });
    }

    #[test]
    fn combo_write_read() {
        with_default_file(1024 * 1024 * 1024 * 256, |mut qcow_file| {
            const NUM_BLOCKS: usize = 555;
            const BLOCK_SIZE: usize = 0x1_0000;
            const OFFSET: u64 = 0x1_0000_0020;
            let data = [0x55u8; BLOCK_SIZE];
            let mut readback = [0u8; BLOCK_SIZE];
            for i in 0..NUM_BLOCKS {
                let seek_offset = OFFSET + (i as u64) * (BLOCK_SIZE as u64);
                qcow_file
                    .seek(SeekFrom::Start(seek_offset))
                    .expect("Failed to seek.");
                let nwritten = qcow_file.write(&data).expect("Failed to write test data.");
                assert_eq!(nwritten, BLOCK_SIZE);
                // Read back the data to check it was written correctly.
                qcow_file
                    .seek(SeekFrom::Start(seek_offset))
                    .expect("Failed to seek.");
                let nread = qcow_file.read(&mut readback).expect("Failed to read.");
                assert_eq!(nread, BLOCK_SIZE);
                for (orig, read) in data.iter().zip(readback.iter()) {
                    assert_eq!(orig, read);
                }
            }
            // Check that address 0 is still zeros.
            qcow_file.seek(SeekFrom::Start(0)).expect("Failed to seek.");
            let nread = qcow_file.read(&mut readback).expect("Failed to read.");
            assert_eq!(nread, BLOCK_SIZE);
            for read in readback.iter() {
                assert_eq!(*read, 0);
            }
            // Check the data again after the writes have happened.
            for i in 0..NUM_BLOCKS {
                let seek_offset = OFFSET + (i as u64) * (BLOCK_SIZE as u64);
                qcow_file
                    .seek(SeekFrom::Start(seek_offset))
                    .expect("Failed to seek.");
                let nread = qcow_file.read(&mut readback).expect("Failed to read.");
                assert_eq!(nread, BLOCK_SIZE);
                for (orig, read) in data.iter().zip(readback.iter()) {
                    assert_eq!(orig, read);
                }
            }

            assert_eq!(qcow_file.first_zero_refcount().unwrap(), None);
        });
    }

    fn seek_cur(file: &mut QcowFile) -> u64 {
        file.seek(SeekFrom::Current(0)).unwrap()
    }

    #[test]
    fn seek_data() {
        with_default_file(0x30000, |mut file| {
            // seek_data at or after the end of the file should return None
            assert_eq!(file.seek_data(0x10000).unwrap(), None);
            assert_eq!(seek_cur(&mut file), 0);
            assert_eq!(file.seek_data(0x10001).unwrap(), None);
            assert_eq!(seek_cur(&mut file), 0);

            // Write some data to [0x10000, 0x20000)
            let b = [0x55u8; 0x10000];
            file.seek(SeekFrom::Start(0x10000)).unwrap();
            file.write_all(&b).unwrap();
            assert_eq!(file.seek_data(0).unwrap(), Some(0x10000));
            assert_eq!(seek_cur(&mut file), 0x10000);

            // seek_data within data should return the same offset
            assert_eq!(file.seek_data(0x10000).unwrap(), Some(0x10000));
            assert_eq!(seek_cur(&mut file), 0x10000);
            assert_eq!(file.seek_data(0x10001).unwrap(), Some(0x10001));
            assert_eq!(seek_cur(&mut file), 0x10001);
            assert_eq!(file.seek_data(0x1FFFF).unwrap(), Some(0x1FFFF));
            assert_eq!(seek_cur(&mut file), 0x1FFFF);

            assert_eq!(file.seek_data(0).unwrap(), Some(0x10000));
            assert_eq!(seek_cur(&mut file), 0x10000);
            assert_eq!(file.seek_data(0x1FFFF).unwrap(), Some(0x1FFFF));
            assert_eq!(seek_cur(&mut file), 0x1FFFF);
            assert_eq!(file.seek_data(0x20000).unwrap(), None);
            assert_eq!(seek_cur(&mut file), 0x1FFFF);
        });
    }

    #[test]
    fn seek_hole() {
        with_default_file(0x30000, |mut file| {
            // File consisting entirely of a hole
            assert_eq!(file.seek_hole(0).unwrap(), Some(0));
            assert_eq!(seek_cur(&mut file), 0);
            assert_eq!(file.seek_hole(0xFFFF).unwrap(), Some(0xFFFF));
            assert_eq!(seek_cur(&mut file), 0xFFFF);

            // seek_hole at or after the end of the file should return None
            file.seek(SeekFrom::Start(0)).unwrap();
            assert_eq!(file.seek_hole(0x30000).unwrap(), None);
            assert_eq!(seek_cur(&mut file), 0);
            assert_eq!(file.seek_hole(0x30001).unwrap(), None);
            assert_eq!(seek_cur(&mut file), 0);

            // Write some data to [0x10000, 0x20000)
            let b = [0x55u8; 0x10000];
            file.seek(SeekFrom::Start(0x10000)).unwrap();
            file.write_all(&b).unwrap();

            // seek_hole within a hole should return the same offset
            assert_eq!(file.seek_hole(0).unwrap(), Some(0));
            assert_eq!(seek_cur(&mut file), 0);
            assert_eq!(file.seek_hole(0xFFFF).unwrap(), Some(0xFFFF));
            assert_eq!(seek_cur(&mut file), 0xFFFF);

            // seek_hole within data should return the next hole
            file.seek(SeekFrom::Start(0)).unwrap();
            assert_eq!(file.seek_hole(0x10000).unwrap(), Some(0x20000));
            assert_eq!(seek_cur(&mut file), 0x20000);
            file.seek(SeekFrom::Start(0)).unwrap();
            assert_eq!(file.seek_hole(0x10001).unwrap(), Some(0x20000));
            assert_eq!(seek_cur(&mut file), 0x20000);
            file.seek(SeekFrom::Start(0)).unwrap();
            assert_eq!(file.seek_hole(0x1FFFF).unwrap(), Some(0x20000));
            assert_eq!(seek_cur(&mut file), 0x20000);
            file.seek(SeekFrom::Start(0)).unwrap();
            assert_eq!(file.seek_hole(0xFFFF).unwrap(), Some(0xFFFF));
            assert_eq!(seek_cur(&mut file), 0xFFFF);
            file.seek(SeekFrom::Start(0)).unwrap();
            assert_eq!(file.seek_hole(0x10000).unwrap(), Some(0x20000));
            assert_eq!(seek_cur(&mut file), 0x20000);
            file.seek(SeekFrom::Start(0)).unwrap();
            assert_eq!(file.seek_hole(0x1FFFF).unwrap(), Some(0x20000));
            assert_eq!(seek_cur(&mut file), 0x20000);
            file.seek(SeekFrom::Start(0)).unwrap();
            assert_eq!(file.seek_hole(0x20000).unwrap(), Some(0x20000));
            assert_eq!(seek_cur(&mut file), 0x20000);
            file.seek(SeekFrom::Start(0)).unwrap();
            assert_eq!(file.seek_hole(0x20001).unwrap(), Some(0x20001));
            assert_eq!(seek_cur(&mut file), 0x20001);

            // seek_hole at EOF should return None
            file.seek(SeekFrom::Start(0)).unwrap();
            assert_eq!(file.seek_hole(0x30000).unwrap(), None);
            assert_eq!(seek_cur(&mut file), 0);

            // Write some data to [0x20000, 0x30000)
            file.seek(SeekFrom::Start(0x20000)).unwrap();
            file.write_all(&b).unwrap();

            // seek_hole within [0x20000, 0x30000) should now find the hole at EOF
            assert_eq!(file.seek_hole(0x20000).unwrap(), Some(0x30000));
            assert_eq!(seek_cur(&mut file), 0x30000);
            file.seek(SeekFrom::Start(0)).unwrap();
            assert_eq!(file.seek_hole(0x20001).unwrap(), Some(0x30000));
            assert_eq!(seek_cur(&mut file), 0x30000);
            file.seek(SeekFrom::Start(0)).unwrap();
            assert_eq!(file.seek_hole(0x30000).unwrap(), None);
            assert_eq!(seek_cur(&mut file), 0);
        });
    }

    #[test]
    fn rebuild_refcounts() {
        with_basic_file(&valid_header(), |mut disk_file: File| {
            let header = QcowHeader::new(&mut disk_file).expect("Failed to create Header.");
            let cluster_size = 65536;
            let mut raw_file =
                QcowRawFile::from(disk_file, cluster_size).expect("Failed to create QcowRawFile.");
            QcowFile::rebuild_refcounts(&mut raw_file, header)
                .expect("Failed to rebuild recounts.");
        });
    }

    #[test]
    fn nested_qcow() {
        let tmp_dir = TempDir::new().unwrap();

        // A file `backing` is backing a qcow file `qcow.l1`, which in turn is backing another
        // qcow file.
        let backing_file_path = tmp_dir.path().join("backing");
        let _backing_file = OpenOptions::new()
            .read(true)
            .write(true)
            .create(true)
            .open(&backing_file_path)
            .unwrap();

        let level1_qcow_file_path = tmp_dir.path().join("qcow.l1");
        let level1_qcow_file = OpenOptions::new()
            .read(true)
            .write(true)
            .create(true)
            .open(&level1_qcow_file_path)
            .unwrap();
        let _level1_qcow_file = QcowFile::new_from_backing(
            level1_qcow_file,
            &backing_file_path.to_str().unwrap(),
<<<<<<< HEAD
            1000 /* allow deep nesting */,
=======
            1000, /* allow deep nesting */
>>>>>>> b3f44335
        )
        .unwrap();

        let level2_qcow_file = tempfile().unwrap();
        let _level2_qcow_file = QcowFile::new_from_backing(
            level2_qcow_file,
            &level1_qcow_file_path.to_str().unwrap(),
<<<<<<< HEAD
            1000 /* allow deep nesting */,
=======
            1000, /* allow deep nesting */
>>>>>>> b3f44335
        )
        .expect("failed to create level2 qcow file");
    }
}<|MERGE_RESOLUTION|>--- conflicted
+++ resolved
@@ -2721,11 +2721,7 @@
         let _level1_qcow_file = QcowFile::new_from_backing(
             level1_qcow_file,
             &backing_file_path.to_str().unwrap(),
-<<<<<<< HEAD
-            1000 /* allow deep nesting */,
-=======
             1000, /* allow deep nesting */
->>>>>>> b3f44335
         )
         .unwrap();
 
@@ -2733,11 +2729,7 @@
         let _level2_qcow_file = QcowFile::new_from_backing(
             level2_qcow_file,
             &level1_qcow_file_path.to_str().unwrap(),
-<<<<<<< HEAD
-            1000 /* allow deep nesting */,
-=======
             1000, /* allow deep nesting */
->>>>>>> b3f44335
         )
         .expect("failed to create level2 qcow file");
     }
