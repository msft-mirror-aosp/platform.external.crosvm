--- conflicted
+++ resolved
@@ -463,13 +463,7 @@
 
 impl PciDevice for VirtioPciDevice {
     fn supports_iommu(&self) -> bool {
-<<<<<<< HEAD
-        // ANDROID: b/226445312
-        // (self.device.features() & (1 << VIRTIO_F_ACCESS_PLATFORM)) != 0
-        false
-=======
         self.device.supports_iommu()
->>>>>>> 3a3d73b3
     }
 
     fn debug_label(&self) -> String {
