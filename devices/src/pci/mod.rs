--- conflicted
+++ resolved
@@ -12,40 +12,33 @@
 mod ac97_mixer;
 #[cfg(feature = "audio")]
 mod ac97_regs;
+mod coiommu;
 mod msix;
 mod pci_address;
 mod pci_configuration;
 mod pci_device;
 mod pci_root;
-<<<<<<< HEAD
-=======
 mod pcie;
 mod pvpanic;
 mod stub;
->>>>>>> 8f1f7e79
 mod vfio_pci;
 
 #[cfg(feature = "audio")]
 pub use self::ac97::{Ac97Backend, Ac97Dev, Ac97Parameters};
+pub use self::coiommu::{CoIommuDev, CoIommuParameters, CoIommuUnpinPolicy};
 pub use self::msix::{MsixCap, MsixConfig, MsixStatus};
 pub use self::pci_address::Error as PciAddressError;
 pub use self::pci_address::PciAddress;
 pub use self::pci_configuration::{
-    PciBarConfiguration, PciBarPrefetchable, PciBarRegionType, PciCapability, PciCapabilityID,
-    PciClassCode, PciConfiguration, PciDisplaySubclass, PciHeaderType, PciProgrammingInterface,
-    PciSerialBusSubClass, PciSubclass,
+    PciBarConfiguration, PciBarIndex, PciBarPrefetchable, PciBarRegionType, PciCapability,
+    PciCapabilityID, PciClassCode, PciConfiguration, PciDisplaySubclass, PciHeaderType,
+    PciProgrammingInterface, PciSerialBusSubClass, PciSubclass, CAPABILITY_LIST_HEAD_OFFSET,
 };
-<<<<<<< HEAD
-pub use self::pci_device::Error as PciDeviceError;
-pub use self::pci_device::PciDevice;
-pub use self::pci_root::{PciAddress, PciConfigIo, PciConfigMmio, PciRoot};
-=======
 pub use self::pci_device::{BarRange, Error as PciDeviceError, PciDevice};
 pub use self::pci_root::{PciConfigIo, PciConfigMmio, PciRoot, PciVirtualConfigMmio};
 pub use self::pcie::{PciBridge, PcieHostRootPort, PcieRootPort};
 pub use self::pvpanic::{PvPanicCode, PvPanicPciDevice};
 pub use self::stub::{StubPciDevice, StubPciParameters};
->>>>>>> 8f1f7e79
 pub use self::vfio_pci::VfioPciDevice;
 
 /// PCI has four interrupt pins A->D.
@@ -61,11 +54,7 @@
     pub fn to_mask(self) -> u32 {
         self as u32
     }
-<<<<<<< HEAD
-}
-=======
 }
 
 pub const PCI_VENDOR_ID_INTEL: u16 = 0x8086;
-pub const PCI_VENDOR_ID_REDHAT: u16 = 0x1b36;
->>>>>>> 8f1f7e79
+pub const PCI_VENDOR_ID_REDHAT: u16 = 0x1b36;