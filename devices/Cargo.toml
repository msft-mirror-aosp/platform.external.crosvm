[package]
name = "devices"
version = "0.1.0"
authors = ["The Chromium OS Authors"]
edition = "2018"

[features]
audio = []
direct = []
gpu = ["gpu_display","rutabaga_gfx"]
tpm = ["protos/trunks", "tpm2"]
<<<<<<< HEAD
video-decoder = []
video-encoder = []
=======
usb = []
video-decoder = ["libvda"]
video-encoder = ["libvda"]
>>>>>>> 4d5b3506
minigbm = ["rutabaga_gfx/minigbm"]
x = ["gpu_display/x"]
virgl_renderer = ["gpu", "rutabaga_gfx/virgl_renderer"]
gfxstream = ["gpu", "rutabaga_gfx/gfxstream"]

[dependencies]
acpi_tables = {path = "../acpi_tables" }
audio_streams = { path = "../../adhd/audio_streams" } # ignored by ebuild
base = { path = "../base" }
bit_field = { path = "../bit_field" }
cros_async = { path = "../cros_async" }
data_model = { path = "../data_model" }
disk = { path = "../disk" }
enumn = { path = "../enumn" }
fuse = {path = "../fuse" }
gpu_display = { path = "../gpu_display", optional = true }
rutabaga_gfx = { path = "../rutabaga_gfx", optional = true }
hypervisor = { path = "../hypervisor" }
kvm_sys = { path = "../kvm_sys" }
libc = "*"
libchromeos = { path = "../../libchromeos-rs" } # ignored by ebuild
libcras = { path = "../../adhd/cras/client/libcras" } # ignored by ebuild
linux_input_sys = { path = "../linux_input_sys" }
minijail = { path = "../../minijail/rust/minijail" } # ignored by ebuild
net_sys = { path = "../net_sys" }
net_util = { path = "../net_util" }
p9 = { path = "../../vm_tools/p9" }
power_monitor = { path = "../power_monitor" }
protos = { path = "../protos", optional = true }
rand_ish = { path = "../rand_ish" }
remain = "*"
resources = { path = "../resources" }
serde = { version = "1", features = [ "derive" ] }
smallvec = "1.6.1"
sync = { path = "../sync" }
sys_util = { path = "../sys_util" }
thiserror = "1.0.20"
tpm2 = { path = "../tpm2", optional = true }
usb_util = { path = "../usb_util" }
vfio_sys = { path = "../vfio_sys" }
vhost = { path = "../vhost" }
vmm_vhost = { version = "*", features = ["vhost-user-master"] }
virtio_sys = { path = "../virtio_sys" }
vm_control = { path = "../vm_control" }
vm_memory = { path = "../vm_memory" }

[dependencies.futures]
version = "*"
features = ["std"]
default-features = false

[dev-dependencies]
tempfile = { path = "../tempfile" }<|MERGE_RESOLUTION|>--- conflicted
+++ resolved
@@ -9,14 +9,9 @@
 direct = []
 gpu = ["gpu_display","rutabaga_gfx"]
 tpm = ["protos/trunks", "tpm2"]
-<<<<<<< HEAD
+usb = []
 video-decoder = []
 video-encoder = []
-=======
-usb = []
-video-decoder = ["libvda"]
-video-encoder = ["libvda"]
->>>>>>> 4d5b3506
 minigbm = ["rutabaga_gfx/minigbm"]
 x = ["gpu_display/x"]
 virgl_renderer = ["gpu", "rutabaga_gfx/virgl_renderer"]
