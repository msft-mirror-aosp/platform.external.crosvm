--- conflicted
+++ resolved
@@ -1625,12 +1625,8 @@
         &mut devices,
     )?;
 
-<<<<<<< HEAD
     let iommu_host_tube = if !iommu_attached_endpoints.is_empty() || cfg.virtio_iommu
-=======
-    let iommu_host_tube = if !iommu_attached_endpoints.is_empty()
         || (cfg.vfio_isolate_hotplug && !hp_endpoints_ranges.is_empty())
->>>>>>> df44c149
     {
         let (iommu_host_tube, iommu_device_tube) = Tube::pair().context("failed to create tube")?;
         let iommu_dev = create_iommu_device(
