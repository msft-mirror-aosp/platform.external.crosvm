--- conflicted
+++ resolved
@@ -9,6 +9,7 @@
 use std::sync::Arc;
 use sync::Mutex;
 
+use anyhow::{bail, Context};
 use base::error;
 use cros_async::{AsyncError, EventAsync};
 use data_model::{DataInit, Le16, Le32, Le64};
@@ -109,31 +110,17 @@
         queue_size: u16,
         index: u16,
         required_flags: u16,
-<<<<<<< HEAD
-    ) -> Option<DescriptorChain> {
-=======
         iommu: Option<Arc<Mutex<IpcMemoryMapper>>>,
     ) -> anyhow::Result<DescriptorChain> {
->>>>>>> 8f1f7e79
         if index >= queue_size {
-            return None;
-        }
-
-<<<<<<< HEAD
-        let desc_head = mem.checked_offset(desc_table, (index as u64) * 16)?;
-        // These reads can't fail unless Guest memory is hopelessly broken.
-        let addr = GuestAddress(mem.read_obj_from_addr::<u64>(desc_head).unwrap() as u64);
-        mem.checked_offset(desc_head, 16)?;
-        let len: u32 = mem.read_obj_from_addr(desc_head.unchecked_add(8)).unwrap();
-        let flags: u16 = mem.read_obj_from_addr(desc_head.unchecked_add(12)).unwrap();
-        let next: u16 = mem.read_obj_from_addr(desc_head.unchecked_add(14)).unwrap();
-=======
+            bail!("index ({}) >= queue_size ({})", index, queue_size);
+        }
+
         let desc_head = desc_table
             .checked_add((index as u64) * 16)
             .context("integer overflow")?;
         let desc: Desc = read_obj_from_addr_wrapper::<Desc>(mem, &iommu, desc_head)
             .context("failed to read desc")?;
->>>>>>> 8f1f7e79
         let chain = DescriptorChain {
             mem: mem.clone(),
             desc_table,
@@ -148,9 +135,9 @@
         };
 
         if chain.is_valid() && chain.flags & required_flags == required_flags {
-            Some(chain)
+            Ok(chain)
         } else {
-            None
+            bail!("chain is invalid")
         }
     }
 
@@ -222,24 +209,13 @@
         if self.has_next() {
             // Once we see a write-only descriptor, all subsequent descriptors must be write-only.
             let required_flags = self.flags & VIRTQ_DESC_F_WRITE;
-<<<<<<< HEAD
-            DescriptorChain::checked_new(
-=======
             let iommu = self.iommu.as_ref().map(Arc::clone);
             match DescriptorChain::checked_new(
->>>>>>> 8f1f7e79
                 &self.mem,
                 self.desc_table,
                 self.queue_size,
                 self.next,
                 required_flags,
-<<<<<<< HEAD
-            )
-            .map(|mut c| {
-                c.ttl = self.ttl - 1;
-                c
-            })
-=======
                 iommu,
             ) {
                 Ok(mut c) => {
@@ -251,7 +227,6 @@
                     None
                 }
             }
->>>>>>> 8f1f7e79
         } else {
             None
         }
@@ -301,8 +276,8 @@
     /// Guest physical address of the used ring
     pub used_ring: GuestAddress,
 
-    next_avail: Wrapping<u16>,
-    next_used: Wrapping<u16>,
+    pub next_avail: Wrapping<u16>,
+    pub next_used: Wrapping<u16>,
 
     // Device feature bits accepted by the driver
     features: u64,
@@ -406,12 +381,11 @@
     // All available ring entries between `self.next_avail` and `get_avail_index()` are available
     // to be processed by the device.
     fn get_avail_index(&self, mem: &GuestMemory) -> Wrapping<u16> {
+        fence(Ordering::SeqCst);
+
         let avail_index_addr = self.avail_ring.unchecked_add(2);
         let avail_index: u16 =
             read_obj_from_addr_wrapper(mem, &self.iommu, avail_index_addr).unwrap();
-
-        // Make sure following reads (e.g. desc_idx) don't pass the avail_index read.
-        fence(Ordering::Acquire);
 
         Wrapping(avail_index)
     }
@@ -423,6 +397,8 @@
     //
     // This value is only used if the `VIRTIO_F_EVENT_IDX` feature has been negotiated.
     fn set_avail_event(&mut self, mem: &GuestMemory, avail_index: Wrapping<u16>) {
+        fence(Ordering::SeqCst);
+
         let avail_event_addr = self
             .used_ring
             .unchecked_add(4 + 8 * u64::from(self.actual_size()));
@@ -432,17 +408,12 @@
     // Query the value of a single-bit flag in the available ring.
     //
     // Returns `true` if `flag` is currently set (by the driver) in the available ring flags.
-    #[allow(dead_code)]
     fn get_avail_flag(&self, mem: &GuestMemory, flag: u16) -> bool {
-<<<<<<< HEAD
-        let avail_flags: u16 = mem.read_obj_from_addr(self.avail_ring).unwrap();
-=======
         fence(Ordering::SeqCst);
 
         let avail_flags: u16 =
             read_obj_from_addr_wrapper(mem, &self.iommu, self.avail_ring).unwrap();
 
->>>>>>> 8f1f7e79
         avail_flags & flag == flag
     }
 
@@ -454,16 +425,14 @@
     //
     // This value is only valid if the `VIRTIO_F_EVENT_IDX` feature has been negotiated.
     fn get_used_event(&self, mem: &GuestMemory) -> Wrapping<u16> {
+        fence(Ordering::SeqCst);
+
         let used_event_addr = self
             .avail_ring
             .unchecked_add(4 + 2 * u64::from(self.actual_size()));
-<<<<<<< HEAD
-        let used_event: u16 = mem.read_obj_from_addr(used_event_addr).unwrap();
-=======
         let used_event: u16 =
             read_obj_from_addr_wrapper(mem, &self.iommu, used_event_addr).unwrap();
 
->>>>>>> 8f1f7e79
         Wrapping(used_event)
     }
 
@@ -472,8 +441,7 @@
     // This indicates to the driver that all entries up to (but not including) `used_index` have
     // been used by the device and may be processed by the driver.
     fn set_used_index(&mut self, mem: &GuestMemory, used_index: Wrapping<u16>) {
-        // This fence ensures all descriptor writes are visible before the index update.
-        fence(Ordering::Release);
+        fence(Ordering::SeqCst);
 
         let used_index_addr = self.used_ring.unchecked_add(2);
         write_obj_at_addr_wrapper(mem, &self.iommu, used_index.0, used_index_addr).unwrap();
@@ -483,14 +451,10 @@
     //
     // Changes the bit specified by the mask in `flag` to `value`.
     fn set_used_flag(&mut self, mem: &GuestMemory, flag: u16, value: bool) {
-<<<<<<< HEAD
-        let mut used_flags: u16 = mem.read_obj_from_addr(self.used_ring).unwrap();
-=======
         fence(Ordering::SeqCst);
 
         let mut used_flags: u16 =
             read_obj_from_addr_wrapper(mem, &self.iommu, self.used_ring).unwrap();
->>>>>>> 8f1f7e79
         if value {
             used_flags |= flag;
         } else {
@@ -521,9 +485,6 @@
         let descriptor_index: u16 =
             read_obj_from_addr_wrapper(mem, &self.iommu, desc_idx_addr).unwrap();
 
-<<<<<<< HEAD
-        DescriptorChain::checked_new(mem, self.desc_table, queue_size, descriptor_index, 0)
-=======
         let iommu = self.iommu.as_ref().map(Arc::clone);
         DescriptorChain::checked_new(mem, self.desc_table, queue_size, descriptor_index, 0, iommu)
             .map_err(|e| {
@@ -531,7 +492,6 @@
                 e
             })
             .ok()
->>>>>>> 8f1f7e79
     }
 
     /// Remove the first available descriptor chain from the queue.
@@ -596,11 +556,6 @@
         self.set_used_index(mem, self.next_used);
     }
 
-    /// Updates the index at which the driver should signal the device next.
-    pub fn update_int_required(&mut self, mem: &GuestMemory) {
-        self.set_avail_event(mem, self.get_avail_index(mem));
-    }
-
     /// Enable / Disable guest notify device that requests are available on
     /// the descriptor chain.
     pub fn set_notify(&mut self, mem: &GuestMemory, enable: bool) {
@@ -610,9 +565,9 @@
             self.notification_disable_count += 1;
         }
 
-        if self.features & ((1u64) << VIRTIO_RING_F_EVENT_IDX) != 0 {
-            self.update_int_required(mem);
-        } else {
+        // We should only set VIRTQ_USED_F_NO_NOTIFY when the VIRTIO_RING_F_EVENT_IDX feature has
+        // not been negotiated.
+        if self.features & ((1u64) << VIRTIO_RING_F_EVENT_IDX) == 0 {
             self.set_used_flag(
                 mem,
                 VIRTQ_USED_F_NO_NOTIFY,
@@ -631,13 +586,7 @@
             // so no need to inject new interrupt.
             self.next_used - used_event - Wrapping(1) < self.next_used - self.last_used
         } else {
-            // TODO(b/172975852): This branch should check the flag that requests interrupt
-            // supression:
-            // ```
-            // !self.get_avail_flag(mem, VIRTQ_AVAIL_F_NO_INTERRUPT)
-            // ```
-            // Re-enable the flag check once the missing interrupt issue is debugged.
-            true
+            !self.get_avail_flag(mem, VIRTQ_AVAIL_F_NO_INTERRUPT)
         }
     }
 
@@ -769,7 +718,7 @@
     fn queue_event_id_guest_fast() {
         let mut queue = Queue::new(QUEUE_SIZE.try_into().unwrap());
         let memory_start_addr = GuestAddress(0x0);
-        let mem = GuestMemory::new(&vec![(memory_start_addr, GUEST_MEMORY_SIZE)]).unwrap();
+        let mem = GuestMemory::new(&[(memory_start_addr, GUEST_MEMORY_SIZE)]).unwrap();
         setup_vq(&mut queue, &mem);
 
         let interrupt = Interrupt::new(
@@ -781,6 +730,7 @@
         );
 
         // Calculating the offset of used_event within Avail structure
+        #[allow(deref_nullptr)]
         let used_event_offset: u64 =
             unsafe { &(*(::std::ptr::null::<Avail>())).used_event as *const _ as u64 };
         let used_event_address = GuestAddress(AVAIL_OFFSET + used_event_offset);
@@ -845,7 +795,7 @@
     fn queue_event_id_guest_slow() {
         let mut queue = Queue::new(QUEUE_SIZE.try_into().unwrap());
         let memory_start_addr = GuestAddress(0x0);
-        let mem = GuestMemory::new(&vec![(memory_start_addr, GUEST_MEMORY_SIZE)]).unwrap();
+        let mem = GuestMemory::new(&[(memory_start_addr, GUEST_MEMORY_SIZE)]).unwrap();
         setup_vq(&mut queue, &mem);
 
         let interrupt = Interrupt::new(
@@ -857,6 +807,7 @@
         );
 
         // Calculating the offset of used_event within Avail structure
+        #[allow(deref_nullptr)]
         let used_event_offset: u64 =
             unsafe { &(*(::std::ptr::null::<Avail>())).used_event as *const _ as u64 };
         let used_event_address = GuestAddress(AVAIL_OFFSET + used_event_offset);
