--- conflicted
+++ resolved
@@ -43,7 +43,9 @@
 use crate::virtio::snd::common_backend::MAX_QUEUE_NUM;
 use crate::virtio::snd::parameters::Parameters;
 use crate::virtio::vhost::user::device::handler::sys::Doorbell;
+use crate::virtio::vhost::user::device::handler::DeviceRequestHandler;
 use crate::virtio::vhost::user::device::handler::VhostUserBackend;
+use crate::virtio::vhost::user::VhostUserDevice;
 
 static SND_EXECUTOR: OnceCell<Executor> = OnceCell::new();
 
@@ -75,12 +77,8 @@
             | VhostUserVirtioFeatures::PROTOCOL_FEATURES.bits();
 
         let snd_data = hardcoded_snd_data(&params);
-<<<<<<< HEAD
-        let generators = create_stream_source_generators(&params, &snd_data);
-=======
         let mut keep_rds = Vec::new();
         let builders = create_stream_info_builders(&params, &snd_data, &mut keep_rds)?;
->>>>>>> 52a06758
 
         if snd_data.pcm_info_len() != builders.len() {
             error!(
@@ -114,6 +112,21 @@
             tx_recv: Some(tx_recv),
             rx_recv: Some(rx_recv),
         })
+    }
+}
+
+impl VhostUserDevice for SndBackend {
+    fn max_queue_num(&self) -> usize {
+        MAX_QUEUE_NUM
+    }
+
+    fn into_req_handler(
+        self: Box<Self>,
+        ops: Box<dyn super::handler::VhostUserPlatformOps>,
+        _ex: &Executor,
+    ) -> anyhow::Result<Box<dyn vmm_vhost::VhostUserSlaveReqHandler>> {
+        let handler = DeviceRequestHandler::new(self, ops);
+        Ok(Box::new(std::sync::Mutex::new(handler)))
     }
 }
 
