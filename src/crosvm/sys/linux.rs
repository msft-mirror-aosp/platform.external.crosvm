// Copyright 2022 The ChromiumOS Authors
// Use of this source code is governed by a BSD-style license that can be
// found in the LICENSE file.

#[cfg(target_os = "android")]
mod android;
pub mod cmdline;
pub mod config;
mod device_helpers;
#[cfg(feature = "gpu")]
pub(crate) mod gpu;
#[cfg(feature = "pci-hotplug")]
pub(crate) mod jail_warden;
#[cfg(feature = "pci-hotplug")]
pub(crate) mod pci_hotplug_helpers;
#[cfg(feature = "pci-hotplug")]
pub(crate) mod pci_hotplug_manager;
mod vcpu;

#[cfg(all(feature = "pvclock", target_arch = "aarch64"))]
use std::arch::asm;
use std::cmp::max;
use std::collections::BTreeMap;
use std::collections::BTreeSet;
#[cfg(feature = "registered_events")]
use std::collections::HashMap;
#[cfg(feature = "registered_events")]
use std::collections::HashSet;
use std::convert::TryInto;
use std::ffi::CString;
use std::fs::File;
use std::fs::OpenOptions;
#[cfg(feature = "registered_events")]
use std::hash::Hash;
use std::io::prelude::*;
use std::io::stdin;
use std::iter;
use std::mem;
#[cfg(target_arch = "x86_64")]
use std::ops::RangeInclusive;
use std::os::unix::prelude::OpenOptionsExt;
use std::os::unix::process::ExitStatusExt;
use std::path::Path;
use std::process;
#[cfg(feature = "registered_events")]
use std::rc::Rc;
use std::sync::mpsc;
use std::sync::Arc;
use std::sync::Barrier;
use std::thread::JoinHandle;

#[cfg(any(target_arch = "arm", target_arch = "aarch64"))]
use aarch64::AArch64 as Arch;
use acpi_tables::sdt::SDT;
use anyhow::anyhow;
use anyhow::bail;
use anyhow::Context;
use anyhow::Result;
use arch::DtbOverlay;
use arch::IrqChipArch;
use arch::LinuxArch;
use arch::RunnableLinuxVm;
use arch::VcpuAffinity;
use arch::VcpuArch;
use arch::VirtioDeviceStub;
use arch::VmArch;
use arch::VmComponents;
use arch::VmImage;
use argh::FromArgs;
use base::ReadNotifier;
#[cfg(feature = "balloon")]
use base::UnixSeqpacket;
use base::UnixSeqpacketListener;
use base::UnlinkUnixSeqpacketListener;
use base::*;
use cros_async::Executor;
use device_helpers::*;
use devices::create_devices_worker_thread;
use devices::serial_device::SerialHardware;
#[cfg(all(feature = "pvclock", target_arch = "x86_64"))]
use devices::tsc::get_tsc_sync_mitigations;
use devices::vfio::VfioContainerManager;
#[cfg(feature = "gpu")]
use devices::virtio;
#[cfg(any(feature = "video-decoder", feature = "video-encoder"))]
use devices::virtio::device_constants::video::VideoDeviceType;
#[cfg(feature = "gpu")]
use devices::virtio::gpu::EventDevice;
#[cfg(target_arch = "x86_64")]
use devices::virtio::memory_mapper::MemoryMapper;
use devices::virtio::memory_mapper::MemoryMapperTrait;
use devices::virtio::vhost::user::VhostUserListener;
use devices::virtio::vhost::user::VhostUserListenerTrait;
#[cfg(feature = "balloon")]
use devices::virtio::BalloonFeatures;
#[cfg(feature = "balloon")]
use devices::virtio::BalloonMode;
#[cfg(feature = "pci-hotplug")]
use devices::virtio::NetParameters;
#[cfg(feature = "pci-hotplug")]
use devices::virtio::NetParametersMode;
use devices::virtio::VirtioDevice;
use devices::virtio::VirtioDeviceType;
use devices::virtio::VirtioTransportType;
use devices::Bus;
use devices::BusDeviceObj;
use devices::BusType;
use devices::CoIommuDev;
#[cfg(feature = "usb")]
use devices::DeviceProvider;
#[cfg(target_arch = "x86_64")]
use devices::HotPlugBus;
#[cfg(target_arch = "x86_64")]
use devices::HotPlugKey;
use devices::IommuDevType;
use devices::IrqEventIndex;
use devices::IrqEventSource;
#[cfg(feature = "pci-hotplug")]
use devices::NetResourceCarrier;
#[cfg(target_arch = "x86_64")]
use devices::PciAddress;
#[cfg(target_arch = "x86_64")]
use devices::PciBridge;
use devices::PciDevice;
#[cfg(target_arch = "x86_64")]
use devices::PciMmioMapper;
#[cfg(target_arch = "x86_64")]
use devices::PciRoot;
#[cfg(target_arch = "x86_64")]
use devices::PciRootCommand;
#[cfg(target_arch = "x86_64")]
use devices::PcieDownstreamPort;
#[cfg(target_arch = "x86_64")]
use devices::PcieHostPort;
#[cfg(target_arch = "x86_64")]
use devices::PcieRootPort;
#[cfg(target_arch = "x86_64")]
use devices::PcieUpstreamPort;
use devices::PvPanicCode;
use devices::PvPanicPciDevice;
#[cfg(feature = "pci-hotplug")]
use devices::ResourceCarrier;
use devices::StubPciDevice;
use devices::VirtioMmioDevice;
use devices::VirtioPciDevice;
#[cfg(feature = "usb")]
use devices::XhciController;
#[cfg(feature = "gpu")]
use gpu::*;
#[cfg(target_arch = "riscv64")]
use hypervisor::CpuConfigRiscv64;
#[cfg(target_arch = "x86_64")]
use hypervisor::CpuConfigX86_64;
use hypervisor::Hypervisor;
use hypervisor::HypervisorCap;
use hypervisor::MemCacheType;
use hypervisor::ProtectionType;
use hypervisor::Vm;
use hypervisor::VmCap;
use jail::*;
#[cfg(feature = "pci-hotplug")]
use jail_warden::JailWarden;
#[cfg(feature = "pci-hotplug")]
use jail_warden::JailWardenImpl;
#[cfg(feature = "pci-hotplug")]
use jail_warden::PermissiveJailWarden;
use libc;
use metrics::MetricsController;
use minijail::Minijail;
#[cfg(feature = "pci-hotplug")]
use pci_hotplug_manager::PciHotPlugManager;
use resources::AddressRange;
use resources::Alloc;
use resources::SystemAllocator;
#[cfg(target_arch = "riscv64")]
use riscv64::Riscv64 as Arch;
use rutabaga_gfx::RutabagaGralloc;
use rutabaga_gfx::RutabagaGrallocBackendFlags;
use smallvec::SmallVec;
#[cfg(feature = "swap")]
use swap::SwapController;
use sync::Condvar;
use sync::Mutex;
use vm_control::api::VmMemoryClient;
use vm_control::*;
use vm_memory::GuestAddress;
use vm_memory::GuestMemory;
use vm_memory::MemoryPolicy;
use vm_memory::MemoryRegionOptions;
#[cfg(target_arch = "x86_64")]
use x86_64::X8664arch as Arch;

use crate::crosvm::config::Config;
use crate::crosvm::config::Executable;
use crate::crosvm::config::FileBackedMappingParameters;
use crate::crosvm::config::HypervisorKind;
use crate::crosvm::config::InputDeviceOption;
use crate::crosvm::config::IrqChipKind;
use crate::crosvm::config::DEFAULT_TOUCH_DEVICE_HEIGHT;
use crate::crosvm::config::DEFAULT_TOUCH_DEVICE_WIDTH;
#[cfg(feature = "gdb")]
use crate::crosvm::gdb::gdb_thread;
#[cfg(feature = "gdb")]
use crate::crosvm::gdb::GdbStub;
#[cfg(target_arch = "x86_64")]
use crate::crosvm::ratelimit::Ratelimit;
use crate::crosvm::sys::cmdline::DevicesCommand;
use crate::crosvm::sys::config::SharedDir;
use crate::crosvm::sys::config::SharedDirKind;

const KVM_PATH: &str = "/dev/kvm";
#[cfg(any(target_arch = "arm", target_arch = "aarch64"))]
#[cfg(feature = "geniezone")]
const GENIEZONE_PATH: &str = "/dev/gzvm";
#[cfg(all(any(target_arch = "arm", target_arch = "aarch64"), feature = "gunyah"))]
static GUNYAH_PATH: &str = "/dev/gunyah";

fn create_virtio_devices(
    cfg: &Config,
    vm: &mut impl VmArch,
    resources: &mut SystemAllocator,
    #[cfg_attr(not(feature = "gpu"), allow(unused_variables))] vm_evt_wrtube: &SendTube,
    #[cfg(feature = "balloon")] balloon_device_tube: Option<Tube>,
    #[cfg(feature = "balloon")] balloon_inflate_tube: Option<Tube>,
    #[cfg(feature = "balloon")] init_balloon_size: u64,
    #[cfg(feature = "balloon")] dynamic_mapping_device_tube: Option<Tube>,
    disk_device_tubes: &mut Vec<Tube>,
    pmem_device_tubes: &mut Vec<Tube>,
    fs_device_tubes: &mut Vec<Tube>,
    #[cfg(feature = "gpu")] gpu_control_tube: Tube,
    #[cfg(feature = "gpu")] render_server_fd: Option<SafeDescriptor>,
    #[cfg(feature = "gpu")] has_vfio_gfx_device: bool,
    #[cfg(feature = "registered_events")] registered_evt_q: &SendTube,
    #[cfg(feature = "pvclock")] pvclock_device_tube: Option<Tube>,
) -> DeviceResult<Vec<VirtioDeviceStub>> {
    let mut devs = Vec::new();

    #[cfg(any(feature = "gpu", feature = "video-decoder", feature = "video-encoder"))]
    let mut resource_bridges = Vec::<Tube>::new();

    if !cfg.wayland_socket_paths.is_empty() {
        #[cfg_attr(not(feature = "gpu"), allow(unused_mut))]
        let mut wl_resource_bridge = None::<Tube>;

        #[cfg(feature = "gpu")]
        {
            if cfg.gpu_parameters.is_some() {
                let (wl_socket, gpu_socket) = Tube::pair().context("failed to create tube")?;
                resource_bridges.push(gpu_socket);
                wl_resource_bridge = Some(wl_socket);
            }
        }

        devs.push(create_wayland_device(
            cfg.protection_type,
            &cfg.jail_config,
            &cfg.wayland_socket_paths,
            wl_resource_bridge,
        )?);
    }

    #[cfg(feature = "video-decoder")]
    let video_dec_cfg = cfg
        .video_dec
        .iter()
        .map(|config| {
            let (video_tube, gpu_tube) =
                Tube::pair().expect("failed to create tube for video decoder");
            resource_bridges.push(gpu_tube);
            (video_tube, config.backend)
        })
        .collect::<Vec<_>>();

    #[cfg(feature = "video-encoder")]
    let video_enc_cfg = cfg
        .video_enc
        .iter()
        .map(|config| {
            let (video_tube, gpu_tube) =
                Tube::pair().expect("failed to create tube for video encoder");
            resource_bridges.push(gpu_tube);
            (video_tube, config.backend)
        })
        .collect::<Vec<_>>();

    #[cfg(feature = "gpu")]
    {
        if let Some(gpu_parameters) = &cfg.gpu_parameters {
            let mut event_devices = Vec::new();
            if cfg.display_window_mouse {
                let display_param = if gpu_parameters.display_params.is_empty() {
                    Default::default()
                } else {
                    gpu_parameters.display_params[0].clone()
                };
                let (gpu_display_w, gpu_display_h) = display_param.get_virtual_display_size();

                let (event_device_socket, virtio_dev_socket) =
                    StreamChannel::pair(BlockingMode::Nonblocking, FramingMode::Byte)
                        .context("failed to create socket")?;
                let mut multi_touch_width = gpu_display_w;
                let mut multi_touch_height = gpu_display_h;
                let mut multi_touch_name = None;
                for input in &cfg.virtio_input {
                    if let InputDeviceOption::MultiTouch {
                        width,
                        height,
                        name,
                        ..
                    } = input
                    {
                        if let Some(width) = width {
                            multi_touch_width = *width;
                        }
                        if let Some(height) = height {
                            multi_touch_height = *height;
                        }
                        if let Some(name) = name {
                            multi_touch_name = Some(name.as_str());
                        }
                        break;
                    }
                }
                let dev = virtio::input::new_multi_touch(
                    // u32::MAX is the least likely to collide with the indices generated above for
                    // the multi_touch options, which begin at 0.
                    u32::MAX,
                    virtio_dev_socket,
                    multi_touch_width,
                    multi_touch_height,
                    multi_touch_name,
                    virtio::base_features(cfg.protection_type),
                )
                .context("failed to set up mouse device")?;
                devs.push(VirtioDeviceStub {
                    dev: Box::new(dev),
                    jail: simple_jail(&cfg.jail_config, "input_device")?,
                });
                event_devices.push(EventDevice::touchscreen(event_device_socket));
            }
            if cfg.display_window_keyboard {
                let (event_device_socket, virtio_dev_socket) =
                    StreamChannel::pair(BlockingMode::Nonblocking, FramingMode::Byte)
                        .context("failed to create socket")?;
                let dev = virtio::input::new_keyboard(
                    // u32::MAX is the least likely to collide with the indices generated above for
                    // the multi_touch options, which begin at 0.
                    u32::MAX,
                    virtio_dev_socket,
                    virtio::base_features(cfg.protection_type),
                )
                .context("failed to set up keyboard device")?;
                devs.push(VirtioDeviceStub {
                    dev: Box::new(dev),
                    jail: simple_jail(&cfg.jail_config, "input_device")?,
                });
                event_devices.push(EventDevice::keyboard(event_device_socket));
            }

            devs.push(create_gpu_device(
                cfg,
                vm_evt_wrtube,
                gpu_control_tube,
                resource_bridges,
                render_server_fd,
                has_vfio_gfx_device,
                event_devices,
            )?);
        }
    }

    for (_, param) in cfg.serial_parameters.iter().filter(|(_k, v)| {
        v.hardware == SerialHardware::VirtioConsole
            || v.hardware == SerialHardware::LegacyVirtioConsole
    }) {
        let dev = param.create_virtio_device_and_jail(cfg.protection_type, &cfg.jail_config)?;
        devs.push(dev);
    }

    for disk in &cfg.disks {
        let disk_config = DiskConfig::new(disk, Some(disk_device_tubes.remove(0)));
        devs.push(
            disk_config.create_virtio_device_and_jail(cfg.protection_type, &cfg.jail_config)?,
        );
    }

    if !cfg.scsis.is_empty() {
        let scsi_config = ScsiConfig(&cfg.scsis);
        devs.push(
            scsi_config.create_virtio_device_and_jail(cfg.protection_type, &cfg.jail_config)?,
        );
    }

    for (index, pmem_disk) in cfg.pmems.iter().enumerate() {
        let pmem_device_tube = pmem_device_tubes.remove(0);
        devs.push(create_pmem_device(
            cfg.protection_type,
            &cfg.jail_config,
            vm,
            resources,
            pmem_disk,
            index,
            pmem_device_tube,
        )?);
    }

    for (index, pmem_ext2) in cfg.pmem_ext2.iter().enumerate() {
        let pmem_device_tube = pmem_device_tubes.remove(0);
        devs.push(create_pmem_ext2_device(
            cfg.protection_type,
            &cfg.jail_config,
            vm,
            resources,
            pmem_ext2,
            index,
            pmem_device_tube,
        )?);
    }

    if cfg.rng {
        devs.push(create_rng_device(cfg.protection_type, &cfg.jail_config)?);
    }

    #[cfg(feature = "pvclock")]
    if let Some(suspend_tube) = pvclock_device_tube {
        let frequency: u64;
        #[cfg(target_arch = "x86_64")]
        {
            let tsc_state = devices::tsc::tsc_state()?;
            let tsc_sync_mitigations =
                get_tsc_sync_mitigations(&tsc_state, cfg.vcpu_count.unwrap_or(1));
            if tsc_state.core_grouping.size() > 1 {
                // Host TSCs are not in sync. Log what mitigations are applied.
                warn!(
                    "Host TSCs are not in sync, applying the following mitigations: {:?}",
                    tsc_sync_mitigations
                );
            }
            frequency = tsc_state.frequency;
        }
        #[cfg(target_arch = "aarch64")]
        {
            let mut x: u64;
            // SAFETY: This instruction have no side effect apart from storing the current timestamp
            //         frequency into the specified register.
            unsafe {
                asm!("mrs {x}, cntfrq_el0",
                    x = out(reg) x,
                );
            }
            frequency = x;

            // If unset, KVM defaults to an offset that is calculated from VM boot time. Explicitly
            // set it to zero on boot. When updating the offset, we always set it to the total
            // amount of time the VM has been suspended.
            vm.set_counter_offset(0)
                .context("failed to set up pvclock")?;
        }
        let dev = create_pvclock_device(
            cfg.protection_type,
            &cfg.jail_config,
            frequency,
            suspend_tube,
        )?;
        devs.push(dev);
        info!("virtio-pvclock is enabled for this vm");
    }

    #[cfg(feature = "vtpm")]
    {
        if cfg.vtpm_proxy {
            devs.push(create_vtpm_proxy_device(
                cfg.protection_type,
                &cfg.jail_config,
            )?);
        }
    }

    let mut keyboard_idx = 0;
    let mut mouse_idx = 0;
    let mut rotary_idx = 0;
    let mut switches_idx = 0;
    let mut multi_touch_idx = 0;
    let mut single_touch_idx = 0;
    let mut trackpad_idx = 0;
    for input in &cfg.virtio_input {
        let input_dev = match input {
            InputDeviceOption::Evdev { path } => {
                create_vinput_device(cfg.protection_type, &cfg.jail_config, path.as_path())?
            }
            InputDeviceOption::Keyboard { path } => {
                let dev = create_keyboard_device(
                    cfg.protection_type,
                    &cfg.jail_config,
                    path.as_path(),
                    keyboard_idx,
                )?;
                keyboard_idx += 1;
                dev
            }
            InputDeviceOption::Mouse { path } => {
                let dev = create_mouse_device(
                    cfg.protection_type,
                    &cfg.jail_config,
                    path.as_path(),
                    mouse_idx,
                )?;
                mouse_idx += 1;
                dev
            }
            InputDeviceOption::MultiTouch {
                path,
                width,
                height,
                name,
            } => {
                let mut width = *width;
                let mut height = *height;
                if multi_touch_idx == 0 {
                    if width.is_none() {
                        width = cfg.display_input_width;
                    }
                    if height.is_none() {
                        height = cfg.display_input_height;
                    }
                }
                let dev = create_multi_touch_device(
                    cfg.protection_type,
                    &cfg.jail_config,
                    path.as_path(),
                    width.unwrap_or(DEFAULT_TOUCH_DEVICE_WIDTH),
                    height.unwrap_or(DEFAULT_TOUCH_DEVICE_HEIGHT),
                    name.as_deref(),
                    multi_touch_idx,
                )?;
                multi_touch_idx += 1;
                dev
            }
            InputDeviceOption::Rotary { path } => {
                let dev = create_rotary_device(
                    cfg.protection_type,
                    &cfg.jail_config,
                    path.as_path(),
                    rotary_idx,
                )?;
                rotary_idx += 1;
                dev
            }
            InputDeviceOption::SingleTouch {
                path,
                width,
                height,
                name,
            } => {
                let mut width = *width;
                let mut height = *height;
                if single_touch_idx == 0 {
                    if width.is_none() {
                        width = cfg.display_input_width;
                    }
                    if height.is_none() {
                        height = cfg.display_input_height;
                    }
                }
                let dev = create_single_touch_device(
                    cfg.protection_type,
                    &cfg.jail_config,
                    path.as_path(),
                    width.unwrap_or(DEFAULT_TOUCH_DEVICE_WIDTH),
                    height.unwrap_or(DEFAULT_TOUCH_DEVICE_HEIGHT),
                    name.as_deref(),
                    single_touch_idx,
                )?;
                single_touch_idx += 1;
                dev
            }
            InputDeviceOption::Switches { path } => {
                let dev = create_switches_device(
                    cfg.protection_type,
                    &cfg.jail_config,
                    path.as_path(),
                    switches_idx,
                )?;
                switches_idx += 1;
                dev
            }
            InputDeviceOption::Trackpad {
                path,
                width,
                height,
                name,
            } => {
                let dev = create_trackpad_device(
                    cfg.protection_type,
                    &cfg.jail_config,
                    path.as_path(),
                    width.unwrap_or(DEFAULT_TOUCH_DEVICE_WIDTH),
                    height.unwrap_or(DEFAULT_TOUCH_DEVICE_HEIGHT),
                    name.as_deref(),
                    trackpad_idx,
                )?;
                trackpad_idx += 1;
                dev
            }
        };
        devs.push(input_dev);
    }

    #[cfg(feature = "balloon")]
    if let (Some(balloon_device_tube), Some(dynamic_mapping_device_tube)) =
        (balloon_device_tube, dynamic_mapping_device_tube)
    {
        let balloon_features = (cfg.balloon_page_reporting as u64)
            << BalloonFeatures::PageReporting as u64
            | (cfg.balloon_ws_reporting as u64) << BalloonFeatures::WSReporting as u64;
        devs.push(create_balloon_device(
            cfg.protection_type,
            &cfg.jail_config,
            if cfg.strict_balloon {
                BalloonMode::Strict
            } else {
                BalloonMode::Relaxed
            },
            balloon_device_tube,
            balloon_inflate_tube,
            init_balloon_size,
            dynamic_mapping_device_tube,
            balloon_features,
            #[cfg(feature = "registered_events")]
            Some(
                registered_evt_q
                    .try_clone()
                    .context("failed to clone registered_evt_q tube")?,
            ),
            cfg.balloon_ws_num_bins,
        )?);
    }

    #[cfg(feature = "net")]
    for opt in &cfg.net {
        let dev = opt.create_virtio_device_and_jail(cfg.protection_type, &cfg.jail_config)?;
        devs.push(dev);
    }

    #[cfg(feature = "audio")]
    {
        for (card_index, virtio_snd) in cfg.virtio_snds.iter().enumerate() {
            let mut snd_params = virtio_snd.clone();
            snd_params.card_index = card_index;
            devs.push(create_virtio_snd_device(
                cfg.protection_type,
                &cfg.jail_config,
                snd_params,
            )?);
        }
    }

    #[cfg(feature = "video-decoder")]
    {
        for (tube, backend) in video_dec_cfg {
            register_video_device(
                backend,
                &mut devs,
                tube,
                cfg.protection_type,
                &cfg.jail_config,
                VideoDeviceType::Decoder,
            )?;
        }
    }

    #[cfg(feature = "video-encoder")]
    {
        for (tube, backend) in video_enc_cfg {
            register_video_device(
                backend,
                &mut devs,
                tube,
                cfg.protection_type,
                &cfg.jail_config,
                VideoDeviceType::Encoder,
            )?;
        }
    }

    if let Some(vsock_config) = &cfg.vsock {
        devs.push(
            vsock_config.create_virtio_device_and_jail(cfg.protection_type, &cfg.jail_config)?,
        );
    }

    #[cfg(any(target_arch = "arm", target_arch = "aarch64"))]
    {
        if cfg.vhost_scmi {
            devs.push(create_vhost_scmi_device(
                cfg.protection_type,
                &cfg.jail_config,
                cfg.vhost_scmi_device.clone(),
            )?);
        }
    }
    for vhost_user_fs in &cfg.vhost_user_fs {
        devs.push(create_vhost_user_fs_device(
            cfg.protection_type,
            vhost_user_fs,
        )?);
    }

    for shared_dir in &cfg.shared_dirs {
        let SharedDir {
            src,
            tag,
            kind,
            ugid,
            uid_map,
            gid_map,
            fs_cfg,
            p9_cfg,
        } = shared_dir;

        let dev = match kind {
            SharedDirKind::FS => {
                let device_tube = fs_device_tubes.remove(0);
                create_fs_device(
                    cfg.protection_type,
                    &cfg.jail_config,
                    *ugid,
                    uid_map,
                    gid_map,
                    src,
                    tag,
                    fs_cfg.clone(),
                    device_tube,
                )?
            }
            SharedDirKind::P9 => create_9p_device(
                cfg.protection_type,
                &cfg.jail_config,
                *ugid,
                uid_map,
                gid_map,
                src,
                tag,
                p9_cfg.clone(),
            )?,
        };
        devs.push(dev);
    }

    #[cfg(feature = "audio")]
    if let Some(path) = &cfg.sound {
        devs.push(create_sound_device(
            path,
            cfg.protection_type,
            &cfg.jail_config,
        )?);
    }

    for opt in &cfg.vhost_user {
        devs.push(create_vhost_user_frontend(cfg.protection_type, opt)?);
    }

    Ok(devs)
}

fn create_devices(
    cfg: &Config,
    vm: &mut impl VmArch,
    resources: &mut SystemAllocator,
    vm_evt_wrtube: &SendTube,
    iommu_attached_endpoints: &mut BTreeMap<u32, Arc<Mutex<Box<dyn MemoryMapperTrait>>>>,
    irq_control_tubes: &mut Vec<Tube>,
    vm_memory_control_tubes: &mut Vec<VmMemoryTube>,
    control_tubes: &mut Vec<TaggedControlTube>,
    #[cfg(feature = "balloon")] balloon_device_tube: Option<Tube>,
    #[cfg(feature = "balloon")] init_balloon_size: u64,
    #[cfg(feature = "balloon")] dynamic_mapping_device_tube: Option<Tube>,
    disk_device_tubes: &mut Vec<Tube>,
    pmem_device_tubes: &mut Vec<Tube>,
    fs_device_tubes: &mut Vec<Tube>,
    #[cfg(feature = "usb")] usb_provider: DeviceProvider,
    #[cfg(feature = "gpu")] gpu_control_tube: Tube,
    #[cfg(feature = "gpu")] render_server_fd: Option<SafeDescriptor>,
    iova_max_addr: &mut Option<u64>,
    #[cfg(feature = "registered_events")] registered_evt_q: &SendTube,
    #[cfg(feature = "pvclock")] pvclock_device_tube: Option<Tube>,
    vfio_container_manager: &mut VfioContainerManager,
) -> DeviceResult<Vec<(Box<dyn BusDeviceObj>, Option<Minijail>)>> {
    let mut devices: Vec<(Box<dyn BusDeviceObj>, Option<Minijail>)> = Vec::new();
    #[cfg(feature = "balloon")]
    let mut balloon_inflate_tube: Option<Tube> = None;
    #[cfg(feature = "gpu")]
    let mut has_vfio_gfx_device = false;
    if !cfg.vfio.is_empty() {
        let mut coiommu_attached_endpoints = Vec::new();

        for vfio_dev in &cfg.vfio {
            let (dev, jail, viommu_mapper) = create_vfio_device(
                &cfg.jail_config,
                vm,
                resources,
                irq_control_tubes,
                vm_memory_control_tubes,
                control_tubes,
                &vfio_dev.path,
                false,
                None,
                vfio_dev.guest_address,
                Some(&mut coiommu_attached_endpoints),
                vfio_dev.iommu,
                vfio_dev.dt_symbol.clone(),
                vfio_container_manager,
            )?;
            match dev {
                VfioDeviceVariant::Pci(vfio_pci_device) => {
                    *iova_max_addr = Some(max(
                        vfio_pci_device.get_max_iova(),
                        iova_max_addr.unwrap_or(0),
                    ));

                    #[cfg(feature = "gpu")]
                    if vfio_pci_device.is_gfx() {
                        has_vfio_gfx_device = true;
                    }

                    if let Some(viommu_mapper) = viommu_mapper {
                        iommu_attached_endpoints.insert(
                            vfio_pci_device
                                .pci_address()
                                .context("not initialized")?
                                .to_u32(),
                            Arc::new(Mutex::new(Box::new(viommu_mapper))),
                        );
                    }

                    devices.push((Box::new(vfio_pci_device), jail));
                }
                VfioDeviceVariant::Platform(vfio_plat_dev) => {
                    devices.push((Box::new(vfio_plat_dev), jail));
                }
            }
        }

        if !coiommu_attached_endpoints.is_empty() || !iommu_attached_endpoints.is_empty() {
            let mut buf = mem::MaybeUninit::<libc::rlimit64>::zeroed();
            // SAFETY: trivially safe
            let res = unsafe { libc::getrlimit64(libc::RLIMIT_MEMLOCK, buf.as_mut_ptr()) };
            if res == 0 {
                // SAFETY: safe because getrlimit64 has returned success.
                let limit = unsafe { buf.assume_init() };
                let rlim_new = limit.rlim_cur.saturating_add(vm.get_memory().memory_size());
                let rlim_max = max(limit.rlim_max, rlim_new);
                if limit.rlim_cur < rlim_new {
                    let limit_arg = libc::rlimit64 {
                        rlim_cur: rlim_new,
                        rlim_max,
                    };
                    // SAFETY: trivially safe
                    let res = unsafe { libc::setrlimit64(libc::RLIMIT_MEMLOCK, &limit_arg) };
                    if res != 0 {
                        bail!("Set rlimit failed");
                    }
                }
            } else {
                bail!("Get rlimit failed");
            }
        }
        #[cfg(feature = "balloon")]
        let coiommu_tube: Option<Tube>;
        #[cfg(not(feature = "balloon"))]
        let coiommu_tube: Option<Tube> = None;
        if !coiommu_attached_endpoints.is_empty() {
            let vfio_container = vfio_container_manager
                .get_container(IommuDevType::CoIommu, None as Option<&Path>)
                .context("failed to get vfio container")?;
            let (coiommu_host_tube, coiommu_device_tube) =
                Tube::pair().context("failed to create coiommu tube")?;
            vm_memory_control_tubes.push(VmMemoryTube {
                tube: coiommu_host_tube,
                expose_with_viommu: false,
            });
            let vcpu_count = cfg.vcpu_count.unwrap_or(1) as u64;
            #[cfg(feature = "balloon")]
            match Tube::pair() {
                Ok((x, y)) => {
                    coiommu_tube = Some(x);
                    balloon_inflate_tube = Some(y);
                }
                Err(x) => return Err(x).context("failed to create coiommu tube"),
            }
            let dev = CoIommuDev::new(
                vm.get_memory().clone(),
                vfio_container,
                VmMemoryClient::new(coiommu_device_tube),
                coiommu_tube,
                coiommu_attached_endpoints,
                vcpu_count,
                cfg.coiommu_param.unwrap_or_default(),
            )
            .context("failed to create coiommu device")?;

            devices.push((
                Box::new(dev),
                simple_jail(&cfg.jail_config, "coiommu_device")?,
            ));
        }
    }

    let stubs = create_virtio_devices(
        cfg,
        vm,
        resources,
        vm_evt_wrtube,
        #[cfg(feature = "balloon")]
        balloon_device_tube,
        #[cfg(feature = "balloon")]
        balloon_inflate_tube,
        #[cfg(feature = "balloon")]
        init_balloon_size,
        #[cfg(feature = "balloon")]
        dynamic_mapping_device_tube,
        disk_device_tubes,
        pmem_device_tubes,
        fs_device_tubes,
        #[cfg(feature = "gpu")]
        gpu_control_tube,
        #[cfg(feature = "gpu")]
        render_server_fd,
        #[cfg(feature = "gpu")]
        has_vfio_gfx_device,
        #[cfg(feature = "registered_events")]
        registered_evt_q,
        #[cfg(feature = "pvclock")]
        pvclock_device_tube,
    )?;

    for stub in stubs {
        match stub.dev.transport_type() {
            VirtioTransportType::Pci => {
                let (msi_host_tube, msi_device_tube) =
                    Tube::pair().context("failed to create tube")?;
                irq_control_tubes.push(msi_host_tube);

                let shared_memory_tube = if stub.dev.get_shared_memory_region().is_some() {
                    let (host_tube, device_tube) =
                        Tube::pair().context("failed to create shared memory tube")?;
                    vm_memory_control_tubes.push(VmMemoryTube {
                        tube: host_tube,
                        expose_with_viommu: stub.dev.expose_shmem_descriptors_with_viommu(),
                    });
                    Some(device_tube)
                } else {
                    None
                };

                let (ioevent_host_tube, ioevent_device_tube) =
                    Tube::pair().context("failed to create ioevent tube")?;
                vm_memory_control_tubes.push(VmMemoryTube {
                    tube: ioevent_host_tube,
                    expose_with_viommu: false,
                });

                let (host_tube, device_tube) =
                    Tube::pair().context("failed to create device control tube")?;
                control_tubes.push(TaggedControlTube::Vm(host_tube));

                let dev = VirtioPciDevice::new(
                    vm.get_memory().clone(),
                    stub.dev,
                    msi_device_tube,
                    cfg.disable_virtio_intx,
                    shared_memory_tube.map(VmMemoryClient::new),
                    VmMemoryClient::new(ioevent_device_tube),
                    device_tube,
                )
                .context("failed to create virtio pci dev")?;

                devices.push((Box::new(dev) as Box<dyn BusDeviceObj>, stub.jail));
            }
            VirtioTransportType::Mmio => {
                let dev = VirtioMmioDevice::new(vm.get_memory().clone(), stub.dev, false)
                    .context("failed to create virtio mmio dev")?;
                devices.push((Box::new(dev) as Box<dyn BusDeviceObj>, stub.jail));
            }
        }
    }

    #[cfg(feature = "usb")]
    if cfg.usb {
        // Create xhci controller.
        let usb_controller = Box::new(XhciController::new(
            vm.get_memory().clone(),
            Box::new(usb_provider),
        ));
        devices.push((
            usb_controller,
            simple_jail(&cfg.jail_config, "xhci_device")?,
        ));
    }

    for params in &cfg.stub_pci_devices {
        // Stub devices don't need jailing since they don't do anything.
        devices.push((Box::new(StubPciDevice::new(params)), None));
    }

    devices.push((
        Box::new(PvPanicPciDevice::new(vm_evt_wrtube.try_clone()?)),
        None,
    ));

    Ok(devices)
}

fn create_file_backed_mappings(
    cfg: &Config,
    vm: &mut impl Vm,
    resources: &mut SystemAllocator,
) -> Result<()> {
    for mapping in &cfg.file_backed_mappings {
        let file = OpenOptions::new()
            .read(true)
            .write(mapping.writable)
            .custom_flags(if mapping.sync { libc::O_SYNC } else { 0 })
            .open(&mapping.path)
            .context("failed to open file for file-backed mapping")?;
        let prot = if mapping.writable {
            Protection::read_write()
        } else {
            Protection::read()
        };
        let size = mapping
            .size
            .try_into()
            .context("Invalid size for file-backed mapping")?;
        let memory_mapping = MemoryMappingBuilder::new(size)
            .from_file(&file)
            .offset(mapping.offset)
            .protection(prot)
            .build()
            .context("failed to map backing file for file-backed mapping")?;

        let mapping_range = AddressRange::from_start_and_size(mapping.address, mapping.size)
            .context("failed to convert to AddressRange")?;
        match resources.mmio_allocator_any().allocate_at(
            mapping_range,
            Alloc::FileBacked(mapping.address),
            "file-backed mapping".to_owned(),
        ) {
            // OutOfSpace just means that this mapping is not in the MMIO regions at all, so don't
            // consider it an error.
            // TODO(b/222769529): Reserve this region in a global memory address space allocator
            // once we have that so nothing else can accidentally overlap with it.
            Ok(()) | Err(resources::Error::OutOfSpace) => {}
            e => e.context("failed to allocate guest address for file-backed mapping")?,
        }

        vm.add_memory_region(
            GuestAddress(mapping.address),
            Box::new(memory_mapping),
            !mapping.writable,
            /* log_dirty_pages = */ false,
            MemCacheType::CacheCoherent,
        )
        .context("failed to configure file-backed mapping")?;
    }

    Ok(())
}

#[cfg(target_arch = "x86_64")]
/// Collection of devices related to PCI hotplug.
struct HotPlugStub {
    /// Map from bus index to hotplug bus.
    hotplug_buses: BTreeMap<u8, Arc<Mutex<dyn HotPlugBus>>>,
    /// Bus ranges of devices for virtio-iommu.
    iommu_bus_ranges: Vec<RangeInclusive<u32>>,
    /// Map from gpe index to GpeNotify devices.
    gpe_notify_devs: BTreeMap<u32, Arc<Mutex<dyn GpeNotify>>>,
    /// Map from bus index to GpeNotify devices.
    pme_notify_devs: BTreeMap<u8, Arc<Mutex<dyn PmeNotify>>>,
}

#[cfg(target_arch = "x86_64")]
impl HotPlugStub {
    /// Constructs empty HotPlugStub.
    fn new() -> Self {
        Self {
            hotplug_buses: BTreeMap::new(),
            iommu_bus_ranges: Vec::new(),
            gpe_notify_devs: BTreeMap::new(),
            pme_notify_devs: BTreeMap::new(),
        }
    }
}

#[cfg(target_arch = "x86_64")]
/// Creates PCIE root port with only virtual devices.
///
/// user doesn't specify host pcie root port which link to this virtual pcie rp,
/// find the empty bus and create a total virtual pcie rp
fn create_pure_virtual_pcie_root_port(
    sys_allocator: &mut SystemAllocator,
    irq_control_tubes: &mut Vec<Tube>,
    devices: &mut Vec<(Box<dyn BusDeviceObj>, Option<Minijail>)>,
    hp_bus_count: u8,
) -> Result<HotPlugStub> {
    let mut hp_sec_buses = Vec::new();
    let mut hp_stub = HotPlugStub::new();
    // Create Pcie Root Port for non-root buses, each non-root bus device will be
    // connected behind a virtual pcie root port.
    for i in 1..255 {
        if sys_allocator.pci_bus_empty(i) {
            if hp_sec_buses.len() < hp_bus_count.into() {
                hp_sec_buses.push(i);
            }
            continue;
        }
        let pcie_root_port = Arc::new(Mutex::new(PcieRootPort::new(i, false)));
        hp_stub
            .pme_notify_devs
            .insert(i, pcie_root_port.clone() as Arc<Mutex<dyn PmeNotify>>);
        let (msi_host_tube, msi_device_tube) = Tube::pair().context("failed to create tube")?;
        irq_control_tubes.push(msi_host_tube);
        let pci_bridge = Box::new(PciBridge::new(pcie_root_port.clone(), msi_device_tube));
        // no ipc is used if the root port disables hotplug
        devices.push((pci_bridge, None));
    }

    // Create Pcie Root Port for hot-plug
    if hp_sec_buses.len() < hp_bus_count.into() {
        return Err(anyhow!("no more addresses are available"));
    }

    for hp_sec_bus in hp_sec_buses {
        let pcie_root_port = Arc::new(Mutex::new(PcieRootPort::new(hp_sec_bus, true)));
        hp_stub.pme_notify_devs.insert(
            hp_sec_bus,
            pcie_root_port.clone() as Arc<Mutex<dyn PmeNotify>>,
        );
        let (msi_host_tube, msi_device_tube) = Tube::pair().context("failed to create tube")?;
        irq_control_tubes.push(msi_host_tube);
        let pci_bridge = Box::new(PciBridge::new(pcie_root_port.clone(), msi_device_tube));

        hp_stub.iommu_bus_ranges.push(RangeInclusive::new(
            PciAddress {
                bus: pci_bridge.get_secondary_num(),
                dev: 0,
                func: 0,
            }
            .to_u32(),
            PciAddress {
                bus: pci_bridge.get_subordinate_num(),
                dev: 32,
                func: 8,
            }
            .to_u32(),
        ));

        devices.push((pci_bridge, None));
        hp_stub
            .hotplug_buses
            .insert(hp_sec_bus, pcie_root_port as Arc<Mutex<dyn HotPlugBus>>);
    }
    Ok(hp_stub)
}

fn setup_vm_components(cfg: &Config) -> Result<VmComponents> {
    let initrd_image = if let Some(initrd_path) = &cfg.initrd_path {
        Some(
            open_file_or_duplicate(initrd_path, OpenOptions::new().read(true))
                .with_context(|| format!("failed to open initrd {}", initrd_path.display()))?,
        )
    } else {
        None
    };
    let pvm_fw_image = if let Some(pvm_fw_path) = &cfg.pvm_fw {
        Some(
            open_file_or_duplicate(pvm_fw_path, OpenOptions::new().read(true))
                .with_context(|| format!("failed to open pvm_fw {}", pvm_fw_path.display()))?,
        )
    } else {
        None
    };

    let vm_image = match cfg.executable_path {
        Some(Executable::Kernel(ref kernel_path)) => VmImage::Kernel(
            open_file_or_duplicate(kernel_path, OpenOptions::new().read(true)).with_context(
                || format!("failed to open kernel image {}", kernel_path.display()),
            )?,
        ),
        Some(Executable::Bios(ref bios_path)) => VmImage::Bios(
            open_file_or_duplicate(bios_path, OpenOptions::new().read(true))
                .with_context(|| format!("failed to open bios {}", bios_path.display()))?,
        ),
        _ => panic!("Did not receive a bios or kernel, should be impossible."),
    };

    let swiotlb = if let Some(size) = cfg.swiotlb {
        Some(
            size.checked_mul(1024 * 1024)
                .ok_or_else(|| anyhow!("requested swiotlb size too large"))?,
        )
    } else if matches!(cfg.protection_type, ProtectionType::Unprotected) {
        None
    } else {
        Some(64 * 1024 * 1024)
    };

    let (pflash_image, pflash_block_size) = if let Some(pflash_parameters) = &cfg.pflash_parameters
    {
        (
            Some(
                open_file_or_duplicate(
                    &pflash_parameters.path,
                    OpenOptions::new().read(true).write(true),
                )
                .with_context(|| {
                    format!("failed to open pflash {}", pflash_parameters.path.display())
                })?,
            ),
            pflash_parameters.block_size,
        )
    } else {
        (None, 0)
    };

    #[cfg(any(target_arch = "arm", target_arch = "aarch64"))]
    let mut cpu_frequencies = BTreeMap::new();
    #[cfg(any(target_arch = "arm", target_arch = "aarch64"))]
    let mut virt_cpufreq_socket = None;

    #[cfg(any(target_arch = "arm", target_arch = "aarch64"))]
    if cfg.virt_cpufreq {
        let host_cpu_frequencies = Arch::get_host_cpu_frequencies_khz()?;

        for cpu_id in 0..cfg.vcpu_count.unwrap_or(1) {
            let vcpu_affinity = match cfg.vcpu_affinity.clone() {
                Some(VcpuAffinity::Global(v)) => v,
                Some(VcpuAffinity::PerVcpu(mut m)) => m.remove(&cpu_id).unwrap_or_default(),
                None => {
                    panic!("There must be some vcpu_affinity setting with VirtCpufreq enabled!")
                }
            };

            // Check that the physical CPUs that the vCPU is affined to all share the same
            // frequency domain.
            if let Some(freq_domain) = host_cpu_frequencies.get(&vcpu_affinity[0]) {
                for cpu in vcpu_affinity.iter() {
                    if let Some(frequencies) = host_cpu_frequencies.get(cpu) {
                        if frequencies != freq_domain {
                            panic!("Affined CPUs do not share a frequency domain!");
                        }
                    }
                }
                cpu_frequencies.insert(cpu_id, freq_domain.clone());
            } else {
                panic!("No frequency domain for cpu:{}", cpu_id);
            }
        }

        virt_cpufreq_socket = if let Some(path) = &cfg.virt_cpufreq_socket {
            let file = base::open_file_or_duplicate(path, OpenOptions::new().write(true))
                .with_context(|| {
                    format!("failed to open virt_cpufreq_socket {}", path.display())
                })?;
            let fd: std::os::fd::OwnedFd = file.into();
            let socket: std::os::unix::net::UnixStream = fd.into();
            Some(socket)
        } else {
            None
        };
    }

    // if --enable-fw-cfg or --fw-cfg was given, we want to enable fw_cfg
    let fw_cfg_enable = cfg.enable_fw_cfg || !cfg.fw_cfg_parameters.is_empty();
    let (cpu_clusters, cpu_capacity) = if cfg.host_cpu_topology {
        (
            Arch::get_host_cpu_clusters()?,
            Arch::get_host_cpu_capacity()?,
        )
    } else {
        (cfg.cpu_clusters.clone(), cfg.cpu_capacity.clone())
    };

    Ok(VmComponents {
        #[cfg(target_arch = "x86_64")]
        ac_adapter: cfg.ac_adapter,
        #[cfg(target_arch = "x86_64")]
        break_linux_pci_config_io: cfg.break_linux_pci_config_io,
        memory_size: cfg
            .memory
            .unwrap_or(256)
            .checked_mul(1024 * 1024)
            .ok_or_else(|| anyhow!("requested memory size too large"))?,
        swiotlb,
        fw_cfg_enable,
        bootorder_fw_cfg_blob: Vec::new(),
        vcpu_count: cfg.vcpu_count.unwrap_or(1),
        vcpu_affinity: cfg.vcpu_affinity.clone(),
        #[cfg(any(target_arch = "arm", target_arch = "aarch64"))]
        cpu_frequencies,
        #[cfg(any(target_arch = "arm", target_arch = "aarch64"))]
        virt_cpufreq_socket,
        fw_cfg_parameters: cfg.fw_cfg_parameters.clone(),
        cpu_clusters,
        cpu_capacity,
        no_smt: cfg.no_smt,
        hugepages: cfg.hugepages,
        hv_cfg: hypervisor::Config {
            #[cfg(target_arch = "aarch64")]
            mte: cfg.mte,
            protection_type: cfg.protection_type,
        },
        vm_image,
        android_fstab: cfg
            .android_fstab
            .as_ref()
            .map(|x| {
                File::open(x)
                    .with_context(|| format!("failed to open android fstab file {}", x.display()))
            })
            .map_or(Ok(None), |v| v.map(Some))?,
        pstore: cfg.pstore.clone(),
        pflash_block_size,
        pflash_image,
        initrd_image,
        extra_kernel_params: cfg.params.clone(),
        acpi_sdts: cfg
            .acpi_tables
            .iter()
            .map(|path| {
                SDT::from_file(path)
                    .with_context(|| format!("failed to open ACPI file {}", path.display()))
            })
            .collect::<Result<Vec<SDT>>>()?,
        rt_cpus: cfg.rt_cpus.clone(),
        delay_rt: cfg.delay_rt,
        #[cfg(feature = "gdb")]
        gdb: None,
        no_i8042: cfg.no_i8042,
        no_rtc: cfg.no_rtc,
        #[cfg(target_arch = "x86_64")]
        smbios: cfg.smbios.clone(),
        host_cpu_topology: cfg.host_cpu_topology,
        itmt: cfg.itmt,
        #[cfg(target_arch = "x86_64")]
        force_s2idle: cfg.force_s2idle,
        pvm_fw: pvm_fw_image,
        #[cfg(target_arch = "x86_64")]
        pcie_ecam: cfg.pcie_ecam,
        #[cfg(target_arch = "x86_64")]
        pci_low_start: cfg.pci_low_start,
        dynamic_power_coefficient: cfg.dynamic_power_coefficient.clone(),
        boot_cpu: cfg.boot_cpu,
    })
}

#[derive(Copy, Clone, Debug, Eq, PartialEq)]
pub enum ExitState {
    Reset,
    Stop,
    Crash,
    GuestPanic,
    WatchdogReset,
}
// Remove ranges in `guest_mem_layout` that overlap with ranges in `file_backed_mappings`.
// Returns the updated guest memory layout.
fn punch_holes_in_guest_mem_layout_for_mappings(
    guest_mem_layout: Vec<(GuestAddress, u64, MemoryRegionOptions)>,
    file_backed_mappings: &[FileBackedMappingParameters],
) -> Vec<(GuestAddress, u64, MemoryRegionOptions)> {
    // Create a set containing (start, end) pairs with exclusive end (end = start + size; the byte
    // at end is not included in the range).
    let mut layout_set = BTreeSet::new();
    for (addr, size, options) in &guest_mem_layout {
        layout_set.insert((addr.offset(), addr.offset() + size, *options));
    }

    for mapping in file_backed_mappings {
        let mapping_start = mapping.address;
        let mapping_end = mapping_start + mapping.size;

        // Repeatedly split overlapping guest memory regions until no overlaps remain.
        while let Some((range_start, range_end, options)) = layout_set
            .iter()
            .find(|&&(range_start, range_end, _)| {
                mapping_start < range_end && mapping_end > range_start
            })
            .cloned()
        {
            layout_set.remove(&(range_start, range_end, options));

            if range_start < mapping_start {
                layout_set.insert((range_start, mapping_start, options));
            }
            if range_end > mapping_end {
                layout_set.insert((mapping_end, range_end, options));
            }
        }
    }

    // Build the final guest memory layout from the modified layout_set.
    layout_set
        .iter()
        .map(|(start, end, options)| (GuestAddress(*start), end - start, *options))
        .collect()
}

fn create_guest_memory(
    cfg: &Config,
    components: &VmComponents,
    hypervisor: &impl Hypervisor,
) -> Result<GuestMemory> {
    let guest_mem_layout = Arch::guest_memory_layout(components, hypervisor)
        .context("failed to create guest memory layout")?;

    let guest_mem_layout =
        punch_holes_in_guest_mem_layout_for_mappings(guest_mem_layout, &cfg.file_backed_mappings);

    let guest_mem = GuestMemory::new_with_options(&guest_mem_layout)
        .context("failed to create guest memory")?;
    let mut mem_policy = MemoryPolicy::empty();
    if components.hugepages {
        mem_policy |= MemoryPolicy::USE_HUGEPAGES;
    }

    if cfg.lock_guest_memory {
        mem_policy |= MemoryPolicy::LOCK_GUEST_MEMORY;
    }
    guest_mem.set_memory_policy(mem_policy);

    if cfg.unmap_guest_memory_on_fork {
        // Note that this isn't compatible with sandboxing. We could potentially fix that by
        // delaying the call until after the sandboxed devices are forked. However, the main use
        // for this is in conjunction with protected VMs, where most of the guest memory has been
        // unshared with the host. We'd need to be confident that the guest memory is unshared with
        // the host only after the `use_dontfork` call and those details will vary by hypervisor.
        // So, for now we keep things simple to be safe.
        guest_mem.use_dontfork().context("use_dontfork failed")?;
    }

    Ok(guest_mem)
}

#[cfg(all(target_arch = "aarch64", feature = "geniezone"))]
fn run_gz(device_path: Option<&Path>, cfg: Config, components: VmComponents) -> Result<ExitState> {
    use devices::GeniezoneKernelIrqChip;
    use hypervisor::geniezone::Geniezone;
    use hypervisor::geniezone::GeniezoneVcpu;
    use hypervisor::geniezone::GeniezoneVm;

    let device_path = device_path.unwrap_or(Path::new(GENIEZONE_PATH));
    let gzvm = Geniezone::new_with_path(device_path)
        .with_context(|| format!("failed to open GenieZone device {}", device_path.display()))?;

    let guest_mem = create_guest_memory(&cfg, &components, &gzvm)?;

    #[cfg(feature = "swap")]
    let swap_controller = if let Some(swap_dir) = cfg.swap_dir.as_ref() {
        Some(
            SwapController::launch(guest_mem.clone(), swap_dir, &cfg.jail_config)
                .context("launch vmm-swap monitor process")?,
        )
    } else {
        None
    };

    let vm =
        GeniezoneVm::new(&gzvm, guest_mem, components.hv_cfg).context("failed to create vm")?;

    // Check that the VM was actually created in protected mode as expected.
    if cfg.protection_type.isolates_memory() && !vm.check_capability(VmCap::Protected) {
        bail!("Failed to create protected VM");
    }
    let vm_clone = vm.try_clone().context("failed to clone vm")?;

    let ioapic_host_tube;
    let mut irq_chip = match cfg.irq_chip.unwrap_or(IrqChipKind::Kernel) {
        IrqChipKind::Split => bail!("Geniezone does not support split irqchip mode"),
        IrqChipKind::Userspace => bail!("Geniezone does not support userspace irqchip mode"),
        IrqChipKind::Kernel => {
            ioapic_host_tube = None;
            GeniezoneKernelIrqChip::new(vm_clone, components.vcpu_count)
                .context("failed to create IRQ chip")?
        }
    };

    run_vm::<GeniezoneVcpu, GeniezoneVm>(
        cfg,
        components,
        vm,
        &mut irq_chip,
        ioapic_host_tube,
        #[cfg(feature = "swap")]
        swap_controller,
    )
}

fn run_kvm(device_path: Option<&Path>, cfg: Config, components: VmComponents) -> Result<ExitState> {
    use devices::KvmKernelIrqChip;
    #[cfg(target_arch = "x86_64")]
    use devices::KvmSplitIrqChip;
    use hypervisor::kvm::Kvm;
    use hypervisor::kvm::KvmVcpu;
    use hypervisor::kvm::KvmVm;

    let device_path = device_path.unwrap_or(Path::new(KVM_PATH));
    let kvm = Kvm::new_with_path(device_path)
        .with_context(|| format!("failed to open KVM device {}", device_path.display()))?;

    let guest_mem = create_guest_memory(&cfg, &components, &kvm)?;

    #[cfg(feature = "swap")]
    let swap_controller = if let Some(swap_dir) = cfg.swap_dir.as_ref() {
        Some(
            SwapController::launch(guest_mem.clone(), swap_dir, &cfg.jail_config)
                .context("launch vmm-swap monitor process")?,
        )
    } else {
        None
    };

    let vm = KvmVm::new(&kvm, guest_mem, components.hv_cfg).context("failed to create vm")?;

    #[cfg(target_arch = "x86_64")]
    if cfg.itmt {
        vm.set_platform_info_read_access(false)
            .context("failed to disable MSR_PLATFORM_INFO read access")?;
    }

    // Check that the VM was actually created in protected mode as expected.
    if cfg.protection_type.isolates_memory() && !vm.check_capability(VmCap::Protected) {
        bail!("Failed to create protected VM");
    }
    let vm_clone = vm.try_clone().context("failed to clone vm")?;

    enum KvmIrqChip {
        #[cfg(target_arch = "x86_64")]
        Split(KvmSplitIrqChip),
        Kernel(KvmKernelIrqChip),
    }

    impl KvmIrqChip {
        fn as_mut(&mut self) -> &mut dyn IrqChipArch {
            match self {
                #[cfg(target_arch = "x86_64")]
                KvmIrqChip::Split(i) => i,
                KvmIrqChip::Kernel(i) => i,
            }
        }
    }

    let ioapic_host_tube;
    let mut irq_chip = match cfg.irq_chip.unwrap_or(IrqChipKind::Kernel) {
        IrqChipKind::Userspace => {
            bail!("KVM userspace irqchip mode not implemented");
        }
        IrqChipKind::Split => {
            #[cfg(not(target_arch = "x86_64"))]
            bail!("KVM split irqchip mode only supported on x86 processors");
            #[cfg(target_arch = "x86_64")]
            {
                let (host_tube, ioapic_device_tube) =
                    Tube::pair().context("failed to create tube")?;
                ioapic_host_tube = Some(host_tube);
                KvmIrqChip::Split(
                    KvmSplitIrqChip::new(
                        vm_clone,
                        components.vcpu_count,
                        ioapic_device_tube,
                        Some(24),
                    )
                    .context("failed to create IRQ chip")?,
                )
            }
        }
        IrqChipKind::Kernel => {
            ioapic_host_tube = None;
            KvmIrqChip::Kernel(
                KvmKernelIrqChip::new(vm_clone, components.vcpu_count)
                    .context("failed to create IRQ chip")?,
            )
        }
    };

    run_vm::<KvmVcpu, KvmVm>(
        cfg,
        components,
        vm,
        irq_chip.as_mut(),
        ioapic_host_tube,
        #[cfg(feature = "swap")]
        swap_controller,
    )
}

#[cfg(all(any(target_arch = "arm", target_arch = "aarch64"), feature = "gunyah"))]
fn run_gunyah(
    device_path: Option<&Path>,
    cfg: Config,
    components: VmComponents,
) -> Result<ExitState> {
    use devices::GunyahIrqChip;
    use hypervisor::gunyah::Gunyah;
    use hypervisor::gunyah::GunyahVcpu;
    use hypervisor::gunyah::GunyahVm;

    let device_path = device_path.unwrap_or(Path::new(GUNYAH_PATH));
    let gunyah = Gunyah::new_with_path(device_path)
        .with_context(|| format!("failed to open Gunyah device {}", device_path.display()))?;

    let guest_mem = create_guest_memory(&cfg, &components, &gunyah)?;

    #[cfg(feature = "swap")]
    let swap_controller = if let Some(swap_dir) = cfg.swap_dir.as_ref() {
        Some(
            SwapController::launch(guest_mem.clone(), swap_dir, &cfg.jail_config)
                .context("launch vmm-swap monitor process")?,
        )
    } else {
        None
    };

    let vm = GunyahVm::new(&gunyah, guest_mem, components.hv_cfg).context("failed to create vm")?;

    // Check that the VM was actually created in protected mode as expected.
    if cfg.protection_type.isolates_memory() && !vm.check_capability(VmCap::Protected) {
        bail!("Failed to create protected VM");
    }

    let vm_clone = vm.try_clone()?;

    run_vm::<GunyahVcpu, GunyahVm>(
        cfg,
        components,
        vm,
        &mut GunyahIrqChip::new(vm_clone)?,
        None,
        #[cfg(feature = "swap")]
        swap_controller,
    )
}

/// Choose a default hypervisor if no `--hypervisor` option was specified.
fn get_default_hypervisor() -> Option<HypervisorKind> {
    let kvm_path = Path::new(KVM_PATH);
    if kvm_path.exists() {
        return Some(HypervisorKind::Kvm {
            device: Some(kvm_path.to_path_buf()),
        });
    }

    #[cfg(any(target_arch = "arm", target_arch = "aarch64"))]
    #[cfg(feature = "geniezone")]
    {
        let gz_path = Path::new(GENIEZONE_PATH);
        if gz_path.exists() {
            return Some(HypervisorKind::Geniezone {
                device: Some(gz_path.to_path_buf()),
            });
        }
    }

    #[cfg(all(
        unix,
        any(target_arch = "arm", target_arch = "aarch64"),
        feature = "gunyah"
    ))]
    {
        let gunyah_path = Path::new(GUNYAH_PATH);
        if gunyah_path.exists() {
            return Some(HypervisorKind::Gunyah {
                device: Some(gunyah_path.to_path_buf()),
            });
        }
    }

    None
}

pub fn run_config(cfg: Config) -> Result<ExitState> {
    if let Some(async_executor) = cfg.async_executor {
        Executor::set_default_executor_kind(async_executor)
            .context("Failed to set the default async executor")?;
    }

    let components = setup_vm_components(&cfg)?;

    let hypervisor = cfg
        .hypervisor
        .clone()
        .or_else(get_default_hypervisor)
        .context("no enabled hypervisor")?;

    debug!("creating hypervisor: {:?}", hypervisor);

    match hypervisor {
        HypervisorKind::Kvm { device } => run_kvm(device.as_deref(), cfg, components),
        #[cfg(any(target_arch = "arm", target_arch = "aarch64"))]
        #[cfg(feature = "geniezone")]
        HypervisorKind::Geniezone { device } => run_gz(device.as_deref(), cfg, components),
        #[cfg(all(
            unix,
            any(target_arch = "arm", target_arch = "aarch64"),
            feature = "gunyah"
        ))]
        HypervisorKind::Gunyah { device } => run_gunyah(device.as_deref(), cfg, components),
    }
}

fn run_vm<Vcpu, V>(
    cfg: Config,
    #[allow(unused_mut)] mut components: VmComponents,
    mut vm: V,
    irq_chip: &mut dyn IrqChipArch,
    ioapic_host_tube: Option<Tube>,
    #[cfg(feature = "swap")] mut swap_controller: Option<SwapController>,
) -> Result<ExitState>
where
    Vcpu: VcpuArch + 'static,
    V: VmArch + 'static,
{
    if cfg.jail_config.is_some() {
        // Printing something to the syslog before entering minijail so that libc's syslogger has a
        // chance to open files necessary for its operation, like `/etc/localtime`. After jailing,
        // access to those files will not be possible.
        info!("crosvm entering multiprocess mode");
    }

    let (metrics_send, metrics_recv) = Tube::directional_pair().context("metrics tube")?;
    metrics::initialize(metrics_send);

    #[cfg(all(feature = "pci-hotplug", feature = "swap"))]
    let swap_device_helper = match &swap_controller {
        Some(swap_controller) => Some(swap_controller.create_device_helper()?),
        None => None,
    };
    // pci-hotplug is only implemented for x86_64 for now, attempting to use it on other platform
    // would crash.
    #[cfg(all(feature = "pci-hotplug", not(target_arch = "x86_64")))]
    if cfg.pci_hotplug_slots.is_some() {
        bail!("pci-hotplug is not implemented for non x86_64 architecture");
    }
    // hotplug_manager must be created before vm is started since it forks jail warden process.
    #[cfg(feature = "pci-hotplug")]
    // TODO(293801301): Remove unused_mut after aarch64 support
    #[allow(unused_mut)]
    let mut hotplug_manager = if cfg.pci_hotplug_slots.is_some() {
        Some(PciHotPlugManager::new(
            vm.get_memory().clone(),
            &cfg,
            #[cfg(feature = "swap")]
            swap_device_helper,
        )?)
    } else {
        None
    };

    #[cfg(feature = "gpu")]
    let (gpu_control_host_tube, gpu_control_device_tube) =
        Tube::pair().context("failed to create gpu tube")?;

    #[cfg(feature = "usb")]
    let (usb_control_tube, usb_provider) =
        DeviceProvider::new().context("failed to create usb provider")?;

    // Masking signals is inherently dangerous, since this can persist across clones/execs. Do this
    // before any jailed devices have been spawned, so that we can catch any of them that fail very
    // quickly.
    let sigchld_fd = SignalFd::new(libc::SIGCHLD).context("failed to create signalfd")?;

    let control_server_socket = match &cfg.socket_path {
        Some(path) => Some(UnlinkUnixSeqpacketListener(
            UnixSeqpacketListener::bind(path).context("failed to create control server")?,
        )),
        None => None,
    };

    let mut control_tubes = Vec::new();
    let mut irq_control_tubes = Vec::new();
    let mut vm_memory_control_tubes = Vec::new();

    #[cfg(feature = "gdb")]
    if let Some(port) = cfg.gdb {
        // GDB needs a control socket to interrupt vcpus.
        let (gdb_host_tube, gdb_control_tube) = Tube::pair().context("failed to create tube")?;
        control_tubes.push(TaggedControlTube::Vm(gdb_host_tube));
        components.gdb = Some((port, gdb_control_tube));
    }

    #[cfg(feature = "balloon")]
    let (balloon_host_tube, balloon_device_tube) = if cfg.balloon {
        if let Some(ref path) = cfg.balloon_control {
            (
                None,
                Some(Tube::new_from_unix_seqpacket(
                    UnixSeqpacket::connect(path).with_context(|| {
                        format!(
                            "failed to connect to balloon control socket {}",
                            path.display(),
                        )
                    })?,
                )?),
            )
        } else {
            // Balloon gets a special socket so balloon requests can be forwarded
            // from the main process.
            let (host, device) = Tube::pair().context("failed to create tube")?;
            (Some(host), Some(device))
        }
    } else {
        (None, None)
    };

    // The balloon device also needs a tube to communicate back to the main process to
    // handle remapping memory dynamically.
    #[cfg(feature = "balloon")]
    let dynamic_mapping_device_tube = if cfg.balloon {
        let (dynamic_mapping_host_tube, dynamic_mapping_device_tube) =
            Tube::pair().context("failed to create tube")?;
        vm_memory_control_tubes.push(VmMemoryTube {
            tube: dynamic_mapping_host_tube,
            expose_with_viommu: false,
        });
        Some(dynamic_mapping_device_tube)
    } else {
        None
    };

    // Create one control socket per disk.
    let mut disk_device_tubes = Vec::new();
    let mut disk_host_tubes = Vec::new();
    let disk_count = cfg.disks.len();
    for _ in 0..disk_count {
        let (disk_host_tub, disk_device_tube) = Tube::pair().context("failed to create tube")?;
        disk_host_tubes.push(disk_host_tub);
        disk_device_tubes.push(disk_device_tube);
    }

    let mut pmem_device_tubes = Vec::new();
    let pmem_count = cfg.pmems.len() + cfg.pmem_ext2.len();
    for _ in 0..pmem_count {
        let (pmem_host_tube, pmem_device_tube) = Tube::pair().context("failed to create tube")?;
        pmem_device_tubes.push(pmem_device_tube);
        control_tubes.push(TaggedControlTube::VmMsync(pmem_host_tube));
    }

    if let Some(ioapic_host_tube) = ioapic_host_tube {
        irq_control_tubes.push(ioapic_host_tube);
    }

    let battery = if cfg.battery_config.is_some() {
        #[cfg_attr(
            not(feature = "power-monitor-powerd"),
            allow(clippy::manual_map, clippy::needless_match, unused_mut)
        )]
        let jail = if let Some(jail_config) = &cfg.jail_config {
            let mut config = SandboxConfig::new(jail_config, "battery");
            #[cfg(feature = "power-monitor-powerd")]
            {
                config.bind_mounts = true;
            }
            let mut jail =
                create_sandbox_minijail(&jail_config.pivot_root, MAX_OPEN_FILES_DEFAULT, &config)?;

            // Setup a bind mount to the system D-Bus socket if the powerd monitor is used.
            #[cfg(feature = "power-monitor-powerd")]
            {
                let system_bus_socket_path = Path::new("/run/dbus/system_bus_socket");
                jail.mount_bind(system_bus_socket_path, system_bus_socket_path, true)?;
            }
            Some(jail)
        } else {
            None
        };
        (cfg.battery_config.as_ref().map(|c| c.type_), jail)
    } else {
        (cfg.battery_config.as_ref().map(|c| c.type_), None)
    };

    let fs_count = cfg
        .shared_dirs
        .iter()
        .filter(|sd| sd.kind == SharedDirKind::FS)
        .count();
    let mut fs_device_tubes = Vec::with_capacity(fs_count);
    for _ in 0..fs_count {
        let (fs_host_tube, fs_device_tube) = Tube::pair().context("failed to create tube")?;
        control_tubes.push(TaggedControlTube::Fs(fs_host_tube));
        fs_device_tubes.push(fs_device_tube);
    }

    let (vm_evt_wrtube, vm_evt_rdtube) =
        Tube::directional_pair().context("failed to create vm event tube")?;

    let pstore_size = components.pstore.as_ref().map(|pstore| pstore.size as u64);
    let mut sys_allocator = SystemAllocator::new(
        Arch::get_system_allocator_config(&vm),
        pstore_size,
        &cfg.mmio_address_ranges,
    )
    .context("failed to create system allocator")?;

    let ramoops_region = match &components.pstore {
        Some(pstore) => Some(
            arch::pstore::create_memory_region(
                &mut vm,
                sys_allocator.reserved_region().unwrap(),
                pstore,
            )
            .context("failed to allocate pstore region")?,
        ),
        None => None,
    };

    create_file_backed_mappings(&cfg, &mut vm, &mut sys_allocator)?;

    #[cfg(feature = "gpu")]
    // Hold on to the render server jail so it keeps running until we exit run_vm()
    let (_render_server_jail, render_server_fd) =
        if let Some(parameters) = &cfg.gpu_render_server_parameters {
            let (jail, fd) = start_gpu_render_server(&cfg, parameters)?;
            (Some(ScopedMinijail(jail)), Some(fd))
        } else {
            (None, None)
        };

    #[cfg(feature = "balloon")]
    let init_balloon_size = components
        .memory_size
        .checked_sub(cfg.init_memory.map_or(components.memory_size, |m| {
            m.checked_mul(1024 * 1024).unwrap_or(u64::MAX)
        }))
        .context("failed to calculate init balloon size")?;

    let mut iommu_attached_endpoints: BTreeMap<u32, Arc<Mutex<Box<dyn MemoryMapperTrait>>>> =
        BTreeMap::new();
    let mut iova_max_addr: Option<u64> = None;

    let mut vfio_container_manager = VfioContainerManager::new();

    // pvclock gets a tube for handling suspend/resume requests from the main thread.
    #[cfg(feature = "pvclock")]
    let (pvclock_host_tube, pvclock_device_tube) = if cfg.pvclock {
        let (host, device) = Tube::pair().context("failed to create tube")?;
        (Some(host), Some(device))
    } else {
        (None, None)
    };

    #[cfg(feature = "registered_events")]
    let (reg_evt_wrtube, reg_evt_rdtube) =
        Tube::directional_pair().context("failed to create registered event tube")?;

    let mut devices = create_devices(
        &cfg,
        &mut vm,
        &mut sys_allocator,
        &vm_evt_wrtube,
        &mut iommu_attached_endpoints,
        &mut irq_control_tubes,
        &mut vm_memory_control_tubes,
        &mut control_tubes,
        #[cfg(feature = "balloon")]
        balloon_device_tube,
        #[cfg(feature = "balloon")]
        init_balloon_size,
        #[cfg(feature = "balloon")]
        dynamic_mapping_device_tube,
        &mut disk_device_tubes,
        &mut pmem_device_tubes,
        &mut fs_device_tubes,
        #[cfg(feature = "usb")]
        usb_provider,
        #[cfg(feature = "gpu")]
        gpu_control_device_tube,
        #[cfg(feature = "gpu")]
        render_server_fd,
        &mut iova_max_addr,
        #[cfg(feature = "registered_events")]
        &reg_evt_wrtube,
        #[cfg(feature = "pvclock")]
        pvclock_device_tube,
        &mut vfio_container_manager,
    )?;

    #[cfg(feature = "pci-hotplug")]
    // TODO(293801301): Remove unused_variables after aarch64 support
    #[allow(unused_variables)]
    let pci_hotplug_slots = cfg.pci_hotplug_slots;
    #[cfg(not(feature = "pci-hotplug"))]
    #[allow(unused_variables)]
    let pci_hotplug_slots: Option<u8> = None;
    #[cfg(target_arch = "x86_64")]
    let hp_stub = create_pure_virtual_pcie_root_port(
        &mut sys_allocator,
        &mut irq_control_tubes,
        &mut devices,
        pci_hotplug_slots.unwrap_or(1),
    )?;

    arch::assign_pci_addresses(&mut devices, &mut sys_allocator)?;

    let pci_devices: Vec<&dyn PciDevice> = devices
        .iter()
        .filter_map(|d| (d.0).as_pci_device())
        .collect();

    let virtio_devices: Vec<(&dyn VirtioDevice, devices::PciAddress)> = pci_devices
        .into_iter()
        .flat_map(|s| {
            if let Some(virtio_pci_device) = s.as_virtio_pci_device() {
                std::iter::zip(
                    Some(virtio_pci_device.virtio_device()),
                    virtio_pci_device.pci_address(),
                )
                .next()
            } else {
                None
            }
        })
        .collect();

    let mut open_firmware_device_paths: Vec<(Vec<u8>, usize)> = virtio_devices
        .iter()
        .flat_map(|s| (s.0).bootorder_fw_cfg(s.1.dev))
        .collect();

    // order the OpenFirmware device paths, in ascending order, by their boot_index
    open_firmware_device_paths.sort_by(|a, b| (a.1).cmp(&(b.1)));

    // "/pci@iocf8/" is x86 specific and represents the root at the system bus port
    let mut bootorder_fw_cfg_blob =
        open_firmware_device_paths
            .into_iter()
            .fold(Vec::new(), |a, b| {
                a.into_iter()
                    .chain("/pci@i0cf8/".as_bytes().iter().copied())
                    .chain(b.0)
                    .chain("\n".as_bytes().iter().copied())
                    .collect()
            });

    // the "bootorder" file is expected to end with a null terminator
    bootorder_fw_cfg_blob.push(0);

    components.bootorder_fw_cfg_blob = bootorder_fw_cfg_blob;

    // if the bootindex argument was given, we want to make sure that fw_cfg is enabled so the
    // "bootorder" file can be accessed by the guest.
    components.fw_cfg_enable |= components.bootorder_fw_cfg_blob.len() > 1;

    let (translate_response_senders, request_rx) = setup_virtio_access_platform(
        &mut sys_allocator,
        &mut iommu_attached_endpoints,
        &mut devices,
    )?;

    #[cfg(target_arch = "x86_64")]
    let iommu_bus_ranges = hp_stub.iommu_bus_ranges;
    #[cfg(not(target_arch = "x86_64"))]
    let iommu_bus_ranges = Vec::new();

    let iommu_host_tube = if !iommu_attached_endpoints.is_empty()
        || (cfg.vfio_isolate_hotplug && !iommu_bus_ranges.is_empty())
    {
        let (iommu_host_tube, iommu_device_tube) = Tube::pair().context("failed to create tube")?;
        let iommu_dev = create_iommu_device(
            cfg.protection_type,
            &cfg.jail_config,
            iova_max_addr.unwrap_or(u64::MAX),
            iommu_attached_endpoints,
            iommu_bus_ranges,
            translate_response_senders,
            request_rx,
            iommu_device_tube,
        )?;

        let (msi_host_tube, msi_device_tube) = Tube::pair().context("failed to create tube")?;
        irq_control_tubes.push(msi_host_tube);
        let (ioevent_host_tube, ioevent_device_tube) =
            Tube::pair().context("failed to create ioevent tube")?;
        vm_memory_control_tubes.push(VmMemoryTube {
            tube: ioevent_host_tube,
            expose_with_viommu: false,
        });
        let (host_tube, device_tube) =
            Tube::pair().context("failed to create device control tube")?;
        control_tubes.push(TaggedControlTube::Vm(host_tube));
        let mut dev = VirtioPciDevice::new(
            vm.get_memory().clone(),
            iommu_dev.dev,
            msi_device_tube,
            cfg.disable_virtio_intx,
            None,
            VmMemoryClient::new(ioevent_device_tube),
            device_tube,
        )
        .context("failed to create virtio pci dev")?;
        // early reservation for viommu.
        dev.allocate_address(&mut sys_allocator)
            .context("failed to allocate resources early for virtio pci dev")?;
        let dev = Box::new(dev);
        devices.push((dev, iommu_dev.jail));
        Some(iommu_host_tube)
    } else {
        None
    };

    #[cfg(target_arch = "x86_64")]
    for device in devices
        .iter_mut()
        .filter_map(|(dev, _)| dev.as_pci_device_mut())
    {
        let sdts = device
            .generate_acpi(components.acpi_sdts)
            .or_else(|| {
                error!("ACPI table generation error");
                None
            })
            .ok_or_else(|| anyhow!("failed to generate ACPI table"))?;
        components.acpi_sdts = sdts;
    }

    // KVM_CREATE_VCPU uses apic id for x86 and uses cpu id for others.
    let mut vcpu_ids = Vec::new();

    let guest_suspended_cvar = if cfg.force_s2idle {
        Some(Arc::new((Mutex::new(false), Condvar::new())))
    } else {
        None
    };

    let dt_overlays = cfg
        .device_tree_overlay
        .iter()
        .map(|o| {
            Ok(DtbOverlay {
                file: open_file_or_duplicate(o.path.as_path(), OpenOptions::new().read(true))
                    .with_context(|| {
                        format!("failed to open device tree overlay {}", o.path.display())
                    })?,
                do_filter: o.filter_devs,
            })
        })
        .collect::<Result<Vec<DtbOverlay>>>()?;

    let mut linux = Arch::build_vm::<V, Vcpu>(
        components,
        &vm_evt_wrtube,
        &mut sys_allocator,
        &cfg.serial_parameters,
        simple_jail(&cfg.jail_config, "serial_device")?,
        battery,
        vm,
        ramoops_region,
        devices,
        irq_chip,
        &mut vcpu_ids,
        cfg.dump_device_tree_blob.clone(),
        simple_jail(&cfg.jail_config, "serial_device")?,
        #[cfg(target_arch = "x86_64")]
        simple_jail(&cfg.jail_config, "block_device")?,
        #[cfg(target_arch = "x86_64")]
        simple_jail(&cfg.jail_config, "fw_cfg_device")?,
        #[cfg(feature = "swap")]
        &mut swap_controller,
        guest_suspended_cvar.clone(),
        dt_overlays,
    )
    .context("the architecture failed to build the vm")?;

    if let Some(tube) = linux.vm_request_tube.take() {
        control_tubes.push(TaggedControlTube::Vm(tube));
    }

    #[cfg(target_arch = "x86_64")]
    let (hp_control_tube, hp_worker_tube) = mpsc::channel();
    #[cfg(all(feature = "pci-hotplug", target_arch = "x86_64"))]
    if let Some(hotplug_manager) = &mut hotplug_manager {
        hotplug_manager.set_rootbus_controller(hp_control_tube.clone())?;
    }
    #[cfg(target_arch = "x86_64")]
    let hp_thread = {
        for (bus_num, hp_bus) in hp_stub.hotplug_buses.into_iter() {
            #[cfg(feature = "pci-hotplug")]
            if let Some(hotplug_manager) = &mut hotplug_manager {
                hotplug_manager.add_port(hp_bus)?;
            } else {
                linux.hotplug_bus.insert(bus_num, hp_bus);
            }
            #[cfg(not(feature = "pci-hotplug"))]
            linux.hotplug_bus.insert(bus_num, hp_bus);
        }

        if let Some(pm) = &linux.pm {
            for (gpe, notify_dev) in hp_stub.gpe_notify_devs.into_iter() {
                pm.lock().register_gpe_notify_dev(gpe, notify_dev);
            }
            for (bus, notify_dev) in hp_stub.pme_notify_devs.into_iter() {
                pm.lock().register_pme_notify_dev(bus, notify_dev);
            }
        }

        let (hp_vm_mem_host_tube, hp_vm_mem_worker_tube) =
            Tube::pair().context("failed to create tube")?;
        vm_memory_control_tubes.push(VmMemoryTube {
            tube: hp_vm_mem_host_tube,
            expose_with_viommu: false,
        });

        let supports_readonly_mapping = linux.vm.supports_readonly_mapping();
        let pci_root = linux.root_config.clone();
        std::thread::Builder::new()
            .name("pci_root".to_string())
            .spawn(move || {
                start_pci_root_worker(
                    supports_readonly_mapping,
                    pci_root,
                    hp_worker_tube,
                    hp_vm_mem_worker_tube,
                )
            })?
    };

    let flags = RutabagaGrallocBackendFlags::new().disable_vulkano();
    let gralloc = RutabagaGralloc::new(flags).context("failed to create gralloc")?;

    run_control(
        linux,
        sys_allocator,
        cfg,
        control_server_socket,
        irq_control_tubes,
        vm_memory_control_tubes,
        control_tubes,
        #[cfg(feature = "balloon")]
        balloon_host_tube,
        &disk_host_tubes,
        #[cfg(feature = "gpu")]
        gpu_control_host_tube,
        #[cfg(feature = "usb")]
        usb_control_tube,
        vm_evt_rdtube,
        vm_evt_wrtube,
        sigchld_fd,
        gralloc,
        vcpu_ids,
        iommu_host_tube,
        #[cfg(target_arch = "x86_64")]
        hp_control_tube,
        #[cfg(target_arch = "x86_64")]
        hp_thread,
        #[cfg(feature = "pci-hotplug")]
        hotplug_manager,
        #[cfg(feature = "swap")]
        swap_controller,
        #[cfg(feature = "registered_events")]
        reg_evt_rdtube,
        guest_suspended_cvar,
        #[cfg(feature = "pvclock")]
        pvclock_host_tube,
        metrics_recv,
        vfio_container_manager,
    )
}

// Hotplug command is facing dead lock issue when it tries to acquire the lock
// for pci root in the vm control thread. Dead lock could happen when the vm
// control thread(Thread A namely) is handling the hotplug command and it tries
// to get the lock for pci root. However, the lock is already hold by another
// device in thread B, which is actively sending an vm control to be handled by
// thread A and waiting for response. However, thread A is blocked on acquiring
// the lock, so dead lock happens. In order to resolve this issue, we add this
// worker thread and push all work that locks pci root to this thread.
#[cfg(target_arch = "x86_64")]
fn start_pci_root_worker(
    supports_readonly_mapping: bool,
    pci_root: Arc<Mutex<PciRoot>>,
    hp_device_tube: mpsc::Receiver<PciRootCommand>,
    vm_control_tube: Tube,
) {
    struct PciMmioMapperTube {
        supports_readonly_mapping: bool,
        vm_control_tube: Tube,
        registered_regions: BTreeMap<u32, VmMemoryRegionId>,
        next_id: u32,
    }

    impl PciMmioMapper for PciMmioMapperTube {
        fn supports_readonly_mapping(&self) -> bool {
            self.supports_readonly_mapping
        }

        fn add_mapping(&mut self, addr: GuestAddress, shmem: &SharedMemory) -> anyhow::Result<u32> {
            let shmem = shmem
                .try_clone()
                .context("failed to create new SharedMemory")?;
            self.vm_control_tube
                .send(&VmMemoryRequest::RegisterMemory {
                    source: VmMemorySource::SharedMemory(shmem),
                    dest: VmMemoryDestination::GuestPhysicalAddress(addr.0),
                    prot: Protection::read(),
                    cache: MemCacheType::CacheCoherent,
                })
                .context("failed to send request")?;
            match self.vm_control_tube.recv::<VmMemoryResponse>() {
                Ok(VmMemoryResponse::RegisterMemory(slot)) => {
                    let cur_id = self.next_id;
                    self.registered_regions.insert(cur_id, slot);
                    self.next_id += 1;
                    Ok(cur_id)
                }
                res => bail!("Bad response: {:?}", res),
            }
        }
    }

    let mut mapper = PciMmioMapperTube {
        supports_readonly_mapping,
        vm_control_tube,
        registered_regions: BTreeMap::new(),
        next_id: 0,
    };

    loop {
        match hp_device_tube.recv() {
            Ok(cmd) => match cmd {
                PciRootCommand::Add(addr, device) => {
                    if let Err(e) = pci_root.lock().add_device(addr, device, &mut mapper) {
                        error!("failed to add hotplugged device to PCI root port: {}", e);
                    }
                }
                PciRootCommand::AddBridge(pci_bus) => {
                    if let Err(e) = pci_root.lock().add_bridge(pci_bus) {
                        error!("failed to add hotplugged bridge to PCI root port: {}", e);
                    }
                }
                PciRootCommand::Remove(addr) => {
                    pci_root.lock().remove_device(addr);
                }
                PciRootCommand::Kill => break,
            },
            Err(e) => {
                error!("Error: pci root worker channel closed: {}", e);
                break;
            }
        }
    }
}

#[cfg(target_arch = "x86_64")]
fn get_hp_bus<V: VmArch, Vcpu: VcpuArch>(
    linux: &RunnableLinuxVm<V, Vcpu>,
    host_addr: PciAddress,
) -> Result<Arc<Mutex<dyn HotPlugBus>>> {
    for (_, hp_bus) in linux.hotplug_bus.iter() {
        if hp_bus.lock().is_match(host_addr).is_some() {
            return Ok(hp_bus.clone());
        }
    }
    Err(anyhow!("Failed to find a suitable hotplug bus"))
}

#[cfg(target_arch = "x86_64")]
fn add_hotplug_device<V: VmArch, Vcpu: VcpuArch>(
    linux: &mut RunnableLinuxVm<V, Vcpu>,
    sys_allocator: &mut SystemAllocator,
    cfg: &Config,
    irq_control_tubes: &mut Vec<Tube>,
    vm_memory_control_tubes: &mut Vec<VmMemoryTube>,
    control_tubes: &mut Vec<TaggedControlTube>,
    hp_control_tube: &mpsc::Sender<PciRootCommand>,
    iommu_host_tube: Option<&Tube>,
    device: &HotPlugDeviceInfo,
    #[cfg(feature = "swap")] swap_controller: &mut Option<SwapController>,
    vfio_container_manager: &mut VfioContainerManager,
) -> Result<()> {
    let host_addr = PciAddress::from_path(&device.path)
        .context("failed to parse hotplug device's PCI address")?;
    let hp_bus = get_hp_bus(linux, host_addr)?;

    let (hotplug_key, pci_address) = match device.device_type {
        HotPlugDeviceType::UpstreamPort | HotPlugDeviceType::DownstreamPort => {
            let (vm_host_tube, vm_device_tube) = Tube::pair().context("failed to create tube")?;
            control_tubes.push(TaggedControlTube::Vm(vm_host_tube));
            let (msi_host_tube, msi_device_tube) = Tube::pair().context("failed to create tube")?;
            irq_control_tubes.push(msi_host_tube);
            let pcie_host = PcieHostPort::new(device.path.as_path(), vm_device_tube)?;
            let (hotplug_key, pci_bridge) = match device.device_type {
                HotPlugDeviceType::UpstreamPort => {
                    let hotplug_key = HotPlugKey::HostUpstreamPort { host_addr };
                    let pcie_upstream_port = Arc::new(Mutex::new(PcieUpstreamPort::new_from_host(
                        pcie_host, true,
                    )?));
                    let pci_bridge =
                        Box::new(PciBridge::new(pcie_upstream_port.clone(), msi_device_tube));
                    linux
                        .hotplug_bus
                        .insert(pci_bridge.get_secondary_num(), pcie_upstream_port);
                    (hotplug_key, pci_bridge)
                }
                HotPlugDeviceType::DownstreamPort => {
                    let hotplug_key = HotPlugKey::HostDownstreamPort { host_addr };
                    let pcie_downstream_port = Arc::new(Mutex::new(
                        PcieDownstreamPort::new_from_host(pcie_host, true)?,
                    ));
                    let pci_bridge = Box::new(PciBridge::new(
                        pcie_downstream_port.clone(),
                        msi_device_tube,
                    ));
                    linux
                        .hotplug_bus
                        .insert(pci_bridge.get_secondary_num(), pcie_downstream_port);
                    (hotplug_key, pci_bridge)
                }
                _ => {
                    bail!("Impossible to reach here")
                }
            };
            let pci_address = Arch::register_pci_device(
                linux,
                pci_bridge,
                None,
                sys_allocator,
                hp_control_tube,
                #[cfg(feature = "swap")]
                swap_controller,
            )?;

            (hotplug_key, pci_address)
        }
        HotPlugDeviceType::EndPoint => {
            let hotplug_key = HotPlugKey::HostVfio { host_addr };
            let (vfio_device, jail, viommu_mapper) = create_vfio_device(
                &cfg.jail_config,
                &linux.vm,
                sys_allocator,
                irq_control_tubes,
                vm_memory_control_tubes,
                control_tubes,
                &device.path,
                true,
                None,
                None,
                None,
                if iommu_host_tube.is_some() {
                    IommuDevType::VirtioIommu
                } else {
                    IommuDevType::NoIommu
                },
                None,
                vfio_container_manager,
            )?;
            let vfio_pci_device = match vfio_device {
                VfioDeviceVariant::Pci(pci) => Box::new(pci),
                VfioDeviceVariant::Platform(_) => bail!("vfio platform hotplug not supported"),
            };
            let pci_address = Arch::register_pci_device(
                linux,
                vfio_pci_device,
                jail,
                sys_allocator,
                hp_control_tube,
                #[cfg(feature = "swap")]
                swap_controller,
            )?;
            if let Some(iommu_host_tube) = iommu_host_tube {
                let endpoint_addr = pci_address.to_u32();
                let vfio_wrapper = viommu_mapper.context("expected mapper")?;
                let descriptor = vfio_wrapper.clone_as_raw_descriptor()?;
                let request =
                    VirtioIOMMURequest::VfioCommand(VirtioIOMMUVfioCommand::VfioDeviceAdd {
                        endpoint_addr,
                        wrapper_id: vfio_wrapper.id(),
                        container: {
                            // SAFETY:
                            // Safe because the descriptor is uniquely owned by `descriptor`.
                            unsafe { File::from_raw_descriptor(descriptor) }
                        },
                    });
                match virtio_iommu_request(iommu_host_tube, &request)
                    .map_err(|_| VirtioIOMMUVfioError::SocketFailed)?
                {
                    VirtioIOMMUResponse::VfioResponse(VirtioIOMMUVfioResult::Ok) => (),
                    resp => bail!("Unexpected message response: {:?}", resp),
                }
            }

            (hotplug_key, pci_address)
        }
    };
    hp_bus.lock().add_hotplug_device(hotplug_key, pci_address);
    if device.hp_interrupt {
        hp_bus.lock().hot_plug(pci_address)?;
    }
    Ok(())
}

#[cfg(feature = "pci-hotplug")]
fn add_hotplug_net<V: VmArch, Vcpu: VcpuArch>(
    linux: &mut RunnableLinuxVm<V, Vcpu>,
    sys_allocator: &mut SystemAllocator,
    irq_control_tubes: &mut Vec<Tube>,
    vm_memory_control_tubes: &mut Vec<VmMemoryTube>,
    vm_control_tubes: &mut Vec<TaggedControlTube>,
    hotplug_manager: &mut PciHotPlugManager,
    net_param: NetParameters,
) -> Result<u8> {
    let (msi_host_tube, msi_device_tube) = Tube::pair().context("create tube")?;
    irq_control_tubes.push(msi_host_tube);
    let (ioevent_host_tube, ioevent_device_tube) = Tube::pair().context("create tube")?;
    let ioevent_vm_memory_client = VmMemoryClient::new(ioevent_device_tube);
    vm_memory_control_tubes.push(VmMemoryTube {
        tube: ioevent_host_tube,
        expose_with_viommu: false,
    });
    let (vm_control_host_tube, vm_control_device_tube) = Tube::pair().context("create tube")?;
    vm_control_tubes.push(TaggedControlTube::Vm(vm_control_host_tube));
    let net_carrier_device = NetResourceCarrier::new(
        net_param,
        msi_device_tube,
        ioevent_vm_memory_client,
        vm_control_device_tube,
    );
    hotplug_manager.hotplug_device(
        vec![ResourceCarrier::VirtioNet(net_carrier_device)],
        linux,
        sys_allocator,
    )
}

#[cfg(feature = "pci-hotplug")]
fn handle_hotplug_net_command<V: VmArch, Vcpu: VcpuArch>(
    net_cmd: NetControlCommand,
    linux: &mut RunnableLinuxVm<V, Vcpu>,
    sys_allocator: &mut SystemAllocator,
    irq_control_tubes: &mut Vec<Tube>,
    vm_memory_control_tubes: &mut Vec<VmMemoryTube>,
    vm_control_tubes: &mut Vec<TaggedControlTube>,
    hotplug_manager: &mut PciHotPlugManager,
) -> VmResponse {
    match net_cmd {
        NetControlCommand::AddTap(tap_name) => handle_hotplug_net_add(
            linux,
            sys_allocator,
            irq_control_tubes,
            vm_memory_control_tubes,
            vm_control_tubes,
            hotplug_manager,
            &tap_name,
        ),
        NetControlCommand::RemoveTap(bus) => {
            handle_hotplug_net_remove(linux, sys_allocator, hotplug_manager, bus)
        }
    }
}

#[cfg(feature = "pci-hotplug")]
fn handle_hotplug_net_add<V: VmArch, Vcpu: VcpuArch>(
    linux: &mut RunnableLinuxVm<V, Vcpu>,
    sys_allocator: &mut SystemAllocator,
    irq_control_tubes: &mut Vec<Tube>,
    vm_memory_control_tubes: &mut Vec<VmMemoryTube>,
    vm_control_tubes: &mut Vec<TaggedControlTube>,
    hotplug_manager: &mut PciHotPlugManager,
    tap_name: &str,
) -> VmResponse {
    let net_param_mode = NetParametersMode::TapName {
        tap_name: tap_name.to_owned(),
        mac: None,
    };
    let net_param = NetParameters {
        mode: net_param_mode,
        vhost_net: None,
        vq_pairs: None,
        packed_queue: false,
        pci_address: None,
    };
    let ret = add_hotplug_net(
        linux,
        sys_allocator,
        irq_control_tubes,
        vm_memory_control_tubes,
        vm_control_tubes,
        hotplug_manager,
        net_param,
    );

    match ret {
        Ok(pci_bus) => VmResponse::PciHotPlugResponse { bus: pci_bus },
        Err(e) => VmResponse::ErrString(format!("{:?}", e)),
    }
}

#[cfg(feature = "pci-hotplug")]
fn handle_hotplug_net_remove<V: VmArch, Vcpu: VcpuArch>(
    linux: &mut RunnableLinuxVm<V, Vcpu>,
    sys_allocator: &mut SystemAllocator,
    hotplug_manager: &mut PciHotPlugManager,
    bus: u8,
) -> VmResponse {
    match hotplug_manager.remove_hotplug_device(bus, linux, sys_allocator) {
        Ok(_) => VmResponse::Ok,
        Err(e) => VmResponse::ErrString(format!("{:?}", e)),
    }
}

#[cfg(target_arch = "x86_64")]
fn remove_hotplug_bridge<V: VmArch, Vcpu: VcpuArch>(
    linux: &RunnableLinuxVm<V, Vcpu>,
    sys_allocator: &mut SystemAllocator,
    buses_to_remove: &mut Vec<u8>,
    hotplug_key: HotPlugKey,
    child_bus: u8,
) -> Result<()> {
    for (bus_num, hp_bus) in linux.hotplug_bus.iter() {
        let mut hp_bus_lock = hp_bus.lock();
        if let Some(pci_addr) = hp_bus_lock.get_hotplug_device(hotplug_key) {
            sys_allocator.release_pci(pci_addr.bus, pci_addr.dev, pci_addr.func);
            hp_bus_lock.hot_unplug(pci_addr)?;
            buses_to_remove.push(child_bus);
            if hp_bus_lock.is_empty() {
                if let Some(hotplug_key) = hp_bus_lock.get_hotplug_key() {
                    remove_hotplug_bridge(
                        linux,
                        sys_allocator,
                        buses_to_remove,
                        hotplug_key,
                        *bus_num,
                    )?;
                }
            }
            return Ok(());
        }
    }

    Err(anyhow!(
        "Can not find device {:?} on hotplug buses",
        hotplug_key
    ))
}

#[cfg(target_arch = "x86_64")]
fn remove_hotplug_device<V: VmArch, Vcpu: VcpuArch>(
    linux: &mut RunnableLinuxVm<V, Vcpu>,
    sys_allocator: &mut SystemAllocator,
    iommu_host_tube: Option<&Tube>,
    device: &HotPlugDeviceInfo,
) -> Result<()> {
    let host_addr = PciAddress::from_path(&device.path)?;
    let hotplug_key = match device.device_type {
        HotPlugDeviceType::UpstreamPort => HotPlugKey::HostUpstreamPort { host_addr },
        HotPlugDeviceType::DownstreamPort => HotPlugKey::HostDownstreamPort { host_addr },
        HotPlugDeviceType::EndPoint => HotPlugKey::HostVfio { host_addr },
    };

    let hp_bus = linux
        .hotplug_bus
        .iter()
        .find(|(_, hp_bus)| {
            let hp_bus = hp_bus.lock();
            hp_bus.get_hotplug_device(hotplug_key).is_some()
        })
        .map(|(bus_num, hp_bus)| (*bus_num, hp_bus.clone()));

    if let Some((bus_num, hp_bus)) = hp_bus {
        let mut buses_to_remove = Vec::new();
        let mut removed_key = None;
        let mut hp_bus_lock = hp_bus.lock();
        if let Some(pci_addr) = hp_bus_lock.get_hotplug_device(hotplug_key) {
            if let Some(iommu_host_tube) = iommu_host_tube {
                let request =
                    VirtioIOMMURequest::VfioCommand(VirtioIOMMUVfioCommand::VfioDeviceDel {
                        endpoint_addr: pci_addr.to_u32(),
                    });
                match virtio_iommu_request(iommu_host_tube, &request)
                    .map_err(|_| VirtioIOMMUVfioError::SocketFailed)?
                {
                    VirtioIOMMUResponse::VfioResponse(VirtioIOMMUVfioResult::Ok) => (),
                    resp => bail!("Unexpected message response: {:?}", resp),
                }
            }
            let mut empty_simbling = true;
            if let Some(HotPlugKey::HostDownstreamPort { host_addr }) =
                hp_bus_lock.get_hotplug_key()
            {
                let addr_alias = host_addr;
                for (simbling_bus_num, hp_bus) in linux.hotplug_bus.iter() {
                    if *simbling_bus_num != bus_num {
                        let hp_bus_lock = hp_bus.lock();
                        let hotplug_key = hp_bus_lock.get_hotplug_key();
                        if let Some(HotPlugKey::HostDownstreamPort { host_addr }) = hotplug_key {
                            if addr_alias.bus == host_addr.bus && !hp_bus_lock.is_empty() {
                                empty_simbling = false;
                                break;
                            }
                        }
                    }
                }
            }

            // If all simbling downstream ports are empty, do not send hot unplug event for this
            // downstream port. Root port will send one plug out interrupt and remove all
            // the remaining devices
            if !empty_simbling {
                hp_bus_lock.hot_unplug(pci_addr)?;
            }

            sys_allocator.release_pci(pci_addr.bus, pci_addr.dev, pci_addr.func);
            if empty_simbling || hp_bus_lock.is_empty() {
                if let Some(hotplug_key) = hp_bus_lock.get_hotplug_key() {
                    removed_key = Some(hotplug_key);
                    remove_hotplug_bridge(
                        linux,
                        sys_allocator,
                        &mut buses_to_remove,
                        hotplug_key,
                        bus_num,
                    )?;
                }
            }
        }

        // Some types of TBT device has a few empty downstream ports. The emulated bridges
        // of these ports won't be removed since no vfio device is connected to our emulated
        // bridges. So we explicitly check all simbling bridges of the removed bridge here,
        // and remove them if bridge has no child device connected.
        if let Some(HotPlugKey::HostDownstreamPort { host_addr }) = removed_key {
            let addr_alias = host_addr;
            for (simbling_bus_num, hp_bus) in linux.hotplug_bus.iter() {
                if *simbling_bus_num != bus_num {
                    let hp_bus_lock = hp_bus.lock();
                    let hotplug_key = hp_bus_lock.get_hotplug_key();
                    if let Some(HotPlugKey::HostDownstreamPort { host_addr }) = hotplug_key {
                        if addr_alias.bus == host_addr.bus && hp_bus_lock.is_empty() {
                            remove_hotplug_bridge(
                                linux,
                                sys_allocator,
                                &mut buses_to_remove,
                                hotplug_key.unwrap(),
                                *simbling_bus_num,
                            )?;
                        }
                    }
                }
            }
        }
        for bus in buses_to_remove.iter() {
            linux.hotplug_bus.remove(bus);
        }
        return Ok(());
    }

    Err(anyhow!(
        "Can not find device {:?} on hotplug buses",
        hotplug_key
    ))
}

pub fn trigger_vm_suspend_and_wait_for_entry(
    guest_suspended_cvar: Arc<(Mutex<bool>, Condvar)>,
    tube: &SendTube,
    response: vm_control::VmResponse,
    suspend_tube: Arc<Mutex<SendTube>>,
    pm: Option<Arc<Mutex<dyn PmResource + Send>>>,
) {
    let (lock, cvar) = &*guest_suspended_cvar;
    let mut guest_suspended = lock.lock();

    *guest_suspended = false;

    // During suspend also emulate sleepbtn, which allows to suspend VM (if running e.g. acpid and
    // reacts on sleep button events)
    if let Some(pm) = pm {
        pm.lock().slpbtn_evt();
    } else {
        error!("generating sleepbtn during suspend not supported");
    }

    // Wait for notification about guest suspension, if not received after 15sec,
    // proceed anyway.
    let result = cvar.wait_timeout(guest_suspended, std::time::Duration::from_secs(15));
    guest_suspended = result.0;

    if result.1.timed_out() {
        warn!("Guest suspension timeout - proceeding anyway");
    } else if *guest_suspended {
        info!("Guest suspended");
    }

    if let Err(e) = suspend_tube.lock().send(&true) {
        error!("failed to trigger suspend event: {}", e);
    }
    // Now we ready to send response over the tube and communicate that VM suspend has finished
    if let Err(e) = tube.send(&response) {
        error!("failed to send VmResponse: {}", e);
    }
}

#[cfg(feature = "pvclock")]
/// The action requested by the pvclock device to perform on the main thread.
enum PvClockAction {
    #[cfg(target_arch = "aarch64")]
    /// Update the counter offset with VmAarch64::set_counter_offset.
    SetCounterOffset(u64),
}

#[cfg(feature = "pvclock")]
fn send_pvclock_cmd(tube: &Tube, command: PvClockCommand) -> Result<Option<PvClockAction>> {
    tube.send(&command)
        .with_context(|| format!("failed to send pvclock command {:?}", command))?;
    let resp = tube
        .recv::<PvClockCommandResponse>()
        .context("failed to receive pvclock command response")?;
    match resp {
        PvClockCommandResponse::Err(e) => {
            bail!("pvclock encountered error on {:?}: {}", command, e);
        }
        PvClockCommandResponse::DeviceInactive => {
            warn!("Tried to send {command:?} but pvclock device was inactive");
            Ok(None)
        }
        PvClockCommandResponse::Resumed {
            total_suspended_ticks,
        } => {
            info!("{command:?} completed with {total_suspended_ticks} total_suspended_ticks");
            cfg_if::cfg_if! {
                if #[cfg(target_arch = "aarch64")] {
                    Ok(Some(PvClockAction::SetCounterOffset(total_suspended_ticks)))
                } else {
                    // For non-AArch64 platforms this is handled by directly updating the offset in
                    // shared memory in the pvclock device worker.
                    Ok(None)
                }
            }
        }
        PvClockCommandResponse::Ok => {
            info!("{command:?} completed with {resp:?}");
            Ok(None)
        }
    }
}

#[cfg(target_arch = "x86_64")]
fn handle_hotplug_command<V: VmArch, Vcpu: VcpuArch>(
    linux: &mut RunnableLinuxVm<V, Vcpu>,
    sys_allocator: &mut SystemAllocator,
    cfg: &Config,
    add_irq_control_tubes: &mut Vec<Tube>,
    add_vm_memory_control_tubes: &mut Vec<VmMemoryTube>,
    add_tubes: &mut Vec<TaggedControlTube>,
    hp_control_tube: &mpsc::Sender<PciRootCommand>,
    iommu_host_tube: Option<&Tube>,
    device: &HotPlugDeviceInfo,
    add: bool,
    #[cfg(feature = "swap")] swap_controller: &mut Option<SwapController>,
    vfio_container_manager: &mut VfioContainerManager,
) -> VmResponse {
    let iommu_host_tube = if cfg.vfio_isolate_hotplug {
        iommu_host_tube
    } else {
        None
    };

    let ret = if add {
        add_hotplug_device(
            linux,
            sys_allocator,
            cfg,
            add_irq_control_tubes,
            add_vm_memory_control_tubes,
            add_tubes,
            hp_control_tube,
            iommu_host_tube,
            device,
            #[cfg(feature = "swap")]
            swap_controller,
            vfio_container_manager,
        )
    } else {
        remove_hotplug_device(linux, sys_allocator, iommu_host_tube, device)
    };

    match ret {
        Ok(()) => VmResponse::Ok,
        Err(e) => {
            error!("hanlde_hotplug_command failure: {}", e);
            add_tubes.clear();
            VmResponse::Err(base::Error::new(libc::EINVAL))
        }
    }
}

struct ControlLoopState<'a, V: VmArch, Vcpu: VcpuArch> {
    linux: &'a mut RunnableLinuxVm<V, Vcpu>,
    cfg: &'a Config,
    sys_allocator: &'a Arc<Mutex<SystemAllocator>>,
    control_tubes: &'a BTreeMap<usize, TaggedControlTube>,
    disk_host_tubes: &'a [Tube],
    #[cfg(feature = "gpu")]
    gpu_control_tube: &'a Tube,
    #[cfg(feature = "usb")]
    usb_control_tube: &'a Tube,
    #[cfg(target_arch = "x86_64")]
    iommu_host_tube: &'a Option<Arc<Mutex<Tube>>>,
    #[cfg(target_arch = "x86_64")]
    hp_control_tube: &'a mpsc::Sender<PciRootCommand>,
    guest_suspended_cvar: &'a Option<Arc<(Mutex<bool>, Condvar)>>,
    #[cfg(feature = "pci-hotplug")]
    hotplug_manager: &'a mut Option<PciHotPlugManager>,
    #[cfg(feature = "swap")]
    swap_controller: &'a mut Option<SwapController>,
    vcpu_handles: &'a [(JoinHandle<()>, mpsc::Sender<vm_control::VcpuControl>)],
    #[cfg(feature = "balloon")]
    balloon_tube: Option<&'a mut BalloonTube>,
    device_ctrl_tube: &'a Tube,
    irq_handler_control: &'a Tube,
    #[cfg(any(target_arch = "x86_64", feature = "pci-hotplug"))]
    vm_memory_handler_control: &'a Tube,
    #[cfg(feature = "registered_events")]
    registered_evt_tubes: &'a mut HashMap<RegisteredEvent, HashSet<AddressedProtoTube>>,
    #[cfg(feature = "pvclock")]
    pvclock_host_tube: Option<Arc<Tube>>,
    vfio_container_manager: &'a mut VfioContainerManager,
}

fn process_vm_request<V: VmArch + 'static, Vcpu: VcpuArch + 'static>(
    state: &mut ControlLoopState<V, Vcpu>,
    id: usize,
    tube: &Tube,
    request: VmRequest,
    #[cfg_attr(
        not(any(target_arch = "x86_64", feature = "pci-hotplug")),
        allow(unused_variables, clippy::ptr_arg)
    )]
    add_tubes: &mut Vec<TaggedControlTube>,
) -> Result<(Option<VmResponse>, bool, Option<VmRunMode>)> {
    let mut suspend_requested = false;
    let mut run_mode_opt = None;

    #[cfg(any(target_arch = "x86_64", feature = "pci-hotplug"))]
    let mut add_irq_control_tubes = Vec::new();
    #[cfg(any(target_arch = "x86_64", feature = "pci-hotplug"))]
    let mut add_vm_memory_control_tubes = Vec::new();

    let response = match request {
        VmRequest::HotPlugVfioCommand { device, add } => {
            #[cfg(target_arch = "x86_64")]
            {
                handle_hotplug_command(
                    state.linux,
                    &mut state.sys_allocator.lock(),
                    state.cfg,
                    &mut add_irq_control_tubes,
                    &mut add_vm_memory_control_tubes,
                    add_tubes,
                    state.hp_control_tube,
                    state.iommu_host_tube.as_ref().map(|t| t.lock()).as_deref(),
                    &device,
                    add,
                    #[cfg(feature = "swap")]
                    state.swap_controller,
                    state.vfio_container_manager,
                )
            }

            #[cfg(not(target_arch = "x86_64"))]
            {
                // Suppress warnings.
                let _ = (device, add);
                let _ = &state.vfio_container_manager;
                VmResponse::Ok
            }
        }
        #[cfg(feature = "pci-hotplug")]
        VmRequest::HotPlugNetCommand(net_cmd) => {
            if let Some(hotplug_manager) = state.hotplug_manager.as_mut() {
                handle_hotplug_net_command(
                    net_cmd,
                    state.linux,
                    &mut state.sys_allocator.lock(),
                    &mut add_irq_control_tubes,
                    &mut add_vm_memory_control_tubes,
                    add_tubes,
                    hotplug_manager,
                )
            } else {
                VmResponse::ErrString("PCI hotplug is not enabled.".to_owned())
            }
        }
        #[cfg(feature = "registered_events")]
        VmRequest::RegisterListener { socket_addr, event } => {
            let (registered_tube, already_registered) =
                find_registered_tube(state.registered_evt_tubes, &socket_addr, event);

            if !already_registered {
                let addr_tube = make_addr_tube_from_maybe_existing(registered_tube, socket_addr)?;

                if let Some(tubes) = state.registered_evt_tubes.get_mut(&event) {
                    tubes.insert(addr_tube);
                } else {
                    state
                        .registered_evt_tubes
                        .insert(event, vec![addr_tube].into_iter().collect());
                }
            }
            VmResponse::Ok
        }
        #[cfg(feature = "registered_events")]
        VmRequest::UnregisterListener { socket_addr, event } => {
            if let Some(tubes) = state.registered_evt_tubes.get_mut(&event) {
                tubes.retain(|t| t.socket_addr != socket_addr);
            }
            state
                .registered_evt_tubes
                .retain(|_, tubes| !tubes.is_empty());
            VmResponse::Ok
        }
        #[cfg(feature = "registered_events")]
        VmRequest::Unregister { socket_addr } => {
            for (_, tubes) in state.registered_evt_tubes.iter_mut() {
                tubes.retain(|t| t.socket_addr != socket_addr);
            }
            state
                .registered_evt_tubes
                .retain(|_, tubes| !tubes.is_empty());
            VmResponse::Ok
        }
        #[cfg(feature = "balloon")]
        VmRequest::BalloonCommand(cmd) => {
            if let Some(tube) = state.balloon_tube.as_mut() {
                let Some((r, key)) = tube.send_cmd(cmd, Some(id)) else {
                    return Ok((None, false, None));
                };
                if key != id {
                    let Some(TaggedControlTube::Vm(tube)) = state.control_tubes.get(&key) else {
                        return Ok((None, false, None));
                    };
                    if let Err(e) = tube.send(&r) {
                        error!("failed to send VmResponse: {}", e);
                    }
                    return Ok((None, false, None));
                }
                r
            } else {
                VmResponse::Err(base::Error::new(libc::ENOTSUP))
            }
        }
        _ => {
            let response = request.execute(
                &state.linux.vm,
                &mut run_mode_opt,
                state.disk_host_tubes,
                &mut state.linux.pm,
                #[cfg(feature = "gpu")]
                Some(state.gpu_control_tube),
                #[cfg(not(feature = "gpu"))]
                None,
                #[cfg(feature = "usb")]
                Some(state.usb_control_tube),
                #[cfg(not(feature = "usb"))]
                None,
                &mut state.linux.bat_control,
                |msg| {
                    vcpu::kick_all_vcpus(
                        state.vcpu_handles,
                        state.linux.irq_chip.as_irq_chip(),
                        msg,
                    )
                },
                state.cfg.force_s2idle,
                #[cfg(feature = "swap")]
                state.swap_controller.as_ref(),
                state.device_ctrl_tube,
                state.vcpu_handles.len(),
                state.irq_handler_control,
                || state.linux.irq_chip.snapshot(state.linux.vcpu_count),
            );
            if state.cfg.force_s2idle {
                if let VmRequest::SuspendVcpus = request {
                    suspend_requested = true;

                    // Spawn s2idle wait thread.
                    let send_tube = tube.try_clone_send_tube().unwrap();
                    let suspend_tube = state.linux.suspend_tube.0.clone();
                    let guest_suspended_cvar = state.guest_suspended_cvar.clone();
                    let delayed_response = response.clone();
                    let pm = state.linux.pm.clone();

                    std::thread::Builder::new()
                        .name("s2idle_wait".to_owned())
                        .spawn(move || {
                            trigger_vm_suspend_and_wait_for_entry(
                                guest_suspended_cvar.unwrap(),
                                &send_tube,
                                delayed_response,
                                suspend_tube,
                                pm,
                            )
                        })
                        .context("failed to spawn s2idle_wait thread")?;
                }
            } else {
                // if not doing s2idle, the guest clock should
                // behave as the host does, so let the guest
                // know about the suspend / resume via
                // virtio-pvclock.
                #[cfg(feature = "pvclock")]
                if let Some(ref pvclock_host_tube) = state.pvclock_host_tube {
                    let cmd = match request {
                        VmRequest::SuspendVcpus => Some(PvClockCommand::Suspend),
                        VmRequest::ResumeVcpus => Some(PvClockCommand::Resume),
                        _ => None,
                    };
                    if let Some(cmd) = cmd {
                        match send_pvclock_cmd(pvclock_host_tube, cmd.clone()) {
                            Ok(action) => {
                                info!("{:?} command successfully processed", cmd);
                                if let Some(action) = action {
                                    match action {
                                        #[cfg(target_arch = "aarch64")]
                                        PvClockAction::SetCounterOffset(offset) => {
                                            state.linux.vm.set_counter_offset(offset)?;
                                        }
                                    }
                                }
                            }
                            Err(e) => error!("{:?} command failed: {:#}", cmd, e),
                        };
                    }
                }
            }
            response
        }
    };

    cfg_if::cfg_if! {
        if #[cfg(any(target_arch = "x86_64", feature = "pci-hotplug"))] {
            if !add_irq_control_tubes.is_empty() {
                state
                    .irq_handler_control
                    .send(&IrqHandlerRequest::AddIrqControlTubes(
                        add_irq_control_tubes,
                    ))?;
            }
            if !add_vm_memory_control_tubes.is_empty() {
                state
                    .vm_memory_handler_control
                    .send(&VmMemoryHandlerRequest::AddControlTubes(
                        add_vm_memory_control_tubes,
                    ))?;
            }
        }
    }

    Ok((Some(response), suspend_requested, run_mode_opt))
}

fn process_vm_control_event<V: VmArch + 'static, Vcpu: VcpuArch + 'static>(
    state: &mut ControlLoopState<V, Vcpu>,
    id: usize,
    socket: &TaggedControlTube,
) -> Result<(bool, Vec<usize>, Vec<TaggedControlTube>)> {
    let mut vm_control_ids_to_remove = Vec::new();
    let mut add_tubes = Vec::new();
    match socket {
        TaggedControlTube::Vm(tube) => match tube.recv::<VmRequest>() {
            Ok(request) => {
                let (response, suspend_requested, run_mode_opt) =
                    process_vm_request(state, id, tube, request, &mut add_tubes)?;

                if let Some(response) = response {
                    // If suspend requested skip that step since it will be
                    // performed by s2idle_wait thread when suspension actually
                    // happens.
                    if !suspend_requested {
                        if let Err(e) = tube.send(&response) {
                            error!("failed to send VmResponse: {}", e);
                        }
                    }
                }

                if let Some(run_mode) = run_mode_opt {
                    info!("control socket changed run mode to {}", run_mode);
                    match run_mode {
                        VmRunMode::Exiting => {
                            return Ok((true, Vec::new(), Vec::new()));
                        }
                        other => {
                            if other == VmRunMode::Running {
                                for dev in &state.linux.resume_notify_devices {
                                    dev.lock().resume_imminent();
                                }
                            }
                            // If suspend requested skip that step since it
                            // will be performed by s2idle_wait thread when
                            // needed.
                            if !suspend_requested {
                                vcpu::kick_all_vcpus(
                                    state.vcpu_handles,
                                    state.linux.irq_chip.as_irq_chip(),
                                    VcpuControl::RunState(other),
                                );
                            }
                        }
                    }
                }
            }
            Err(e) => {
                if let TubeError::Disconnected = e {
                    vm_control_ids_to_remove.push(id);
                } else {
                    error!("failed to recv VmRequest: {}", e);
                }
            }
        },
        TaggedControlTube::VmMsync(tube) => match tube.recv::<VmMemoryMappingRequest>() {
            Ok(request) => {
                let response = request.execute(&mut state.linux.vm);
                if let Err(e) = tube.send(&response) {
                    error!("failed to send VmMsyncResponse: {}", e);
                }
            }
            Err(e) => {
                if let TubeError::Disconnected = e {
                    vm_control_ids_to_remove.push(id);
                } else {
                    error!("failed to recv VmMsyncRequest: {}", e);
                }
            }
        },
        TaggedControlTube::Fs(tube) => match tube.recv::<FsMappingRequest>() {
            Ok(request) => {
                let response =
                    request.execute(&mut state.linux.vm, &mut state.sys_allocator.lock());
                if let Err(e) = tube.send(&response) {
                    error!("failed to send VmResponse: {}", e);
                }
            }
            Err(e) => {
                if let TubeError::Disconnected = e {
                    vm_control_ids_to_remove.push(id);
                } else {
                    error!("failed to recv VmResponse: {}", e);
                }
            }
        },
    }

    Ok((false, vm_control_ids_to_remove, add_tubes))
}

#[cfg(feature = "registered_events")]
struct AddressedProtoTube {
    tube: Rc<ProtoTube>,
    socket_addr: String,
}

#[cfg(feature = "registered_events")]
impl PartialEq for AddressedProtoTube {
    fn eq(&self, other: &Self) -> bool {
        self.socket_addr == other.socket_addr
    }
}

#[cfg(feature = "registered_events")]
impl Eq for AddressedProtoTube {}

#[cfg(feature = "registered_events")]
impl Hash for AddressedProtoTube {
    fn hash<H: std::hash::Hasher>(&self, state: &mut H) {
        self.socket_addr.hash(state);
    }
}

#[cfg(feature = "registered_events")]
impl AddressedProtoTube {
    pub fn send<M: protobuf::Message>(&self, msg: &M) -> Result<(), base::TubeError> {
        self.tube.send_proto(msg)
    }
}

#[cfg(feature = "registered_events")]
fn find_registered_tube<'a>(
    registered_tubes: &'a HashMap<RegisteredEvent, HashSet<AddressedProtoTube>>,
    socket_addr: &str,
    event: RegisteredEvent,
) -> (Option<&'a Rc<ProtoTube>>, bool) {
    let mut registered_tube: Option<&Rc<ProtoTube>> = None;
    let mut already_registered = false;
    'outer: for (evt, addr_tubes) in registered_tubes {
        for addr_tube in addr_tubes {
            if addr_tube.socket_addr == socket_addr {
                if *evt == event {
                    already_registered = true;
                    break 'outer;
                }
                // Since all tubes of the same addr should
                // be an RC to the same tube, it doesn't
                // matter which one we get. But we do need
                // to check for a registration for the
                // current event, so can't break here.
                registered_tube = Some(&addr_tube.tube);
            }
        }
    }
    (registered_tube, already_registered)
}

#[cfg(feature = "registered_events")]
fn make_addr_tube_from_maybe_existing(
    tube: Option<&Rc<ProtoTube>>,
    addr: String,
) -> Result<AddressedProtoTube> {
    if let Some(registered_tube) = tube {
        Ok(AddressedProtoTube {
            tube: registered_tube.clone(),
            socket_addr: addr,
        })
    } else {
        let sock = UnixSeqpacket::connect(addr.clone()).with_context(|| {
            format!("failed to connect to registered listening socket {}", addr)
        })?;
        let tube = ProtoTube::new_from_unix_seqpacket(sock)?;
        Ok(AddressedProtoTube {
            tube: Rc::new(tube),
            socket_addr: addr,
        })
    }
}

fn run_control<V: VmArch + 'static, Vcpu: VcpuArch + 'static>(
    mut linux: RunnableLinuxVm<V, Vcpu>,
    sys_allocator: SystemAllocator,
    cfg: Config,
    control_server_socket: Option<UnlinkUnixSeqpacketListener>,
    irq_control_tubes: Vec<Tube>,
    vm_memory_control_tubes: Vec<VmMemoryTube>,
    control_tubes: Vec<TaggedControlTube>,
    #[cfg(feature = "balloon")] balloon_host_tube: Option<Tube>,
    disk_host_tubes: &[Tube],
    #[cfg(feature = "gpu")] gpu_control_tube: Tube,
    #[cfg(feature = "usb")] usb_control_tube: Tube,
    vm_evt_rdtube: RecvTube,
    vm_evt_wrtube: SendTube,
    sigchld_fd: SignalFd,
    gralloc: RutabagaGralloc,
    vcpu_ids: Vec<usize>,
    iommu_host_tube: Option<Tube>,
    #[cfg(target_arch = "x86_64")] hp_control_tube: mpsc::Sender<PciRootCommand>,
    #[cfg(target_arch = "x86_64")] hp_thread: std::thread::JoinHandle<()>,
    #[cfg(feature = "pci-hotplug")] mut hotplug_manager: Option<PciHotPlugManager>,
    #[allow(unused_mut)] // mut is required x86 only
    #[cfg(feature = "swap")]
    mut swap_controller: Option<SwapController>,
    #[cfg(feature = "registered_events")] reg_evt_rdtube: RecvTube,
    guest_suspended_cvar: Option<Arc<(Mutex<bool>, Condvar)>>,
    #[cfg(feature = "pvclock")] pvclock_host_tube: Option<Tube>,
    metrics_tube: RecvTube,
    mut vfio_container_manager: VfioContainerManager,
) -> Result<ExitState> {
    #[derive(EventToken)]
    enum Token {
        VmEvent,
        Suspend,
        ChildSignal,
        VmControlServer,
        VmControl {
            id: usize,
        },
        #[cfg(feature = "registered_events")]
        RegisteredEvent,
        #[cfg(feature = "balloon")]
        BalloonTube,
    }
    stdin()
        .set_raw_mode()
        .expect("failed to set terminal raw mode");

    let sys_allocator_mutex = Arc::new(Mutex::new(sys_allocator));
    let iommu_host_tube = iommu_host_tube.map(|t| Arc::new(Mutex::new(t)));

    let wait_ctx = WaitContext::build_with(&[
        (&linux.suspend_tube.1, Token::Suspend),
        (&sigchld_fd, Token::ChildSignal),
        (&vm_evt_rdtube, Token::VmEvent),
        #[cfg(feature = "registered_events")]
        (&reg_evt_rdtube, Token::RegisteredEvent),
    ])
    .context("failed to build wait context")?;

    if let Some(socket_server) = &control_server_socket {
        wait_ctx
            .add(socket_server, Token::VmControlServer)
            .context("failed to add descriptor to wait context")?;
    }
    let mut control_tubes = BTreeMap::from_iter(control_tubes.into_iter().enumerate());
    let mut next_control_id = control_tubes.len();
    for (id, socket) in control_tubes.iter() {
        wait_ctx
            .add(socket.as_ref(), Token::VmControl { id: *id })
            .context("failed to add descriptor to wait context")?;
    }

    #[cfg(feature = "balloon")]
    let mut balloon_tube = balloon_host_tube
        .map(|tube| -> Result<BalloonTube> {
            wait_ctx
                .add(&tube, Token::BalloonTube)
                .context("failed to add descriptor to wait context")?;
            Ok(BalloonTube::new(tube))
        })
        .transpose()
        .context("failed to create balloon tube")?;

    if cfg.jail_config.is_some() {
        // Before starting VCPUs, in case we started with some capabilities, drop them all.
        drop_capabilities().context("failed to drop process capabilities")?;
    }

    #[cfg(feature = "gdb")]
    // Create a channel for GDB thread.
    let (to_gdb_channel, from_vcpu_channel) = if linux.gdb.is_some() {
        let (s, r) = mpsc::channel();
        (Some(s), Some(r))
    } else {
        (None, None)
    };

    let (device_ctrl_tube, device_ctrl_resp) = Tube::pair().context("failed to create tube")?;
    // Create devices thread, and restore if a restore file exists.
    linux.devices_thread = match create_devices_worker_thread(
        linux.vm.get_memory().clone(),
        linux.io_bus.clone(),
        linux.mmio_bus.clone(),
        device_ctrl_resp,
    ) {
        Ok(join_handle) => Some(join_handle),
        Err(e) => {
            return Err(anyhow!("Failed to start devices thread: {}", e));
        }
    };

    let mut vcpu_handles = Vec::with_capacity(linux.vcpu_count);
    let vcpu_thread_barrier = Arc::new(Barrier::new(linux.vcpu_count + 1));

    if !linux
        .vm
        .get_hypervisor()
        .check_capability(HypervisorCap::ImmediateExit)
    {
        return Err(anyhow!(
            "missing required hypervisor capability ImmediateExit"
        ));
    }

    vcpu::setup_vcpu_signal_handler()?;

    let vcpus: Vec<Option<_>> = match linux.vcpus.take() {
        Some(vec) => vec.into_iter().map(Some).collect(),
        None => iter::repeat_with(|| None).take(linux.vcpu_count).collect(),
    };
    // Enable core scheduling before creating vCPUs so that the cookie will be
    // shared by all vCPU threads.
    // TODO(b/199312402): Avoid enabling core scheduling for the crosvm process
    // itself for even better performance. Only vCPUs need the feature.
    if cfg.core_scheduling && cfg.per_vm_core_scheduling {
        if let Err(e) = enable_core_scheduling() {
            error!("Failed to enable core scheduling: {}", e);
        }
    }
    let vcpu_cgroup_tasks_file = match &cfg.vcpu_cgroup_path {
        None => None,
        Some(cgroup_path) => {
            // Move main process to cgroup_path
            let mut f = File::create(cgroup_path.join("tasks")).with_context(|| {
                format!(
                    "failed to create vcpu-cgroup-path {}",
                    cgroup_path.display(),
                )
            })?;
            f.write_all(process::id().to_string().as_bytes())?;
            Some(f)
        }
    };
    #[cfg(target_arch = "x86_64")]
    let bus_lock_ratelimit_ctrl: Arc<Mutex<Ratelimit>> = Arc::new(Mutex::new(Ratelimit::new()));
    #[cfg(target_arch = "x86_64")]
    if cfg.bus_lock_ratelimit > 0 {
        let bus_lock_ratelimit = cfg.bus_lock_ratelimit;
        if linux.vm.check_capability(VmCap::BusLockDetect) {
            info!("Hypervisor support bus lock detect");
            linux
                .vm
                .enable_capability(VmCap::BusLockDetect, 0)
                .expect("kvm: Failed to enable bus lock detection cap");
            info!("Hypervisor enabled bus lock detect");
            bus_lock_ratelimit_ctrl
                .lock()
                .ratelimit_set_speed(bus_lock_ratelimit);
        } else {
            bail!("Kvm: bus lock detection unsuported");
        }
    }

    #[cfg(target_os = "android")]
    android::set_process_profiles(&cfg.task_profiles)?;

    #[allow(unused_mut)]
    let mut run_mode = if cfg.suspended {
        // Sleep devices before creating vcpus.
        device_ctrl_tube
            .send(&DeviceControlCommand::SleepDevices)
            .context("send command to devices control socket")?;
        match device_ctrl_tube
            .recv()
            .context("receive from devices control socket")?
        {
            VmResponse::Ok => (),
            resp => bail!("device sleep failed: {}", resp),
        }
        VmRunMode::Suspending
    } else {
        VmRunMode::Running
    };
    #[cfg(feature = "gdb")]
    if to_gdb_channel.is_some() {
        // Wait until a GDB client attaches
        run_mode = VmRunMode::Breakpoint;
    }
    // If we are restoring from a snapshot, then start suspended.
    let (run_mode, post_restore_run_mode) = if cfg.restore_path.is_some() {
        (VmRunMode::Suspending, run_mode)
    } else {
        (run_mode, run_mode)
    };

    #[cfg(feature = "pvclock")]
    let pvclock_host_tube = pvclock_host_tube.map(Arc::new);

    // Architecture-specific code must supply a vcpu_init element for each VCPU.
    assert_eq!(vcpus.len(), linux.vcpu_init.len());

    for ((cpu_id, vcpu), vcpu_init) in vcpus.into_iter().enumerate().zip(linux.vcpu_init.drain(..))
    {
        let (to_vcpu_channel, from_main_channel) = mpsc::channel();
        let vcpu_affinity = match linux.vcpu_affinity.clone() {
            Some(VcpuAffinity::Global(v)) => v,
            Some(VcpuAffinity::PerVcpu(mut m)) => m.remove(&cpu_id).unwrap_or_default(),
            None => Default::default(),
        };

        #[cfg(target_arch = "x86_64")]
        let vcpu_hybrid_type = if !cfg.vcpu_hybrid_type.is_empty() {
            Some(*cfg.vcpu_hybrid_type.get(&cpu_id).unwrap())
        } else {
            None
        };

        #[cfg(target_arch = "x86_64")]
        let cpu_config = Some(CpuConfigX86_64::new(
            cfg.force_calibrated_tsc_leaf,
            cfg.host_cpu_topology,
            cfg.enable_hwp,
            cfg.no_smt,
            cfg.itmt,
            vcpu_hybrid_type,
        ));
        #[cfg(target_arch = "x86_64")]
        let bus_lock_ratelimit_ctrl = Arc::clone(&bus_lock_ratelimit_ctrl);

        #[cfg(any(target_arch = "arm", target_arch = "aarch64"))]
        let cpu_config = None;

        #[cfg(target_arch = "riscv64")]
        let cpu_config = Some(CpuConfigRiscv64::new(vcpu_init.fdt_address));

        let handle = vcpu::run_vcpu(
            cpu_id,
            vcpu_ids[cpu_id],
            vcpu,
            vcpu_init,
            linux.vm.try_clone().context("failed to clone vm")?,
            linux
                .irq_chip
                .try_box_clone()
                .context("failed to clone irqchip")?,
            linux.vcpu_count,
            linux.rt_cpus.contains(&cpu_id),
            vcpu_affinity,
            linux.delay_rt,
            vcpu_thread_barrier.clone(),
            (*linux.io_bus).clone(),
            (*linux.mmio_bus).clone(),
            vm_evt_wrtube
                .try_clone()
                .context("failed to clone vm event tube")?,
            from_main_channel,
            #[cfg(feature = "gdb")]
            to_gdb_channel.clone(),
            cfg.core_scheduling,
            cfg.per_vm_core_scheduling,
            cpu_config,
            match vcpu_cgroup_tasks_file {
                None => None,
                Some(ref f) => Some(
                    f.try_clone()
                        .context("failed to clone vcpu cgroup tasks file")?,
                ),
            },
            #[cfg(target_arch = "x86_64")]
            bus_lock_ratelimit_ctrl,
            run_mode,
            cfg.boost_uclamp,
        )?;
        vcpu_handles.push((handle, to_vcpu_channel));
    }

    #[cfg(feature = "gdb")]
    // Spawn GDB thread.
    if let Some((gdb_port_num, gdb_control_tube)) = linux.gdb.take() {
        let to_vcpu_channels = vcpu_handles
            .iter()
            .map(|(_handle, channel)| channel.clone())
            .collect();
        let target = GdbStub::new(
            gdb_control_tube,
            to_vcpu_channels,
            from_vcpu_channel.unwrap(), // Must succeed to unwrap()
        );
        std::thread::Builder::new()
            .name("gdb".to_owned())
            .spawn(move || gdb_thread(target, gdb_port_num))
            .context("failed to spawn GDB thread")?;
    };

    let (irq_handler_control, irq_handler_control_for_thread) = Tube::pair()?;
    let sys_allocator_for_thread = sys_allocator_mutex.clone();
    let irq_chip_for_thread = linux.irq_chip.try_box_clone()?;
    let irq_handler_thread = std::thread::Builder::new()
        .name("irq_handler_thread".into())
        .spawn(move || {
            irq_handler_thread(
                irq_control_tubes,
                irq_chip_for_thread,
                sys_allocator_for_thread,
                irq_handler_control_for_thread,
            )
        })
        .unwrap();

    let (vm_memory_handler_control, vm_memory_handler_control_for_thread) = Tube::pair()?;
    let vm_memory_handler_thread = std::thread::Builder::new()
        .name("vm_memory_handler_thread".into())
        .spawn({
            let vm = linux.vm.try_clone().context("failed to clone Vm")?;
            let sys_allocator_mutex = sys_allocator_mutex.clone();
            let iommu_client = iommu_host_tube
                .as_ref()
                .map(|t| VmMemoryRequestIommuClient::new(t.clone()));
            move || {
                vm_memory_handler_thread(
                    vm_memory_control_tubes,
                    vm,
                    sys_allocator_mutex,
                    gralloc,
                    iommu_client,
                    vm_memory_handler_control_for_thread,
                )
            }
        })
        .unwrap();

    vcpu_thread_barrier.wait();

    // Restore VM (if applicable).
    // Must happen after the vCPU barrier to avoid deadlock.
    if let Some(path) = &cfg.restore_path {
        vm_control::do_restore(
<<<<<<< HEAD
            path.clone(),
=======
            path,
>>>>>>> be0f3713
            &linux.vm,
            |msg| vcpu::kick_all_vcpus(&vcpu_handles, linux.irq_chip.as_irq_chip(), msg),
            |msg, index| {
                vcpu::kick_vcpu(&vcpu_handles.get(index), linux.irq_chip.as_irq_chip(), msg)
            },
            &irq_handler_control,
            &device_ctrl_tube,
            linux.vcpu_count,
            |image| {
                linux
                    .irq_chip
                    .try_box_clone()?
                    .restore(image, linux.vcpu_count)
            },
            /* require_encrypted= */ false,
        )?;
        // Allow the vCPUs to start for real.
        vcpu::kick_all_vcpus(
            &vcpu_handles,
            linux.irq_chip.as_irq_chip(),
            VcpuControl::RunState(post_restore_run_mode),
        )
    }

    #[cfg(feature = "swap")]
    if let Some(swap_controller) = &swap_controller {
        swap_controller
            .on_static_devices_setup_complete()
            .context("static device setup complete")?;
    }

    let metrics_thread = if metrics::is_initialized() {
        Some(
            std::thread::Builder::new()
                .name("metrics_thread".into())
                .spawn(move || {
                    if let Err(e) = MetricsController::new(vec![metrics_tube]).run() {
                        error!("Metrics controller error: {:?}", e);
                    }
                })
                .context("metrics thread failed")?,
        )
    } else {
        None
    };

    let mut exit_state = ExitState::Stop;
    let mut pvpanic_code = PvPanicCode::Unknown;
    #[cfg(feature = "registered_events")]
    let mut registered_evt_tubes: HashMap<RegisteredEvent, HashSet<AddressedProtoTube>> =
        HashMap::new();

    'wait: loop {
        let events = {
            match wait_ctx.wait() {
                Ok(v) => v,
                Err(e) => {
                    error!("failed to poll: {}", e);
                    break;
                }
            }
        };

        let mut vm_control_ids_to_remove = Vec::new();
        for event in events.iter().filter(|e| e.is_readable) {
            match event.token {
                #[cfg(feature = "registered_events")]
                Token::RegisteredEvent => match reg_evt_rdtube.recv::<RegisteredEventWithData>() {
                    Ok(reg_evt) => {
                        let evt = reg_evt.into_event();
                        let mut tubes_to_remove: Vec<String> = Vec::new();
                        if let Some(tubes) = registered_evt_tubes.get_mut(&evt) {
                            for tube in tubes.iter() {
                                if let Err(e) = tube.send(&reg_evt.into_proto()) {
                                    warn!(
                                        "failed to send registered event {:?} to {}, removing from \
                                         registrations: {}",
                                        reg_evt, tube.socket_addr, e
                                    );
                                    tubes_to_remove.push(tube.socket_addr.clone());
                                }
                            }
                        }
                        for tube_addr in tubes_to_remove {
                            for tubes in registered_evt_tubes.values_mut() {
                                tubes.retain(|t| t.socket_addr != tube_addr);
                            }
                        }
                        registered_evt_tubes.retain(|_, tubes| !tubes.is_empty());
                    }
                    Err(e) => {
                        warn!("failed to recv RegisteredEvent: {}", e);
                    }
                },
                Token::VmEvent => {
                    let mut break_to_wait: bool = true;
                    match vm_evt_rdtube.recv::<VmEventType>() {
                        Ok(vm_event) => match vm_event {
                            VmEventType::Exit => {
                                info!("vcpu requested shutdown");
                                exit_state = ExitState::Stop;
                            }
                            VmEventType::Reset => {
                                info!("vcpu requested reset");
                                exit_state = ExitState::Reset;
                            }
                            VmEventType::Crash => {
                                info!("vcpu crashed");
                                exit_state = ExitState::Crash;
                            }
                            VmEventType::Panic(panic_code) => {
                                pvpanic_code = PvPanicCode::from_u8(panic_code);
                                info!("Guest reported panic [Code: {}]", pvpanic_code);
                                break_to_wait = false;
                            }
                            VmEventType::WatchdogReset => {
                                info!("vcpu stall detected");
                                exit_state = ExitState::WatchdogReset;
                            }
                        },
                        Err(e) => {
                            warn!("failed to recv VmEvent: {}", e);
                        }
                    }
                    if break_to_wait {
                        if pvpanic_code == PvPanicCode::Panicked {
                            exit_state = ExitState::GuestPanic;
                        }
                        break 'wait;
                    }
                }
                Token::Suspend => match linux.suspend_tube.1.recv::<bool>() {
                    Ok(is_suspend_request) => {
                        let mode = if is_suspend_request {
                            VmRunMode::Suspending
                        } else {
                            for dev in &linux.resume_notify_devices {
                                dev.lock().resume_imminent();
                            }
                            VmRunMode::Running
                        };
                        info!("VM requested {}", mode);
                        vcpu::kick_all_vcpus(
                            &vcpu_handles,
                            linux.irq_chip.as_irq_chip(),
                            VcpuControl::RunState(mode),
                        );
                    }
                    Err(err) => {
                        warn!("Failed to read suspend tube {:?}", err);
                    }
                },
                Token::ChildSignal => {
                    // Print all available siginfo structs, then exit the loop if child process has
                    // been exited except CLD_STOPPED and CLD_CONTINUED. the two should be ignored
                    // here since they are used by the vmm-swap feature.
                    let mut do_exit = false;
                    while let Some(siginfo) =
                        sigchld_fd.read().context("failed to read signalfd")?
                    {
                        let pid = siginfo.ssi_pid;
                        let pid_label = match linux.pid_debug_label_map.get(&pid) {
                            Some(label) => format!("{} (pid {})", label, pid),
                            None => format!("pid {}", pid),
                        };

                        // TODO(kawasin): this is a temporary exception until device suspension.
                        #[cfg(feature = "swap")]
                        if siginfo.ssi_code == libc::CLD_STOPPED
                            || siginfo.ssi_code == libc::CLD_CONTINUED
                        {
                            continue;
                        }

                        // Ignore clean exits of non-tracked child processes when running without
                        // sandboxing. The virtio gpu process launches a render server for
                        // pass-through graphics. Host GPU drivers have been observed to fork
                        // child processes that exit cleanly which should not be considered a
                        // crash. When running with sandboxing, this should be handled by the
                        // device's process handler.
                        if cfg.jail_config.is_none()
                            && !linux.pid_debug_label_map.contains_key(&pid)
                            && siginfo.ssi_signo == libc::SIGCHLD as u32
                            && siginfo.ssi_code == libc::CLD_EXITED
                            && siginfo.ssi_status == 0
                        {
                            continue;
                        }

                        error!(
                            "child {} exited: signo {}, status {}, code {}",
                            pid_label, siginfo.ssi_signo, siginfo.ssi_status, siginfo.ssi_code
                        );
                        do_exit = true;
                    }
                    if do_exit {
                        exit_state = ExitState::Crash;
                        break 'wait;
                    }
                }
                Token::VmControlServer => {
                    if let Some(socket_server) = &control_server_socket {
                        match socket_server.accept() {
                            Ok(socket) => {
                                let id = next_control_id;
                                next_control_id += 1;
                                wait_ctx
                                    .add(&socket, Token::VmControl { id })
                                    .context("failed to add descriptor to wait context")?;
                                control_tubes.insert(
                                    id,
                                    TaggedControlTube::Vm(Tube::new_from_unix_seqpacket(socket)?),
                                );
                            }
                            Err(e) => error!("failed to accept socket: {}", e),
                        }
                    }
                }
                Token::VmControl { id } => {
                    if let Some(socket) = control_tubes.get(&id) {
                        let mut state = ControlLoopState {
                            linux: &mut linux,
                            cfg: &cfg,
                            sys_allocator: &sys_allocator_mutex,
                            control_tubes: &control_tubes,
                            disk_host_tubes,
                            #[cfg(feature = "gpu")]
                            gpu_control_tube: &gpu_control_tube,
                            #[cfg(feature = "usb")]
                            usb_control_tube: &usb_control_tube,
                            #[cfg(target_arch = "x86_64")]
                            iommu_host_tube: &iommu_host_tube,
                            #[cfg(target_arch = "x86_64")]
                            hp_control_tube: &hp_control_tube,
                            guest_suspended_cvar: &guest_suspended_cvar,
                            #[cfg(feature = "pci-hotplug")]
                            hotplug_manager: &mut hotplug_manager,
                            #[cfg(feature = "swap")]
                            swap_controller: &mut swap_controller,
                            vcpu_handles: &vcpu_handles,
                            #[cfg(feature = "balloon")]
                            balloon_tube: balloon_tube.as_mut(),
                            device_ctrl_tube: &device_ctrl_tube,
                            irq_handler_control: &irq_handler_control,
                            #[cfg(any(target_arch = "x86_64", feature = "pci-hotplug"))]
                            vm_memory_handler_control: &vm_memory_handler_control,
                            #[cfg(feature = "registered_events")]
                            registered_evt_tubes: &mut registered_evt_tubes,
                            #[cfg(feature = "pvclock")]
                            pvclock_host_tube: pvclock_host_tube.clone(),
                            vfio_container_manager: &mut vfio_container_manager,
                        };
                        let (exit_requested, mut ids_to_remove, add_tubes) =
                            process_vm_control_event(&mut state, id, socket)?;
                        if exit_requested {
                            break 'wait;
                        }
                        vm_control_ids_to_remove.append(&mut ids_to_remove);
                        for socket in add_tubes {
                            let id = next_control_id;
                            next_control_id += 1;
                            wait_ctx
                                .add(socket.as_ref(), Token::VmControl { id })
                                .context(
                                    "failed to add hotplug vfio-pci descriptor to wait context",
                                )?;
                            control_tubes.insert(id, socket);
                        }
                    }
                }
                #[cfg(feature = "balloon")]
                Token::BalloonTube => {
                    match balloon_tube.as_mut().expect("missing balloon tube").recv() {
                        Ok(resp) => {
                            for (resp, idx) in resp {
                                if let Some(TaggedControlTube::Vm(tube)) = control_tubes.get(&idx) {
                                    if let Err(e) = tube.send(&resp) {
                                        error!("failed to send VmResponse: {}", e);
                                    }
                                } else {
                                    error!("Bad tube index {}", idx);
                                }
                            }
                        }
                        Err(err) => {
                            error!("Error processing balloon tube {:?}", err)
                        }
                    }
                }
            }
        }

        remove_hungup_and_drained_tubes(
            &events,
            &wait_ctx,
            &mut control_tubes,
            vm_control_ids_to_remove,
            |token: &Token| {
                if let Token::VmControl { id } = token {
                    return Some(*id);
                }
                None
            },
        )?;
    }

    vcpu::kick_all_vcpus(
        &vcpu_handles,
        linux.irq_chip.as_irq_chip(),
        VcpuControl::RunState(VmRunMode::Exiting),
    );
    for (handle, _) in vcpu_handles {
        if let Err(e) = handle.join() {
            error!("failed to join vcpu thread: {:?}", e);
        }
    }

    // After joining all vcpu threads, unregister the process-wide signal handler.
    if let Err(e) = vcpu::remove_vcpu_signal_handler() {
        error!("failed to remove vcpu thread signal handler: {:#}", e);
    }

    // Stop the vmm-swap monitor process.
    #[cfg(feature = "swap")]
    drop(swap_controller);

    // Stop pci root worker thread
    #[cfg(target_arch = "x86_64")]
    {
        let _ = hp_control_tube.send(PciRootCommand::Kill);
        if let Err(e) = hp_thread.join() {
            error!("failed to join hotplug thread: {:?}", e);
        }
    }

    if linux.devices_thread.is_some() {
        if let Err(e) = device_ctrl_tube.send(&DeviceControlCommand::Exit) {
            error!("failed to stop device control loop: {}", e);
        };
        if let Some(thread) = linux.devices_thread.take() {
            if let Err(e) = thread.join() {
                error!("failed to exit devices thread: {:?}", e);
            }
        }
    }

    // Shut down the VM Memory handler thread.
    if let Err(e) = vm_memory_handler_control.send(&VmMemoryHandlerRequest::Exit) {
        error!(
            "failed to request exit from VM Memory handler thread: {}",
            e
        );
    }
    if let Err(e) = vm_memory_handler_thread.join() {
        error!("failed to exit VM Memory handler thread: {:?}", e);
    }

    // Shut down the IRQ handler thread.
    if let Err(e) = irq_handler_control.send(&IrqHandlerRequest::Exit) {
        error!("failed to request exit from IRQ handler thread: {}", e);
    }
    if let Err(e) = irq_handler_thread.join() {
        error!("failed to exit irq handler thread: {:?}", e);
    }

    // At this point, the only remaining `Arc` references to the `Bus` objects should be the ones
    // inside `linux`. If the checks below fail, then some other thread is probably still running
    // and needs to be explicitly stopped before dropping `linux` to ensure devices actually get
    // cleaned up.
    match Arc::try_unwrap(std::mem::replace(
        &mut linux.mmio_bus,
        Arc::new(Bus::new(BusType::Mmio)),
    )) {
        Ok(_) => {}
        Err(_) => panic!("internal error: mmio_bus had more than one reference at shutdown"),
    }
    match Arc::try_unwrap(std::mem::replace(
        &mut linux.io_bus,
        Arc::new(Bus::new(BusType::Io)),
    )) {
        Ok(_) => {}
        Err(_) => panic!("internal error: io_bus had more than one reference at shutdown"),
    }

    // Explicitly drop the VM structure here to allow the devices to clean up before the
    // control sockets are closed when this function exits.
    mem::drop(linux);

    // Drop the hotplug manager to tell the warden process to exit before we try to join
    // the metrics thread.
    #[cfg(feature = "pci-hotplug")]
    mem::drop(hotplug_manager);

    // All our children should have exited by now, so closing our fd should
    // terminate metrics. Then join so that everything gets flushed.
    metrics::get_destructor().cleanup();
    if let Some(metrics_thread) = metrics_thread {
        if let Err(e) = metrics_thread.join() {
            error!("failed to exit irq handler thread: {:?}", e);
        }
    }

    stdin()
        .set_canon_mode()
        .expect("failed to restore canonical mode for terminal");

    Ok(exit_state)
}

#[derive(EventToken)]
enum IrqHandlerToken {
    IrqFd { index: IrqEventIndex },
    VmIrq { id: usize },
    DelayedIrqFd,
    HandlerControl,
}

/// Handles IRQs and requests from devices to add additional IRQ lines.
fn irq_handler_thread(
    irq_control_tubes: Vec<Tube>,
    mut irq_chip: Box<dyn IrqChipArch + 'static>,
    sys_allocator_mutex: Arc<Mutex<SystemAllocator>>,
    handler_control: Tube,
) -> anyhow::Result<()> {
    let wait_ctx = WaitContext::build_with(&[(
        handler_control.get_read_notifier(),
        IrqHandlerToken::HandlerControl,
    )])
    .context("failed to build wait context")?;

    if let Some(delayed_ioapic_irq_trigger) = irq_chip.irq_delayed_event_token()? {
        wait_ctx
            .add(&delayed_ioapic_irq_trigger, IrqHandlerToken::DelayedIrqFd)
            .context("failed to add descriptor to wait context")?;
    }

    let mut irq_event_tokens = irq_chip
        .irq_event_tokens()
        .context("failed get event tokens from irqchip")?;

    for (index, _gsi, evt) in irq_event_tokens.iter() {
        wait_ctx
            .add(evt, IrqHandlerToken::IrqFd { index: *index })
            .context("failed to add irq chip event tokens to wait context")?;
    }

    let mut irq_control_tubes = BTreeMap::from_iter(irq_control_tubes.into_iter().enumerate());
    let mut next_control_id = irq_control_tubes.len();
    for (id, socket) in irq_control_tubes.iter() {
        wait_ctx
            .add(
                socket.get_read_notifier(),
                IrqHandlerToken::VmIrq { id: *id },
            )
            .context("irq control tubes to wait context")?;
    }

    'wait: loop {
        let events = {
            match wait_ctx.wait() {
                Ok(v) => v,
                Err(e) => {
                    error!("failed to poll: {}", e);
                    break 'wait;
                }
            }
        };
        let token_count = events.len();
        let mut vm_irq_tubes_to_remove = Vec::new();
        let mut notify_control_on_iteration_end = false;

        for event in events.iter().filter(|e| e.is_readable) {
            match event.token {
                IrqHandlerToken::HandlerControl => {
                    match handler_control.recv::<IrqHandlerRequest>() {
                        Ok(request) => {
                            match request {
                                IrqHandlerRequest::Exit => break 'wait,
                                IrqHandlerRequest::AddIrqControlTubes(tubes) => {
                                    for socket in tubes {
                                        let id = next_control_id;
                                        next_control_id += 1;
                                        wait_ctx
                                        .add(
                                            socket.get_read_notifier(),
                                            IrqHandlerToken::VmIrq { id },
                                        )
                                        .context("failed to add new IRQ control Tube to wait context")?;
                                        irq_control_tubes.insert(id, socket);
                                    }
                                }
                                IrqHandlerRequest::RefreshIrqEventTokens => {
                                    for (_index, _gsi, evt) in irq_event_tokens.iter() {
                                        wait_ctx.delete(evt).context(
                                            "failed to remove irq chip event \
                                                token from wait context",
                                        )?;
                                    }

                                    irq_event_tokens = irq_chip
                                        .irq_event_tokens()
                                        .context("failed get event tokens from irqchip")?;
                                    for (index, _gsi, evt) in irq_event_tokens.iter() {
                                        wait_ctx
                                            .add(evt, IrqHandlerToken::IrqFd { index: *index })
                                            .context(
                                                "failed to add irq chip event \
                                                tokens to wait context",
                                            )?;
                                    }

                                    if let Err(e) = handler_control
                                        .send(&IrqHandlerResponse::IrqEventTokenRefreshComplete)
                                    {
                                        error!(
                                            "failed to notify IRQ event token refresh \
                                            was completed: {}",
                                            e
                                        );
                                    }
                                }
                                IrqHandlerRequest::WakeAndNotifyIteration => {
                                    notify_control_on_iteration_end = true;
                                }
                            }
                        }
                        Err(e) => {
                            if let TubeError::Disconnected = e {
                                panic!("irq handler control tube disconnected.");
                            } else {
                                error!("failed to recv IrqHandlerRequest: {}", e);
                            }
                        }
                    }
                }
                IrqHandlerToken::VmIrq { id } => {
                    if let Some(tube) = irq_control_tubes.get(&id) {
                        handle_irq_tube_request(
                            &sys_allocator_mutex,
                            &mut irq_chip,
                            &mut vm_irq_tubes_to_remove,
                            &wait_ctx,
                            tube,
                            id,
                        );
                    }
                }
                IrqHandlerToken::IrqFd { index } => {
                    if let Err(e) = irq_chip.service_irq_event(index) {
                        error!("failed to signal irq {}: {}", index, e);
                    }
                }
                IrqHandlerToken::DelayedIrqFd => {
                    if let Err(e) = irq_chip.process_delayed_irq_events() {
                        warn!("can't deliver delayed irqs: {}", e);
                    }
                }
            }
        }

        if notify_control_on_iteration_end {
            if let Err(e) = handler_control.send(&IrqHandlerResponse::HandlerIterationComplete(
                token_count - 1,
            )) {
                error!(
                    "failed to notify on iteration completion (snapshotting may fail): {}",
                    e
                );
            }
        }

        remove_hungup_and_drained_tubes(
            &events,
            &wait_ctx,
            &mut irq_control_tubes,
            vm_irq_tubes_to_remove,
            |token: &IrqHandlerToken| {
                if let IrqHandlerToken::VmIrq { id } = token {
                    return Some(*id);
                }
                None
            },
        )?;
        if events.iter().any(|e| {
            e.is_hungup && !e.is_readable && matches!(e.token, IrqHandlerToken::HandlerControl)
        }) {
            error!("IRQ handler control hung up but did not request an exit.");
            break 'wait;
        }
    }
    Ok(())
}

fn handle_irq_tube_request(
    sys_allocator_mutex: &Arc<Mutex<SystemAllocator>>,
    irq_chip: &mut Box<dyn IrqChipArch + 'static>,
    vm_irq_tubes_to_remove: &mut Vec<usize>,
    wait_ctx: &WaitContext<IrqHandlerToken>,
    tube: &Tube,
    tube_index: usize,
) {
    match tube.recv::<VmIrqRequest>() {
        Ok(request) => {
            let response = {
                request.execute(
                    |setup| match setup {
                        IrqSetup::Event(irq, ev, device_id, queue_id, device_name) => {
                            let irq_evt = devices::IrqEdgeEvent::from_event(ev.try_clone()?);
                            let source = IrqEventSource {
                                device_id: device_id.try_into().expect("Invalid device_id"),
                                queue_id,
                                device_name,
                            };
                            if let Some(event_index) =
                                irq_chip.register_edge_irq_event(irq, &irq_evt, source)?
                            {
                                if let Err(e) =
                                    wait_ctx.add(ev, IrqHandlerToken::IrqFd { index: event_index })
                                {
                                    warn!("failed to add IrqFd to poll context: {}", e);
                                    return Err(e);
                                }
                            }
                            Ok(())
                        }
                        IrqSetup::Route(route) => irq_chip.route_irq(route),
                        IrqSetup::UnRegister(irq, ev) => {
                            let irq_evt = devices::IrqEdgeEvent::from_event(ev.try_clone()?);
                            irq_chip.unregister_edge_irq_event(irq, &irq_evt)
                        }
                    },
                    &mut sys_allocator_mutex.lock(),
                )
            };
            if let Err(e) = tube.send(&response) {
                error!("failed to send VmIrqResponse: {}", e);
            }
        }
        Err(e) => {
            if let TubeError::Disconnected = e {
                vm_irq_tubes_to_remove.push(tube_index);
            } else {
                error!("failed to recv VmIrqRequest: {}", e);
            }
        }
    }
}

/// Commands to control the VM Memory handler thread.
#[derive(serde::Serialize, serde::Deserialize)]
pub enum VmMemoryHandlerRequest {
    /// No response is sent for this command.
    AddControlTubes(Vec<VmMemoryTube>),
    /// No response is sent for this command.
    Exit,
}

fn vm_memory_handler_thread(
    control_tubes: Vec<VmMemoryTube>,
    mut vm: impl Vm,
    sys_allocator_mutex: Arc<Mutex<SystemAllocator>>,
    mut gralloc: RutabagaGralloc,
    mut iommu_client: Option<VmMemoryRequestIommuClient>,
    handler_control: Tube,
) -> anyhow::Result<()> {
    #[derive(EventToken)]
    enum Token {
        VmControl { id: usize },
        HandlerControl,
    }

    let wait_ctx =
        WaitContext::build_with(&[(handler_control.get_read_notifier(), Token::HandlerControl)])
            .context("failed to build wait context")?;
    let mut control_tubes = BTreeMap::from_iter(control_tubes.into_iter().enumerate());
    let mut next_control_id = control_tubes.len();
    for (id, socket) in control_tubes.iter() {
        wait_ctx
            .add(socket.as_ref(), Token::VmControl { id: *id })
            .context("failed to add descriptor to wait context")?;
    }

    let mut region_state = VmMemoryRegionState::new();

    'wait: loop {
        let events = {
            match wait_ctx.wait() {
                Ok(v) => v,
                Err(e) => {
                    error!("failed to poll: {}", e);
                    break;
                }
            }
        };

        let mut vm_control_ids_to_remove = Vec::new();
        for event in events.iter().filter(|e| e.is_readable) {
            match event.token {
                Token::HandlerControl => match handler_control.recv::<VmMemoryHandlerRequest>() {
                    Ok(request) => match request {
                        VmMemoryHandlerRequest::Exit => break 'wait,
                        VmMemoryHandlerRequest::AddControlTubes(tubes) => {
                            for socket in tubes {
                                let id = next_control_id;
                                next_control_id += 1;
                                wait_ctx
                                    .add(socket.get_read_notifier(), Token::VmControl { id })
                                    .context(
                                        "failed to add new vm memory control Tube to wait context",
                                    )?;
                                control_tubes.insert(id, socket);
                            }
                        }
                    },
                    Err(e) => {
                        if let TubeError::Disconnected = e {
                            panic!("vm memory control tube disconnected.");
                        } else {
                            error!("failed to recv VmMemoryHandlerRequest: {}", e);
                        }
                    }
                },
                Token::VmControl { id } => {
                    if let Some(VmMemoryTube {
                        tube,
                        expose_with_viommu,
                    }) = control_tubes.get(&id)
                    {
                        match tube.recv::<VmMemoryRequest>() {
                            Ok(request) => {
                                let response = request.execute(
                                    &mut vm,
                                    &mut sys_allocator_mutex.lock(),
                                    &mut gralloc,
                                    if *expose_with_viommu {
                                        iommu_client.as_mut()
                                    } else {
                                        None
                                    },
                                    &mut region_state,
                                );
                                if let Err(e) = tube.send(&response) {
                                    error!("failed to send VmMemoryControlResponse: {}", e);
                                }
                            }
                            Err(e) => {
                                if let TubeError::Disconnected = e {
                                    vm_control_ids_to_remove.push(id);
                                } else {
                                    error!("failed to recv VmMemoryControlRequest: {}", e);
                                }
                            }
                        }
                    }
                }
            }
        }

        remove_hungup_and_drained_tubes(
            &events,
            &wait_ctx,
            &mut control_tubes,
            vm_control_ids_to_remove,
            |token: &Token| {
                if let Token::VmControl { id } = token {
                    return Some(*id);
                }
                None
            },
        )?;
        if events
            .iter()
            .any(|e| e.is_hungup && !e.is_readable && matches!(e.token, Token::HandlerControl))
        {
            error!("vm memory handler control hung up but did not request an exit.");
            break 'wait;
        }
    }
    Ok(())
}

/// When control tubes hang up, we want to make sure that we've fully drained
/// the underlying socket before removing it. This function also handles
/// removing closed sockets in such a way that avoids phantom events.
///
/// `tube_ids_to_remove` is the set of ids that we already know should
/// be removed (e.g. from getting a disconnect error on read).
fn remove_hungup_and_drained_tubes<T, U>(
    events: &SmallVec<[TriggeredEvent<T>; 16]>,
    wait_ctx: &WaitContext<T>,
    tubes: &mut BTreeMap<usize, U>,
    mut tube_ids_to_remove: Vec<usize>,
    get_tube_id: fn(token: &T) -> Option<usize>,
) -> anyhow::Result<()>
where
    T: EventToken,
    U: ReadNotifier,
{
    // It's possible more data is readable and buffered while the socket is hungup,
    // so don't delete the tube from the poll context until we're sure all the
    // data is read.
    // Below case covers a condition where we have received a hungup event and the tube is not
    // readable.
    // In case of readable tube, once all data is read, any attempt to read more data on hungup
    // tube should fail. On such failure, we get Disconnected error and ids gets added to
    // tube_ids_to_remove by the time we reach here.
    for event in events.iter().filter(|e| e.is_hungup && !e.is_readable) {
        if let Some(id) = get_tube_id(&event.token) {
            tube_ids_to_remove.push(id);
        }
    }

    tube_ids_to_remove.dedup();
    for id in tube_ids_to_remove {
        // Delete the socket from the `wait_ctx` synchronously. Otherwise, the kernel will do
        // this automatically when the FD inserted into the `wait_ctx` is closed after this
        // if-block, but this removal can be deferred unpredictably. In some instances where the
        // system is under heavy load, we can even get events returned by `wait_ctx` for an FD
        // that has already been closed. Because the token associated with that spurious event
        // now belongs to a different socket, the control loop will start to interact with
        // sockets that might not be ready to use. This can cause incorrect hangup detection or
        // blocking on a socket that will never be ready. See also: crbug.com/1019986
        if let Some(socket) = tubes.remove(&id) {
            wait_ctx
                .delete(socket.get_read_notifier())
                .context("failed to remove descriptor from wait context")?;
        }
    }
    Ok(())
}

/// Start and jail a vhost-user device according to its configuration and a vhost listener string.
///
/// The jailing business is nasty and potentially unsafe if done from the wrong context - do not
/// call outside of `start_devices`!
///
/// Returns the pid of the jailed device process.
fn jail_and_start_vu_device<T: VirtioDeviceBuilder>(
    jail_config: &Option<JailConfig>,
    params: T,
    vhost: &str,
    name: &str,
) -> anyhow::Result<(libc::pid_t, Option<Box<dyn std::any::Any>>)> {
    let mut keep_rds = Vec::new();

    base::syslog::push_descriptors(&mut keep_rds);
    cros_tracing::push_descriptors!(&mut keep_rds);
    metrics::push_descriptors(&mut keep_rds);

    let jail_type = VirtioDeviceType::VhostUser;

    // Create a jail from the configuration. If the configuration is `None`, `create_jail` will also
    // return `None` so fall back to an empty (i.e. non-constrained) Minijail.
    let jail = params
        .create_jail(jail_config, jail_type)
        .with_context(|| format!("failed to create jail for {}", name))?
        .ok_or(())
        .or_else(|_| Minijail::new())
        .with_context(|| format!("failed to create empty jail for {}", name))?;

    // Create the device in the parent process, so the child does not need any privileges necessary
    // to do it (only runtime capabilities are required).
    let device = params
        .create_vhost_user_device(&mut keep_rds)
        .context("failed to create vhost-user device")?;
    let mut listener = VhostUserListener::new(vhost, Some(&mut keep_rds))
        .context("failed to create the vhost listener")?;
    let parent_resources = listener.take_parent_process_resources();

    // Executor must be created before jail in order to prevent the jailed process from creating
    // unrestricted io_urings.
    let ex = Executor::new().context("Failed to create an Executor")?;
    keep_rds.extend(ex.as_raw_descriptors());

    // Deduplicate the FDs since minijail expects them to be unique.
    keep_rds.sort_unstable();
    keep_rds.dedup();

    // SAFETY:
    // Safe because we are keeping all the descriptors needed for the child to function.
    match unsafe { jail.fork(Some(&keep_rds)).context("error while forking")? } {
        0 => {
            // In the child process.

            // Free memory for the resources managed by the parent, without running drop() on them.
            // The parent will do it as we exit.
            let _ = std::mem::ManuallyDrop::new(parent_resources);

            // Make sure the child process does not survive its parent.
            // SAFETY: trivially safe
            if unsafe { libc::prctl(libc::PR_SET_PDEATHSIG, libc::SIGKILL) } < 0 {
                panic!("call to prctl(PR_SET_DEATHSIG, SIGKILL) failed. Aborting child process.");
            }

            // Set the name for the thread.
            const MAX_LEN: usize = 15; // pthread_setname_np() limit on Linux
            let debug_label_trimmed = &name.as_bytes()[..std::cmp::min(MAX_LEN, name.len())];
            let thread_name = CString::new(debug_label_trimmed).unwrap();
            // SAFETY:
            // Safe because we trimmed the name to 15 characters (and pthread_setname_np will return
            // an error if we don't anyway).
            let _ = unsafe { libc::pthread_setname_np(libc::pthread_self(), thread_name.as_ptr()) };

            // Run the device loop and terminate the child process once it exits.
            let res = match listener.run_device(ex, device) {
                Ok(()) => 0,
                Err(e) => {
                    error!("error while running device {}: {:#}", name, e);
                    1
                }
            };
            // SAFETY: trivially safe
            unsafe { libc::exit(res) };
        }
        pid => {
            // In the parent process. We will drop the device and listener when exiting this method.
            // This is fine as ownership for both has been transferred to the child process and they
            // will keep living there. We just retain `parent_resources` for things we are supposed
            // to clean up ourselves.

            info!("process for device {} (PID {}) started", &name, pid);
            #[cfg(feature = "seccomp_trace")]
            debug!(
                    "seccomp_trace {{\"event\": \"minijail_fork\", \"pid\": {}, \"name\": \"{}\", \"jail_addr\": \"0x{:x}\"}}",
                    pid,
                    &name,
                    read_jail_addr(&jail)
                );
            Ok((pid, parent_resources))
        }
    }
}

fn process_vhost_user_control_request(tube: Tube, disk_host_tubes: &[Tube]) -> Result<()> {
    let command = tube
        .recv::<VmRequest>()
        .context("failed to receive VmRequest")?;
    let resp = match command {
        VmRequest::DiskCommand {
            disk_index,
            ref command,
        } => match &disk_host_tubes.get(disk_index) {
            Some(tube) => handle_disk_command(command, tube),
            None => VmResponse::Err(base::Error::new(libc::ENODEV)),
        },
        request => {
            error!(
                "Request {:?} currently not supported in vhost user backend",
                request
            );
            VmResponse::Err(base::Error::new(libc::EPERM))
        }
    };

    tube.send(&resp).context("failed to send VmResponse")?;
    Ok(())
}

fn start_vhost_user_control_server(
    control_server_socket: UnlinkUnixSeqpacketListener,
    disk_host_tubes: Vec<Tube>,
) {
    info!("Start vhost-user control server");
    loop {
        match control_server_socket.accept() {
            Ok(socket) => {
                let tube = match Tube::new_from_unix_seqpacket(socket) {
                    Ok(tube) => tube,
                    Err(e) => {
                        error!("failed to open tube: {:#}", e);
                        return;
                    }
                };
                if let Err(e) = process_vhost_user_control_request(tube, &disk_host_tubes) {
                    error!("failed to process control request: {:#}", e);
                }
            }
            Err(e) => {
                error!("failed to establish connection: {}", e);
            }
        }
    }
}

pub fn start_devices(opts: DevicesCommand) -> anyhow::Result<()> {
    if let Some(async_executor) = opts.async_executor {
        Executor::set_default_executor_kind(async_executor)
            .context("Failed to set the default async executor")?;
    }

    struct DeviceJailInfo {
        // Unique name for the device, in the form `foomatic-0`.
        name: String,
        _drop_resources: Option<Box<dyn std::any::Any>>,
    }

    fn add_device<T: VirtioDeviceBuilder>(
        i: usize,
        device_params: T,
        vhost: &str,
        jail_config: &Option<JailConfig>,
        devices_jails: &mut BTreeMap<libc::pid_t, DeviceJailInfo>,
    ) -> anyhow::Result<()> {
        let name = format!("{}-{}", T::NAME, i);

        let (pid, _drop_resources) =
            jail_and_start_vu_device::<T>(jail_config, device_params, vhost, &name)?;

        devices_jails.insert(
            pid,
            DeviceJailInfo {
                name,
                _drop_resources,
            },
        );

        Ok(())
    }

    let mut devices_jails: BTreeMap<libc::pid_t, DeviceJailInfo> = BTreeMap::new();

    let jail = if opts.disable_sandbox {
        None
    } else {
        Some(opts.jail)
    };

    // Create control server socket
    let control_server_socket = opts.control_socket.map(|path| {
        UnlinkUnixSeqpacketListener(
            UnixSeqpacketListener::bind(path).expect("Could not bind socket"),
        )
    });

    // Create serial devices.
    for (i, params) in opts.serial.iter().enumerate() {
        let serial_config = &params.device;
        add_device(i, serial_config, &params.vhost, &jail, &mut devices_jails)?;
    }

    let mut disk_host_tubes = Vec::new();
    let control_socket_exists = control_server_socket.is_some();
    // Create block devices.
    for (i, params) in opts.block.iter().enumerate() {
        let tube = if control_socket_exists {
            let (host_tube, device_tube) = Tube::pair().context("failed to create tube")?;
            disk_host_tubes.push(host_tube);
            Some(device_tube)
        } else {
            None
        };
        let disk_config = DiskConfig::new(&params.device, tube);
        add_device(i, disk_config, &params.vhost, &jail, &mut devices_jails)?;
    }

    // Create vsock devices.
    for (i, params) in opts.vsock.iter().enumerate() {
        add_device(i, &params.device, &params.vhost, &jail, &mut devices_jails)?;
    }

    // Create network devices.
    #[cfg(feature = "net")]
    for (i, params) in opts.net.iter().enumerate() {
        add_device(i, &params.device, &params.vhost, &jail, &mut devices_jails)?;
    }

    // No device created, that's probably not intended - print the help in that case.
    if devices_jails.is_empty() {
        let err = DevicesCommand::from_args(
            &[&std::env::args().next().unwrap_or(String::from("crosvm"))],
            &["--help"],
        )
        .unwrap_err();
        println!("{}", err.output);
        return Ok(());
    }

    let ex = Executor::new()?;
    if let Some(control_server_socket) = control_server_socket {
        // Start the control server in the parent process.
        ex.spawn_blocking(move || {
            start_vhost_user_control_server(control_server_socket, disk_host_tubes)
        })
        .detach();
    }

    // Now wait for all device processes to return.
    while !devices_jails.is_empty() {
        match base::linux::wait_for_pid(-1, 0) {
            Err(e) => panic!("error waiting for child process to complete: {:#}", e),
            Ok((Some(pid), wait_status)) => match devices_jails.remove_entry(&pid) {
                Some((_, info)) => {
                    if let Some(status) = wait_status.code() {
                        info!(
                            "process for device {} (PID {}) exited with code {}",
                            &info.name, pid, status
                        );
                    } else if let Some(signal) = wait_status.signal() {
                        warn!(
                            "process for device {} (PID {}) has been killed by signal {:?}",
                            &info.name, pid, signal,
                        );
                    }
                }
                None => error!("pid {} is not one of our device processes", pid),
            },
            // `wait_for_pid` will necessarily return a PID because we asked to it wait for one to
            // complete.
            Ok((None, _)) => unreachable!(),
        }
    }

    info!("all device processes have exited");

    Ok(())
}

/// Setup crash reporting for a process. Each process MUST provide a unique `product_type` to avoid
/// making crash reports incomprehensible.
#[cfg(feature = "crash-report")]
pub fn setup_emulator_crash_reporting(_cfg: &Config) -> anyhow::Result<String> {
    crash_report::setup_crash_reporting(crash_report::CrashReportAttributes {
        product_type: "emulator".to_owned(),
        pipe_name: None,
        report_uuid: None,
        product_name: None,
        product_version: None,
    })
}

#[cfg(test)]
mod tests {
    use std::path::PathBuf;

    use super::*;

    // Create a file-backed mapping parameters struct with the given `address` and `size` and other
    // parameters set to default values.
    fn test_file_backed_mapping(address: u64, size: u64) -> FileBackedMappingParameters {
        FileBackedMappingParameters {
            address,
            size,
            path: PathBuf::new(),
            offset: 0,
            writable: false,
            sync: false,
            align: false,
        }
    }

    #[test]
    fn guest_mem_file_backed_mappings_overlap() {
        // Base case: no file mappings; output layout should be identical.
        assert_eq!(
            punch_holes_in_guest_mem_layout_for_mappings(
                vec![
                    (GuestAddress(0), 0xD000_0000, Default::default()),
                    (GuestAddress(0x1_0000_0000), 0x8_0000, Default::default()),
                ],
                &[]
            ),
            vec![
                (GuestAddress(0), 0xD000_0000, Default::default()),
                (GuestAddress(0x1_0000_0000), 0x8_0000, Default::default()),
            ]
        );

        // File mapping that does not overlap guest memory.
        assert_eq!(
            punch_holes_in_guest_mem_layout_for_mappings(
                vec![
                    (GuestAddress(0), 0xD000_0000, Default::default()),
                    (GuestAddress(0x1_0000_0000), 0x8_0000, Default::default()),
                ],
                &[test_file_backed_mapping(0xD000_0000, 0x1000)]
            ),
            vec![
                (GuestAddress(0), 0xD000_0000, Default::default()),
                (GuestAddress(0x1_0000_0000), 0x8_0000, Default::default()),
            ]
        );

        // File mapping at the start of the low address space region.
        assert_eq!(
            punch_holes_in_guest_mem_layout_for_mappings(
                vec![
                    (GuestAddress(0), 0xD000_0000, Default::default()),
                    (GuestAddress(0x1_0000_0000), 0x8_0000, Default::default()),
                ],
                &[test_file_backed_mapping(0, 0x2000)]
            ),
            vec![
                (
                    GuestAddress(0x2000),
                    0xD000_0000 - 0x2000,
                    Default::default()
                ),
                (GuestAddress(0x1_0000_0000), 0x8_0000, Default::default()),
            ]
        );

        // File mapping at the end of the low address space region.
        assert_eq!(
            punch_holes_in_guest_mem_layout_for_mappings(
                vec![
                    (GuestAddress(0), 0xD000_0000, Default::default()),
                    (GuestAddress(0x1_0000_0000), 0x8_0000, Default::default()),
                ],
                &[test_file_backed_mapping(0xD000_0000 - 0x2000, 0x2000)]
            ),
            vec![
                (GuestAddress(0), 0xD000_0000 - 0x2000, Default::default()),
                (GuestAddress(0x1_0000_0000), 0x8_0000, Default::default()),
            ]
        );

        // File mapping fully contained within the middle of the low address space region.
        assert_eq!(
            punch_holes_in_guest_mem_layout_for_mappings(
                vec![
                    (GuestAddress(0), 0xD000_0000, Default::default()),
                    (GuestAddress(0x1_0000_0000), 0x8_0000, Default::default()),
                ],
                &[test_file_backed_mapping(0x1000, 0x2000)]
            ),
            vec![
                (GuestAddress(0), 0x1000, Default::default()),
                (
                    GuestAddress(0x3000),
                    0xD000_0000 - 0x3000,
                    Default::default()
                ),
                (GuestAddress(0x1_0000_0000), 0x8_0000, Default::default()),
            ]
        );

        // File mapping at the start of the high address space region.
        assert_eq!(
            punch_holes_in_guest_mem_layout_for_mappings(
                vec![
                    (GuestAddress(0), 0xD000_0000, Default::default()),
                    (GuestAddress(0x1_0000_0000), 0x8_0000, Default::default()),
                ],
                &[test_file_backed_mapping(0x1_0000_0000, 0x2000)]
            ),
            vec![
                (GuestAddress(0), 0xD000_0000, Default::default()),
                (
                    GuestAddress(0x1_0000_2000),
                    0x8_0000 - 0x2000,
                    Default::default()
                ),
            ]
        );

        // File mapping at the end of the high address space region.
        assert_eq!(
            punch_holes_in_guest_mem_layout_for_mappings(
                vec![
                    (GuestAddress(0), 0xD000_0000, Default::default()),
                    (GuestAddress(0x1_0000_0000), 0x8_0000, Default::default()),
                ],
                &[test_file_backed_mapping(0x1_0008_0000 - 0x2000, 0x2000)]
            ),
            vec![
                (GuestAddress(0), 0xD000_0000, Default::default()),
                (
                    GuestAddress(0x1_0000_0000),
                    0x8_0000 - 0x2000,
                    Default::default()
                ),
            ]
        );

        // File mapping fully contained within the middle of the high address space region.
        assert_eq!(
            punch_holes_in_guest_mem_layout_for_mappings(
                vec![
                    (GuestAddress(0), 0xD000_0000, Default::default()),
                    (GuestAddress(0x1_0000_0000), 0x8_0000, Default::default()),
                ],
                &[test_file_backed_mapping(0x1_0000_1000, 0x2000)]
            ),
            vec![
                (GuestAddress(0), 0xD000_0000, Default::default()),
                (GuestAddress(0x1_0000_0000), 0x1000, Default::default()),
                (
                    GuestAddress(0x1_0000_3000),
                    0x8_0000 - 0x3000,
                    Default::default()
                ),
            ]
        );

        // File mapping overlapping two guest memory regions.
        assert_eq!(
            punch_holes_in_guest_mem_layout_for_mappings(
                vec![
                    (GuestAddress(0), 0xD000_0000, Default::default()),
                    (GuestAddress(0x1_0000_0000), 0x8_0000, Default::default()),
                ],
                &[test_file_backed_mapping(0xA000_0000, 0x60002000)]
            ),
            vec![
                (GuestAddress(0), 0xA000_0000, Default::default()),
                (
                    GuestAddress(0x1_0000_2000),
                    0x8_0000 - 0x2000,
                    Default::default()
                ),
            ]
        );
    }
}<|MERGE_RESOLUTION|>--- conflicted
+++ resolved
@@ -3678,11 +3678,7 @@
     // Must happen after the vCPU barrier to avoid deadlock.
     if let Some(path) = &cfg.restore_path {
         vm_control::do_restore(
-<<<<<<< HEAD
-            path.clone(),
-=======
             path,
->>>>>>> be0f3713
             &linux.vm,
             |msg| vcpu::kick_all_vcpus(&vcpu_handles, linux.irq_chip.as_irq_chip(), msg),
             |msg, index| {
