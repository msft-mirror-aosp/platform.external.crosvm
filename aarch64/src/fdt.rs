--- conflicted
+++ resolved
@@ -2,6 +2,7 @@
 // Use of this source code is governed by a BSD-style license that can be
 // found in the LICENSE file.
 
+use std::collections::BTreeMap;
 use std::fs::File;
 use std::io::Read;
 
@@ -39,6 +40,10 @@
 // If we had a more complex interrupt architecture, then we'd need an enum for
 // these.
 const PHANDLE_GIC: u32 = 1;
+const PHANDLE_RESTRICTED_DMA_POOL: u32 = 2;
+
+// CPUs are assigned phandles starting with this number.
+const PHANDLE_CPU0: u32 = 0x100;
 
 // These are specified by the Linux GIC bindings
 const GIC_FDT_IRQ_NUM_CELLS: u32 = 3;
@@ -61,7 +66,33 @@
     Ok(())
 }
 
-fn create_cpu_nodes(fdt: &mut FdtWriter, num_cpus: u32) -> Result<()> {
+fn create_resv_memory_node(fdt: &mut FdtWriter, resv_size: Option<u64>) -> Result<Option<u32>> {
+    if let Some(resv_size) = resv_size {
+        let resv_memory_node = fdt.begin_node("reserved-memory")?;
+        fdt.property_u32("#address-cells", 0x2)?;
+        fdt.property_u32("#size-cells", 0x2)?;
+        fdt.property_null("ranges")?;
+
+        let restricted_dma_pool = fdt.begin_node("restricted_dma_reserved")?;
+        fdt.property_u32("phandle", PHANDLE_RESTRICTED_DMA_POOL)?;
+        fdt.property_string("compatible", "restricted-dma-pool")?;
+        fdt.property_u64("size", resv_size)?;
+        fdt.property_u64("alignment", base::pagesize() as u64)?;
+        fdt.end_node(restricted_dma_pool)?;
+
+        fdt.end_node(resv_memory_node)?;
+        Ok(Some(PHANDLE_RESTRICTED_DMA_POOL))
+    } else {
+        Ok(None)
+    }
+}
+
+fn create_cpu_nodes(
+    fdt: &mut FdtWriter,
+    num_cpus: u32,
+    cpu_clusters: Vec<Vec<usize>>,
+    cpu_capacity: BTreeMap<usize, u32>,
+) -> Result<()> {
     let cpus_node = fdt.begin_node("cpus")?;
     fdt.property_u32("#address-cells", 0x1)?;
     fdt.property_u32("#size-cells", 0x0)?;
@@ -75,8 +106,29 @@
             fdt.property_string("enable-method", "psci")?;
         }
         fdt.property_u32("reg", cpu_id)?;
+        fdt.property_u32("phandle", PHANDLE_CPU0 + cpu_id)?;
+
+        if let Some(capacity) = cpu_capacity.get(&(cpu_id as usize)) {
+            fdt.property_u32("capacity-dmips-mhz", *capacity)?;
+        }
+
         fdt.end_node(cpu_node)?;
     }
+
+    if !cpu_clusters.is_empty() {
+        let cpu_map_node = fdt.begin_node("cpu-map")?;
+        for (cluster_idx, cpus) in cpu_clusters.iter().enumerate() {
+            let cluster_node = fdt.begin_node(&format!("cluster{}", cluster_idx))?;
+            for (core_idx, cpu_id) in cpus.iter().enumerate() {
+                let core_node = fdt.begin_node(&format!("core{}", core_idx))?;
+                fdt.property_u32("cpu", PHANDLE_CPU0 + *cpu_id as u32)?;
+                fdt.end_node(core_node)?;
+            }
+            fdt.end_node(cluster_node)?;
+        }
+        fdt.end_node(cpu_map_node)?;
+    }
+
     fdt.end_node(cpus_node)?;
     Ok(())
 }
@@ -265,14 +317,9 @@
 fn create_pci_nodes(
     fdt: &mut FdtWriter,
     pci_irqs: Vec<(PciAddress, u32, PciInterruptPin)>,
-<<<<<<< HEAD
-    pci_device_base: u64,
-    pci_device_size: u64,
-=======
     cfg: PciConfigRegion,
     ranges: &[PciRange],
     dma_pool_phandle: Option<u32>,
->>>>>>> 8f1f7e79
 ) -> Result<()> {
     // Add devicetree nodes describing a PCI generic host controller.
     // See Documentation/devicetree/bindings/pci/host-generic-pci.txt in the kernel
@@ -306,7 +353,7 @@
 
     for (address, irq_num, irq_pin) in pci_irqs.iter() {
         // PCI_DEVICE(3)
-        interrupts.push(address.to_config_address(0));
+        interrupts.push(address.to_config_address(0, 8));
         interrupts.push(0);
         interrupts.push(0);
 
@@ -344,6 +391,9 @@
     fdt.property_array_u32("interrupt-map", &interrupts)?;
     fdt.property_array_u32("interrupt-map-mask", &masks)?;
     fdt.property_null("dma-coherent")?;
+    if let Some(dma_pool_phandle) = dma_pool_phandle {
+        fdt.property_u32("memory-region", dma_pool_phandle)?;
+    }
     fdt.end_node(pci_node)?;
 
     Ok(())
@@ -401,6 +451,8 @@
     pci_cfg: PciConfigRegion,
     pci_ranges: &[PciRange],
     num_cpus: u32,
+    cpu_clusters: Vec<Vec<usize>>,
+    cpu_capacity: BTreeMap<usize, u32>,
     fdt_load_offset: u64,
     cmdline: &str,
     initrd: Option<(GuestAddress, usize)>,
@@ -408,6 +460,7 @@
     is_gicv3: bool,
     use_pmu: bool,
     psci_version: PsciVersion,
+    swiotlb: Option<u64>,
 ) -> Result<()> {
     let mut fdt = FdtWriter::new(&[]);
 
@@ -422,7 +475,8 @@
     }
     create_chosen_node(&mut fdt, cmdline, initrd)?;
     create_memory_node(&mut fdt, guest_mem)?;
-    create_cpu_nodes(&mut fdt, num_cpus)?;
+    let dma_pool_phandle = create_resv_memory_node(&mut fdt, swiotlb)?;
+    create_cpu_nodes(&mut fdt, num_cpus, cpu_clusters, cpu_capacity)?;
     create_gic_node(&mut fdt, is_gicv3, num_cpus as u64)?;
     create_timer_node(&mut fdt, num_cpus)?;
     if use_pmu {
@@ -430,11 +484,7 @@
     }
     create_serial_nodes(&mut fdt)?;
     create_psci_node(&mut fdt, &psci_version)?;
-<<<<<<< HEAD
-    create_pci_nodes(&mut fdt, pci_irqs, pci_device_base, pci_device_size)?;
-=======
     create_pci_nodes(&mut fdt, pci_irqs, pci_cfg, pci_ranges, dma_pool_phandle)?;
->>>>>>> 8f1f7e79
     create_rtc_node(&mut fdt)?;
     // End giant node
     fdt.end_node(root_node)?;
