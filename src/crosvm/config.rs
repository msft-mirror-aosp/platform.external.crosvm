--- conflicted
+++ resolved
@@ -42,6 +42,7 @@
 use devices::virtio::vhost::user::device::gpu::sys::windows::GpuVmmConfig;
 #[cfg(all(windows, feature = "audio"))]
 use devices::virtio::vhost::user::device::snd::sys::windows::SndSplitConfig;
+use devices::virtio::vsock::VsockConfig;
 use devices::virtio::NetParameters;
 #[cfg(feature = "audio")]
 use devices::Ac97Backend;
@@ -79,10 +80,6 @@
         use crate::crosvm::sys::GpuRenderServerParameters;
         use libc::{getegid, geteuid};
 
-<<<<<<< HEAD
-        static KVM_PATH: &str = "/dev/kvm";
-=======
->>>>>>> 52a06758
         static VHOST_NET_PATH: &str = "/dev/vhost-net";
     } else if #[cfg(windows)] {
         use base::{Event, Tube};
@@ -1005,7 +1002,6 @@
     pub broker_shutdown_event: Option<Event>,
     #[cfg(all(any(target_arch = "x86", target_arch = "x86_64"), unix))]
     pub bus_lock_ratelimit: u64,
-    pub cid: Option<u64>,
     #[cfg(unix)]
     pub coiommu_param: Option<devices::CoIommuParameters>,
     pub cpu_capacity: BTreeMap<usize, u32>, // CPU index -> capacity
@@ -1179,8 +1175,6 @@
     pub vhost_user_video_dec: Vec<VhostUserOption>,
     pub vhost_user_vsock: Vec<VhostUserOption>,
     pub vhost_user_wl: Option<VhostUserOption>,
-    #[cfg(unix)]
-    pub vhost_vsock_device: Option<PathBuf>,
     #[cfg(feature = "video-decoder")]
     pub video_dec: Vec<VideoDeviceConfig>,
     #[cfg(feature = "video-encoder")]
@@ -1195,6 +1189,7 @@
     pub virtio_snds: Vec<SndParameters>,
     pub virtio_switches: Vec<PathBuf>,
     pub virtio_trackpad: Vec<TouchDeviceOption>,
+    pub vsock: Option<VsockConfig>,
     #[cfg(all(feature = "vtpm", target_arch = "x86_64"))]
     pub vtpm_proxy: bool,
     pub vvu_proxy: Vec<VvuOption>,
@@ -1225,7 +1220,6 @@
             broker_shutdown_event: None,
             #[cfg(all(any(target_arch = "x86", target_arch = "x86_64"), unix))]
             bus_lock_ratelimit: 0,
-            cid: None,
             #[cfg(unix)]
             coiommu_param: None,
             #[cfg(feature = "crash-report")]
@@ -1400,8 +1394,7 @@
             vhost_user_snd: Vec::new(),
             vhost_user_vsock: Vec::new(),
             vhost_user_wl: None,
-            #[cfg(unix)]
-            vhost_vsock_device: None,
+            vsock: None,
             #[cfg(feature = "video-decoder")]
             video_dec: Vec::new(),
             #[cfg(feature = "video-encoder")]
