// Copyright 2017 The Chromium OS Authors. All rights reserved.
// Use of this source code is governed by a BSD-style license that can be
// found in the LICENSE file.

use std::arch::x86_64::{CpuidResult, __cpuid, __cpuid_count};
use std::cmp;
use std::result;

use devices::{Apic, IrqChipCap, IrqChipX86_64};
use hypervisor::{CpuIdEntry, HypervisorCap, HypervisorX86_64, VcpuX86_64};

use crate::CpuManufacturer;
use remain::sorted;
use thiserror::Error;

#[sorted]
#[derive(Error, Debug, PartialEq)]
pub enum Error {
    #[error("GetSupportedCpus ioctl failed: {0}")]
    GetSupportedCpusFailed(base::Error),
    #[error("SetSupportedCpus ioctl failed: {0}")]
    SetSupportedCpusFailed(base::Error),
}

pub type Result<T> = result::Result<T, Error>;

// CPUID bits in ebx, ecx, and edx.
const EBX_CLFLUSH_CACHELINE: u32 = 8; // Flush a cache line size.
const EBX_CLFLUSH_SIZE_SHIFT: u32 = 8; // Bytes flushed when executing CLFLUSH.
const EBX_CPU_COUNT_SHIFT: u32 = 16; // Index of this CPU.
const EBX_CPUID_SHIFT: u32 = 24; // Index of this CPU.
const ECX_EPB_SHIFT: u32 = 3; // "Energy Performance Bias" bit.
const ECX_X2APIC_SHIFT: u32 = 21; // APIC supports extended xAPIC (x2APIC) standard.
const ECX_TSC_DEADLINE_TIMER_SHIFT: u32 = 24; // TSC deadline mode of APIC timer.
const ECX_HYPERVISOR_SHIFT: u32 = 31; // Flag to be set when the cpu is running on a hypervisor.
const EDX_HTT_SHIFT: u32 = 28; // Hyper Threading Enabled.
const ECX_TOPO_TYPE_SHIFT: u32 = 8; // Topology Level type.
const ECX_TOPO_SMT_TYPE: u32 = 1; // SMT type.
const ECX_TOPO_CORE_TYPE: u32 = 2; // CORE type.
const ECX_HCFC_PERF_SHIFT: u32 = 0; // Presence of IA32_MPERF and IA32_APERF.
const EAX_CPU_CORES_SHIFT: u32 = 26; // Index of cpu cores in the same physical package.
const EDX_FSRM_SHIFT: u32 = 4; // Fast Short REP MOV
const EDX_HYBRID_CPU_SHIFT: u32 = 15; // Hybrid. The processor is identified as a hybrid part.
const EAX_HWP_SHIFT: u32 = 7; // Intel Hardware P-states.
const EAX_HWP_EPP_SHIFT: u32 = 10; // HWP Energy Perf. Preference.
const EAX_ITMT_SHIFT: u32 = 14; // Intel Turbo Boost Max Technology 3.0 available.
const EAX_CORE_TEMP: u32 = 0; // Core Temperature
const EAX_PKG_TEMP: u32 = 6; // Package Temperature

/// All of the context required to emulate the CPUID instruction.
#[derive(Clone, Debug, PartialEq, Eq)]
pub struct CpuIdContext {
    /// Id of the Vcpu associated with this context.
    vcpu_id: usize,
    /// The total number of vcpus on this VM.
    cpu_count: usize,
    /// Whether or not SMT should be disabled.
    no_smt: bool,
    /// Whether or not the IrqChip's APICs support X2APIC.
    x2apic: bool,
    /// Whether or not the IrqChip's APICs support a TSC deadline timer.
    tsc_deadline_timer: bool,
    /// The frequency at which the IrqChip's APICs run.
    apic_frequency: u32,
    /// The TSC frequency in Hz, if it could be determined.
    tsc_frequency: Option<u64>,
    /// Whether to force the use of a calibrated TSC cpuid leaf (0x15) even if
    /// the hypervisor doesn't require it.
    force_calibrated_tsc_leaf: bool,
    /// Whether the hypervisor requires a calibrated TSC cpuid leaf (0x15).
    calibrated_tsc_leaf_required: bool,
    /// Whether or not VCPU IDs and APIC IDs should match host cpu IDs.
    host_cpu_topology: bool,
    enable_pnp_data: bool,
    /// Enable Intel Turbo Boost Max Technology 3.0.
    itmt: bool,
    /// __cpuid_count or a fake function for test.
    cpuid_count: unsafe fn(u32, u32) -> CpuidResult,
    /// __cpuid or a fake function for test.
    cpuid: unsafe fn(u32) -> CpuidResult,
}

impl CpuIdContext {
    pub fn new(
        vcpu_id: usize,
        cpu_count: usize,
        no_smt: bool,
        host_cpu_topology: bool,
        irq_chip: Option<&dyn IrqChipX86_64>,
        enable_pnp_data: bool,
        itmt: bool,
        force_calibrated_tsc_leaf: bool,
        calibrated_tsc_leaf_required: bool,
        cpuid_count: unsafe fn(u32, u32) -> CpuidResult,
        cpuid: unsafe fn(u32) -> CpuidResult,
    ) -> CpuIdContext {
        CpuIdContext {
            vcpu_id,
            cpu_count,
            no_smt,
            x2apic: irq_chip.map_or(false, |chip| chip.check_capability(IrqChipCap::X2Apic)),
            tsc_deadline_timer: irq_chip.map_or(false, |chip| {
                chip.check_capability(IrqChipCap::TscDeadlineTimer)
            }),
            apic_frequency: irq_chip.map_or(Apic::frequency(), |chip| chip.lapic_frequency()),
            tsc_frequency: devices::tsc::tsc_frequency().ok(),
            force_calibrated_tsc_leaf,
            calibrated_tsc_leaf_required,
            host_cpu_topology,
            enable_pnp_data,
            itmt,
            cpuid_count,
            cpuid,
        }
    }
}

/// Adjust a CPUID instruction result to return values that work with crosvm.
///
/// Given an input CpuIdEntry `entry`, which represents what the Hypervisor would normally return
/// for a given CPUID instruction result, adjust that result to reflect the capabilities of crosvm.
/// The `ctx` argument contains all of the Vm-specific and Vcpu-specific information required to
/// return the appropriate results.
pub fn adjust_cpuid(entry: &mut CpuIdEntry, ctx: &CpuIdContext) {
    match entry.function {
        0 => {
            if ctx.tsc_frequency.is_some() {
                // We add leaf 0x15 for the TSC frequency if it is available.
                entry.cpuid.eax = cmp::max(0x15, entry.cpuid.eax);
            }
        }
        1 => {
            // X86 hypervisor feature
            if entry.index == 0 {
                entry.cpuid.ecx |= 1 << ECX_HYPERVISOR_SHIFT;
            }
            if ctx.x2apic {
                entry.cpuid.ecx |= 1 << ECX_X2APIC_SHIFT;
            } else {
                entry.cpuid.ecx &= !(1 << ECX_X2APIC_SHIFT);
            }
            if ctx.tsc_deadline_timer {
                entry.cpuid.ecx |= 1 << ECX_TSC_DEADLINE_TIMER_SHIFT;
            }

            if ctx.host_cpu_topology {
                entry.cpuid.ebx |= EBX_CLFLUSH_CACHELINE << EBX_CLFLUSH_SIZE_SHIFT;

                // Expose HT flag to Guest.
                let result = unsafe { (ctx.cpuid)(entry.function) };
                entry.cpuid.edx |= result.edx & (1 << EDX_HTT_SHIFT);
                return;
            }

            entry.cpuid.ebx = (ctx.vcpu_id << EBX_CPUID_SHIFT) as u32
                | (EBX_CLFLUSH_CACHELINE << EBX_CLFLUSH_SIZE_SHIFT);
            if ctx.cpu_count > 1 {
                // This field is only valid if CPUID.1.EDX.HTT[bit 28]= 1.
                entry.cpuid.ebx |= (ctx.cpu_count as u32) << EBX_CPU_COUNT_SHIFT;
                // A value of 0 for HTT indicates there is only a single logical
                // processor in the package and software should assume only a
                // single APIC ID is reserved.
                entry.cpuid.edx |= 1 << EDX_HTT_SHIFT;
            }
        }
        2 | // Cache and TLB Descriptor information
        0x80000002 | 0x80000003 | 0x80000004 | // Processor Brand String
        0x80000005 | 0x80000006 // L1 and L2 cache information
            => entry.cpuid = unsafe { (ctx.cpuid)(entry.function) },
        4 => {
            entry.cpuid = unsafe { (ctx.cpuid_count)(entry.function, entry.index) };

            if ctx.host_cpu_topology {
                return;
            }

            entry.cpuid.eax &= !0xFC000000;
            if ctx.cpu_count > 1 {
                let cpu_cores = if ctx.no_smt {
                    ctx.cpu_count as u32
                } else if ctx.cpu_count % 2 == 0 {
                    (ctx.cpu_count >> 1) as u32
                } else {
                    1
                };
                entry.cpuid.eax |= (cpu_cores - 1) << EAX_CPU_CORES_SHIFT;
            }
        }
        6 => {
            // Clear X86 EPB feature.  No frequency selection in the hypervisor.
            entry.cpuid.ecx &= !(1 << ECX_EPB_SHIFT);

            // Set ITMT related features.
            if ctx.itmt || ctx.enable_pnp_data {
                // Safe because we pass 6 for this call and the host
                // supports the `cpuid` instruction
                let result = unsafe { (ctx.cpuid)(entry.function) };
                if ctx.itmt {
                    // Expose ITMT to guest.
                    entry.cpuid.eax |= result.eax & (1 << EAX_ITMT_SHIFT);
                    // Expose HWP and HWP_EPP to guest.
                    entry.cpuid.eax |= result.eax & (1 << EAX_HWP_SHIFT);
                    entry.cpuid.eax |= result.eax & (1 << EAX_HWP_EPP_SHIFT);
                }
<<<<<<< HEAD
            }
            7 => {
                // b/228795137 Clear X86 FSRM feature. Broken on cuttlefish boot. Will remove once
                // rootcaused and resolved.
                entry.edx &= !(1 << EDX_FSRM_SHIFT);

                if ctx.host_cpu_topology && entry.index == 0 {
                    // Safe because we pass 7 and 0 for this call and the host supports the
                    // `cpuid` instruction
                    let result = unsafe { __cpuid_count(entry.function, entry.index) };
                    entry.edx |= result.edx & (1 << EDX_HYBRID_CPU_SHIFT);
                }
            }
            0x15 => {
=======
>>>>>>> ed071b6e
                if ctx.enable_pnp_data {
                    // Expose core temperature, package temperature
                    // and APEF/MPERF to guest
                    entry.cpuid.eax |= result.eax & (1 << EAX_CORE_TEMP);
                    entry.cpuid.eax |= result.eax & (1 << EAX_PKG_TEMP);
                    entry.cpuid.ecx |= result.ecx & (1 << ECX_HCFC_PERF_SHIFT);
                }
            }
        }
        7 => {
            if ctx.host_cpu_topology && entry.index == 0 {
                // Safe because we pass 7 and 0 for this call and the host supports the
                // `cpuid` instruction
                let result = unsafe { (ctx.cpuid_count)(entry.function, entry.index) };
                entry.cpuid.edx |= result.edx & (1 << EDX_HYBRID_CPU_SHIFT);
            }
        }
        0x15 => {
            if ctx.calibrated_tsc_leaf_required
                || ctx.force_calibrated_tsc_leaf {

                let cpuid_15 = ctx
                    .tsc_frequency
                    .map(|tsc_freq| devices::tsc::fake_tsc_frequency_cpuid(
                            tsc_freq, ctx.apic_frequency));

                if let Some(new_entry) = cpuid_15 {
                    entry.cpuid = new_entry.cpuid;
                }
            } else if ctx.enable_pnp_data {
                // Expose TSC frequency to guest
                // Safe because we pass 0x15 for this call and the host
                // supports the `cpuid` instruction
                entry.cpuid = unsafe { (ctx.cpuid)(entry.function) };
            }
        }
        0x1A => {
            // Hybrid information leaf.
            if ctx.host_cpu_topology {
                // Safe because we pass 0x1A for this call and the host supports the
                // `cpuid` instruction
                entry.cpuid = unsafe { (ctx.cpuid)(entry.function) };
            }
        }
        0xB | 0x1F => {
            if ctx.host_cpu_topology {
                return;
            }
            // Extended topology enumeration / V2 Extended topology enumeration
            // NOTE: these will need to be split if any of the fields that differ between
            // the two versions are to be set.
            // On AMD, these leaves are not used, so it is currently safe to leave in.
            entry.cpuid.edx = ctx.vcpu_id as u32; // x2APIC ID
            if entry.index == 0 {
                if ctx.no_smt || (ctx.cpu_count == 1) {
                    // Make it so that all VCPUs appear as different,
                    // non-hyperthreaded cores on the same package.
                    entry.cpuid.eax = 0; // Shift to get id of next level
                    entry.cpuid.ebx = 1; // Number of logical cpus at this level
                } else if ctx.cpu_count % 2 == 0 {
                    // Each core has 2 hyperthreads
                    entry.cpuid.eax = 1; // Shift to get id of next level
                    entry.cpuid.ebx = 2; // Number of logical cpus at this level
                } else {
                    // One core contain all the cpu_count hyperthreads
                    let cpu_bits: u32 = 32 - ((ctx.cpu_count - 1) as u32).leading_zeros();
                    entry.cpuid.eax = cpu_bits; // Shift to get id of next level
                    entry.cpuid.ebx = ctx.cpu_count as u32; // Number of logical cpus at this level
                }
                entry.cpuid.ecx = (ECX_TOPO_SMT_TYPE << ECX_TOPO_TYPE_SHIFT) | entry.index;
            } else if entry.index == 1 {
                let cpu_bits: u32 = 32 - ((ctx.cpu_count - 1) as u32).leading_zeros();
                entry.cpuid.eax = cpu_bits;
                // Number of logical cpus at this level
                entry.cpuid.ebx = (ctx.cpu_count as u32) & 0xffff;
                entry.cpuid.ecx = (ECX_TOPO_CORE_TYPE << ECX_TOPO_TYPE_SHIFT) | entry.index;
            } else {
                entry.cpuid.eax = 0;
                entry.cpuid.ebx = 0;
                entry.cpuid.ecx = 0;
            }
        }
        _ => (),
    }
}

/// Adjust all the entries in `cpuid` based on crosvm's cpuid logic and `ctx`. Calls `adjust_cpuid`
/// on each entry in `cpuid`, and adds any entries that should exist and are missing from `cpuid`.
fn filter_cpuid(cpuid: &mut hypervisor::CpuId, ctx: &CpuIdContext) {
    // Add an empty leaf 0x15 if we have a tsc_frequency and it's not in the current set of leaves.
    // It will be filled with the appropriate frequency information by `adjust_cpuid`.
    if ctx.tsc_frequency.is_some()
        && !cpuid
            .cpu_id_entries
            .iter()
            .any(|entry| entry.function == 0x15)
    {
        cpuid.cpu_id_entries.push(CpuIdEntry {
            function: 0x15,
            index: 0,
            flags: 0,
            cpuid: CpuidResult {
                eax: 0,
                ebx: 0,
                ecx: 0,
                edx: 0,
            },
        })
    }

    let entries = &mut cpuid.cpu_id_entries;
    for entry in entries.iter_mut() {
        adjust_cpuid(entry, ctx);
    }
}

/// Sets up the cpuid entries for the given vcpu.  Can fail if there are too many CPUs specified or
/// if an ioctl returns an error.
///
/// # Arguments
///
/// * `hypervisor` - `HypervisorX86_64` impl for getting supported CPU IDs.
/// * `irq_chip` - `IrqChipX86_64` for adjusting appropriate IrqChip CPUID bits.
/// * `vcpu` - `VcpuX86_64` for setting CPU ID.
/// * `vcpu_id` - The vcpu index of `vcpu`.
/// * `nrcpus` - The number of vcpus being used by this VM.
/// * `no_smt` - The flag indicates whether vCPUs supports SMT.
/// * `host_cpu_topology` - The flag indicates whether vCPUs use mirror CPU topology.
/// * `enable_pnp_data` - The flag indicates whether vCPU shows PnP data.
/// * `itmt` - The flag indicates whether vCPU use ITMT scheduling feature.
pub fn setup_cpuid(
    hypervisor: &dyn HypervisorX86_64,
    irq_chip: &dyn IrqChipX86_64,
    vcpu: &dyn VcpuX86_64,
    vcpu_id: usize,
    nrcpus: usize,
    no_smt: bool,
    host_cpu_topology: bool,
    enable_pnp_data: bool,
    itmt: bool,
    force_calibrated_tsc_leaf: bool,
) -> Result<()> {
    let mut cpuid = hypervisor
        .get_supported_cpuid()
        .map_err(Error::GetSupportedCpusFailed)?;

    filter_cpuid(
        &mut cpuid,
        &CpuIdContext::new(
            vcpu_id,
            nrcpus,
            no_smt,
            host_cpu_topology,
            Some(irq_chip),
            enable_pnp_data,
            itmt,
            force_calibrated_tsc_leaf,
            hypervisor.check_capability(HypervisorCap::CalibratedTscLeafRequired),
            __cpuid_count,
            __cpuid,
        ),
    );

    vcpu.set_cpuid(&cpuid)
        .map_err(Error::SetSupportedCpusFailed)
}

const MANUFACTURER_ID_FUNCTION: u32 = 0x00000000;
const AMD_EBX: u32 = u32::from_le_bytes([b'A', b'u', b't', b'h']);
const AMD_EDX: u32 = u32::from_le_bytes([b'e', b'n', b't', b'i']);
const AMD_ECX: u32 = u32::from_le_bytes([b'c', b'A', b'M', b'D']);
const INTEL_EBX: u32 = u32::from_le_bytes([b'G', b'e', b'n', b'u']);
const INTEL_EDX: u32 = u32::from_le_bytes([b'i', b'n', b'e', b'I']);
const INTEL_ECX: u32 = u32::from_le_bytes([b'n', b't', b'e', b'l']);

pub fn cpu_manufacturer() -> CpuManufacturer {
    // safe because MANUFACTURER_ID_FUNCTION is a well known cpuid function,
    // and we own the result value afterwards.
    let result = unsafe { __cpuid(MANUFACTURER_ID_FUNCTION) };
    if result.ebx == AMD_EBX && result.edx == AMD_EDX && result.ecx == AMD_ECX {
        return CpuManufacturer::Amd;
    } else if result.ebx == INTEL_EBX && result.edx == INTEL_EDX && result.ecx == INTEL_ECX {
        return CpuManufacturer::Intel;
    }
    return CpuManufacturer::Unknown;
}

#[cfg(test)]
mod tests {
    use super::*;
    #[cfg(unix)]
    use hypervisor::ProtectionType;

    #[test]
    fn cpu_manufacturer_test() {
        // this should be amd or intel. We don't support other processors for virtualization.
        let manufacturer = cpu_manufacturer();
        assert_ne!(manufacturer, CpuManufacturer::Unknown);
    }

    #[test]
    #[cfg(unix)]
    fn feature_and_vendor_name() {
        let mut cpuid = hypervisor::CpuId::new(2);
        let guest_mem =
            vm_memory::GuestMemory::new(&[(vm_memory::GuestAddress(0), 0x10000)]).unwrap();
        let kvm = hypervisor::kvm::Kvm::new().unwrap();
        let vm = hypervisor::kvm::KvmVm::new(&kvm, guest_mem, ProtectionType::Unprotected).unwrap();
        let irq_chip = devices::KvmKernelIrqChip::new(vm, 1).unwrap();

        let entries = &mut cpuid.cpu_id_entries;
        entries.push(hypervisor::CpuIdEntry {
            function: 0,
            index: 0,
            flags: 0,
            cpuid: CpuidResult {
                eax: 0,
                ebx: 0,
                ecx: 0,
                edx: 0,
            },
        });
        entries.push(hypervisor::CpuIdEntry {
            function: 1,
            index: 0,
            flags: 0,
            cpuid: CpuidResult {
                eax: 0,
                ebx: 0,
                ecx: 0x10,
                edx: 0,
            },
        });
        filter_cpuid(
            &mut cpuid,
            &CpuIdContext::new(
                1,
                2,
                false,
                false,
                Some(&irq_chip),
                false,
                false,
                false,
                false,
                __cpuid_count,
                __cpuid,
            ),
        );

        let entries = &mut cpuid.cpu_id_entries;
        assert_eq!(entries[0].function, 0);
        assert_eq!(1, (entries[1].cpuid.ebx >> EBX_CPUID_SHIFT) & 0x000000ff);
        assert_eq!(
            2,
            (entries[1].cpuid.ebx >> EBX_CPU_COUNT_SHIFT) & 0x000000ff
        );
        assert_eq!(
            EBX_CLFLUSH_CACHELINE,
            (entries[1].cpuid.ebx >> EBX_CLFLUSH_SIZE_SHIFT) & 0x000000ff
        );
        assert_ne!(0, entries[1].cpuid.ecx & (1 << ECX_HYPERVISOR_SHIFT));
        assert_ne!(0, entries[1].cpuid.edx & (1 << EDX_HTT_SHIFT));
    }

    #[test]
    fn cpuid_copies_register() {
        let fake_cpuid_count = |_function: u32, _index: u32| CpuidResult {
            eax: 27,
            ebx: 18,
            ecx: 28,
            edx: 18,
        };
        let fake_cpuid = |_function: u32| CpuidResult {
            eax: 0,
            ebx: 0,
            ecx: 0,
            edx: 0,
        };
        let ctx = CpuIdContext {
            vcpu_id: 0,
            cpu_count: 0,
            no_smt: false,
            x2apic: false,
            tsc_deadline_timer: false,
            apic_frequency: 0,
            tsc_frequency: None,
            host_cpu_topology: true,
            enable_pnp_data: false,
            itmt: false,
            force_calibrated_tsc_leaf: false,
            calibrated_tsc_leaf_required: false,
            cpuid_count: fake_cpuid_count,
            cpuid: fake_cpuid,
        };
        let mut cpu_id_entry = CpuIdEntry {
            function: 0x4,
            index: 0,
            flags: 0,
            cpuid: CpuidResult {
                eax: 31,
                ebx: 41,
                ecx: 59,
                edx: 26,
            },
        };
        adjust_cpuid(&mut cpu_id_entry, &ctx);
        assert_eq!(cpu_id_entry.cpuid.eax, 27)
    }
}<|MERGE_RESOLUTION|>--- conflicted
+++ resolved
@@ -202,23 +202,6 @@
                     entry.cpuid.eax |= result.eax & (1 << EAX_HWP_SHIFT);
                     entry.cpuid.eax |= result.eax & (1 << EAX_HWP_EPP_SHIFT);
                 }
-<<<<<<< HEAD
-            }
-            7 => {
-                // b/228795137 Clear X86 FSRM feature. Broken on cuttlefish boot. Will remove once
-                // rootcaused and resolved.
-                entry.edx &= !(1 << EDX_FSRM_SHIFT);
-
-                if ctx.host_cpu_topology && entry.index == 0 {
-                    // Safe because we pass 7 and 0 for this call and the host supports the
-                    // `cpuid` instruction
-                    let result = unsafe { __cpuid_count(entry.function, entry.index) };
-                    entry.edx |= result.edx & (1 << EDX_HYBRID_CPU_SHIFT);
-                }
-            }
-            0x15 => {
-=======
->>>>>>> ed071b6e
                 if ctx.enable_pnp_data {
                     // Expose core temperature, package temperature
                     // and APEF/MPERF to guest
@@ -229,6 +212,10 @@
             }
         }
         7 => {
+            // b/228795137 Clear X86 FSRM feature. Broken on cuttlefish boot. Will remove once
+            // rootcaused and resolved.
+            entry.cpuid.edx &= !(1 << EDX_FSRM_SHIFT);
+
             if ctx.host_cpu_topology && entry.index == 0 {
                 // Safe because we pass 7 and 0 for this call and the host supports the
                 // `cpuid` instruction
