#!/bin/bash
# Copyright 2021 The Chromium OS Authors. All rights reserved.
# Use of this source code is governed by a BSD-style license that can be
# found in the LICENSE file.

crosvm_root="${KOKORO_ARTIFACTS_DIR}"/git/crosvm

# Enable SSH access to the kokoro builder.
# Use the fusion2/ UI to trigger a build and set the DEBUG_SSH_KEY environment
# variable to your public key, that will allow you to connect to the builder
# via SSH.
# Note: Access is restricted to the google corporate network.
# Details: https://yaqs.corp.google.com/eng/q/6628551334035456
if [[ ! -z "${DEBUG_SSH_KEY}" ]]; then
  echo "${DEBUG_SSH_KEY}" >>~/.ssh/authorized_keys
  external_ip=$(
    curl -s -H "Metadata-Flavor: Google"
    http://metadata/computeMetadata/v1/instance/network-interfaces/0/access-configs/0/external-ip
  )
  echo "SSH Debug enabled. Connect to: kbuilder@${external_ip}"
fi

setup_source() {
  if [ -z "${KOKORO_ARTIFACTS_DIR}" ]; then
    echo "This script must be run in kokoro"
    exit 1
  fi

  cd "${KOKORO_ARTIFACTS_DIR}"

  echo ""
  echo "Downloading crosvm dependencies to $(pwd)/cros..."
  mkdir cros
  cd cros

<<<<<<< HEAD
  # repo gets confused by pyenv, make sure we select 3.6.1 as our default
  # version.
  if command -v pyenv >/dev/null; then
    echo "Selecting Python 3.6.1"
    pyenv global 3.6.1
  fi
  curl -s https://storage.googleapis.com/git-repo-downloads/repo >repo
  chmod +x repo
  ./repo init --depth 1 \
    -u https://chromium.googlesource.com/chromiumos/manifest.git \
    --repo-url https://chromium.googlesource.com/external/repo.git \
    -g crosvm || return 1
  ./repo sync -j8 -c || return 1
=======
  # The Kokoro builder has not the required packages from ./tools/install-deps and an old python
  # version.
  # Install what is needed to run ./tools/dev_container
  # Note: This won't be necessary once we switch to a custom Kokoro image (or luci)
  if command -v pyenv; then
    pyenv install -v 3.9.5
    pyenv global 3.9.5
    pip install argh
  fi

  echo "Rebasing changes to ToT"
  # We cannot use the original origin that kokoro used, as we no longer have
  # access the GoB host via rpc://.
  git remote remove origin
  git remote add origin https://chromium.googlesource.com/chromiumos/platform/crosvm
  git fetch -q origin
>>>>>>> 8f1f7e79

  # Bind mount source into cros checkout.
  echo ""
  echo "Mounting crosvm source to $(pwd)/src/platform/crosvm..."
  rm -rf src/platform/crosvm && mkdir -p src/platform/crosvm
  if command -v bindfs >/dev/null; then
    bindfs "${crosvm_root}" src/platform/crosvm || return 1
  else
    sudo mount --bind "${crosvm_root}" src/platform/crosvm || return 1
  fi

}

cleanup() {
  # Sleep after the build to allow for SSH debugging to continue.
  if [[ ! -z "${DEBUG_SSH_KEY}" ]]; then
    echo "Build done. Blocking for SSH debugging."
    sleep 1h
  fi

  if command -v bindfs >/dev/null; then
    fusermount -uz "${KOKORO_ARTIFACTS_DIR}/cros/src/platform/crosvm"
  else
    sudo umount --lazy "${KOKORO_ARTIFACTS_DIR}/cros/src/platform/crosvm"
  fi

  # List files in the logs directory which are uploaded to sponge.
  echo "Build Artifacts:"
  ls "${KOKORO_ARTIFACTS_DIR}/logs"
}

# Setup source when the script is loaded. Clean up on exit.
trap cleanup EXIT
setup_source || {
  echo "Failed to setup_source"
  exit 1
}

# Set logs directory so we can copy them to sponge
export CROSVM_BUILDER_LOGS_DIR="${KOKORO_ARTIFACTS_DIR}/logs"
cd "${KOKORO_ARTIFACTS_DIR}/cros/src/platform/crosvm"<|MERGE_RESOLUTION|>--- conflicted
+++ resolved
@@ -2,8 +2,6 @@
 # Copyright 2021 The Chromium OS Authors. All rights reserved.
 # Use of this source code is governed by a BSD-style license that can be
 # found in the LICENSE file.
-
-crosvm_root="${KOKORO_ARTIFACTS_DIR}"/git/crosvm
 
 # Enable SSH access to the kokoro builder.
 # Use the fusion2/ UI to trigger a build and set the DEBUG_SSH_KEY environment
@@ -14,40 +12,22 @@
 if [[ ! -z "${DEBUG_SSH_KEY}" ]]; then
   echo "${DEBUG_SSH_KEY}" >>~/.ssh/authorized_keys
   external_ip=$(
-    curl -s -H "Metadata-Flavor: Google"
-    http://metadata/computeMetadata/v1/instance/network-interfaces/0/access-configs/0/external-ip
+    curl -s -H "Metadata-Flavor: Google" \
+      http://metadata/computeMetadata/v1/instance/network-interfaces/0/access-configs/0/external-ip
   )
   echo "SSH Debug enabled. Connect to: kbuilder@${external_ip}"
 fi
 
 setup_source() {
-  if [ -z "${KOKORO_ARTIFACTS_DIR}" ]; then
+  if [ -z "${KOKORO_ARTIFACTS_DIR}/git" ]; then
     echo "This script must be run in kokoro"
     exit 1
   fi
 
-  cd "${KOKORO_ARTIFACTS_DIR}"
+  mkdir -p "${KOKORO_ARTIFACTS_DIR}/logs"
 
-  echo ""
-  echo "Downloading crosvm dependencies to $(pwd)/cros..."
-  mkdir cros
-  cd cros
+  cd "${KOKORO_ARTIFACTS_DIR}/git/crosvm"
 
-<<<<<<< HEAD
-  # repo gets confused by pyenv, make sure we select 3.6.1 as our default
-  # version.
-  if command -v pyenv >/dev/null; then
-    echo "Selecting Python 3.6.1"
-    pyenv global 3.6.1
-  fi
-  curl -s https://storage.googleapis.com/git-repo-downloads/repo >repo
-  chmod +x repo
-  ./repo init --depth 1 \
-    -u https://chromium.googlesource.com/chromiumos/manifest.git \
-    --repo-url https://chromium.googlesource.com/external/repo.git \
-    -g crosvm || return 1
-  ./repo sync -j8 -c || return 1
-=======
   # The Kokoro builder has not the required packages from ./tools/install-deps and an old python
   # version.
   # Install what is needed to run ./tools/dev_container
@@ -64,18 +44,14 @@
   git remote remove origin
   git remote add origin https://chromium.googlesource.com/chromiumos/platform/crosvm
   git fetch -q origin
->>>>>>> 8f1f7e79
 
-  # Bind mount source into cros checkout.
-  echo ""
-  echo "Mounting crosvm source to $(pwd)/src/platform/crosvm..."
-  rm -rf src/platform/crosvm && mkdir -p src/platform/crosvm
-  if command -v bindfs >/dev/null; then
-    bindfs "${crosvm_root}" src/platform/crosvm || return 1
-  else
-    sudo mount --bind "${crosvm_root}" src/platform/crosvm || return 1
-  fi
+  # For some mysterious reason symlinks show up as modified, which prevents
+  # us from rebasing the changes.
+  git checkout -f
+  git rebase origin/main
 
+  echo "Fetching Submodules..."
+  git submodule update --init
 }
 
 cleanup() {
@@ -83,12 +59,6 @@
   if [[ ! -z "${DEBUG_SSH_KEY}" ]]; then
     echo "Build done. Blocking for SSH debugging."
     sleep 1h
-  fi
-
-  if command -v bindfs >/dev/null; then
-    fusermount -uz "${KOKORO_ARTIFACTS_DIR}/cros/src/platform/crosvm"
-  else
-    sudo umount --lazy "${KOKORO_ARTIFACTS_DIR}/cros/src/platform/crosvm"
   fi
 
   # List files in the logs directory which are uploaded to sponge.
@@ -105,4 +75,4 @@
 
 # Set logs directory so we can copy them to sponge
 export CROSVM_BUILDER_LOGS_DIR="${KOKORO_ARTIFACTS_DIR}/logs"
-cd "${KOKORO_ARTIFACTS_DIR}/cros/src/platform/crosvm"+cd "${KOKORO_ARTIFACTS_DIR}/git/crosvm"