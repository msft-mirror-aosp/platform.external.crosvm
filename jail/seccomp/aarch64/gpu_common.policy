--- conflicted
+++ resolved
@@ -107,11 +107,7 @@
 ## Rules for vmm-swap
 userfaultfd: 1
 # 0xc018aa3f == UFFDIO_API, 0xaa00 == USERFAULTFD_IOC_NEW
-<<<<<<< HEAD
-# ioctl: arg1 == 0xc018aa3f || arg1 == 0xaa00
-=======
 ioctl: arg1 == 0xc018aa3f || arg1 == 0xaa00
 
 ## Rules for mali shader dump (debug workflow)
-mkdirat: 1
->>>>>>> e23ea9b0
+mkdirat: 1