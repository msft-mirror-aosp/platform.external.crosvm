// Copyright 2022 The ChromiumOS Authors
// Use of this source code is governed by a BSD-style license that can be
// found in the LICENSE file.

//! This crate serves to provide metrics bindings to be used throughout the codebase.
//! For binaries that wish to use metrics, the intention is that an independent metrics
//! process will run (main loop in the controller mod), and receive requests via a tube from
//! another process.
//!
//! At head, metrics requests are ignored. However, a branching codebase can choose to implement
//! their own handler which processes and uploads metrics requests as it sees fit, by setting the
//! appropriate RequestHandler.

mod controller;
mod local_stats;
pub mod sys;
<<<<<<< HEAD
pub mod protos {
    // ANDROID: b/259142784 - we remove metrics_out subdir b/c cargo2android
    include!(concat!(env!("OUT_DIR"), "/generated.rs"));
}
=======
>>>>>>> 7dec6716

pub use controller::MetricsController;
pub use metrics_product::MetricEventType;
pub use metrics_product::*;

pub type RequestHandler = MetricsRequestHandler;

pub use local_stats::collect_scoped_byte_latency_stat;
pub use local_stats::timed_scope;
pub use local_stats::BytesLatencyStats;
pub use local_stats::CallOnDrop;
pub use local_stats::DetailedHistogram;
pub use local_stats::GetStatsForOp;
pub use local_stats::Histogram;
pub use local_stats::Limits;
pub use local_stats::NumberType;
pub use local_stats::SimpleStat;
pub use local_stats::SummaryStats;<|MERGE_RESOLUTION|>--- conflicted
+++ resolved
@@ -14,17 +14,13 @@
 mod controller;
 mod local_stats;
 pub mod sys;
-<<<<<<< HEAD
-pub mod protos {
-    // ANDROID: b/259142784 - we remove metrics_out subdir b/c cargo2android
-    include!(concat!(env!("OUT_DIR"), "/generated.rs"));
-}
-=======
->>>>>>> 7dec6716
 
 pub use controller::MetricsController;
-pub use metrics_product::MetricEventType;
-pub use metrics_product::*;
+// ANDROID: b/329312851 - Switch back to metrics_product when that bug is fixed.
+// pub use metrics_product::MetricEventType;
+// pub use metrics_product::*;
+pub use metrics_generic::MetricEventType;
+pub use metrics_generic::*;
 
 pub type RequestHandler = MetricsRequestHandler;
 
