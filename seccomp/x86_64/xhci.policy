# Copyright 2018 The Chromium OS Authors. All rights reserved.
# Use of this source code is governed by a BSD-style license that can be
# found in the LICENSE file.

@include /usr/share/policy/crosvm/common_device.policy

lstat: 1
readlink: 1
readlinkat: 1
timerfd_create: 1
name_to_handle_at: 1
access: 1
getsockname: 1
pipe: 1
setsockopt: 1
bind: 1
open: return ENOENT
openat: 1
socket: arg0 == AF_NETLINK
stat: 1
<<<<<<< HEAD
uname: 1
=======
statx: 1
>>>>>>> 8f1f7e79
# The following ioctls are:
# 0x4008550d == USBDEVFS_REAPURBNDELAY
# 0x41045508 == USBDEVFS_GETDRIVER
# 0x550b     == USBDEVFS_DISCARDURB
# 0x8004550f == USBDEVFS_CLAIMINTERFACE
# 0x80045510 == USBDEVFS_RELEASEINTERFACE
# 0x80045515 == USBDEVFS_CLEAR_HALT
# 0x8004551a == USBDEVFS_GET_CAPABILITIES
# 0x8038550a == USBDEVFS_SUBMITURB
# 0xc0185500 == USBDEVFS_CONTROL
# 0x5514 == USBDEVFS_RESET
# 0x80045505 == USBDEVFS_SETCONFIGURATION
# 0x8108551b == USBDEVFS_DISCONNECT_CLAIM
# 0x40085511 == USBDEVFS_CONNECTINFO
# 0x80185520 == USBDEVFS_CONNINFO_EX
ioctl: arg1 == 0xc0185500 || arg1 == 0x41045508 || arg1 == 0x8004550f || arg1 == 0x4008550d || arg1 == 0x8004551a || arg1 == 0x550b || arg1 == 0x80045510 || arg1 == 0x80045515 || arg1 == 0x8038550a || arg1 == 0x5514 || arg1 == 0x80045505 || arg1 == 0x8108551b || arg1 == 0x40085511 || arg1 == 0x80185520
fstat: 1
getrandom: 1
getdents: 1
getdents64: 1
lseek: 1
prctl: arg0 == PR_SET_NAME<|MERGE_RESOLUTION|>--- conflicted
+++ resolved
@@ -5,11 +5,11 @@
 @include /usr/share/policy/crosvm/common_device.policy
 
 lstat: 1
-readlink: 1
-readlinkat: 1
 timerfd_create: 1
 name_to_handle_at: 1
 access: 1
+faccessat: 1
+faccessat2: 1
 getsockname: 1
 pipe: 1
 setsockopt: 1
@@ -18,11 +18,7 @@
 openat: 1
 socket: arg0 == AF_NETLINK
 stat: 1
-<<<<<<< HEAD
-uname: 1
-=======
 statx: 1
->>>>>>> 8f1f7e79
 # The following ioctls are:
 # 0x4008550d == USBDEVFS_REAPURBNDELAY
 # 0x41045508 == USBDEVFS_GETDRIVER
@@ -40,6 +36,7 @@
 # 0x80185520 == USBDEVFS_CONNINFO_EX
 ioctl: arg1 == 0xc0185500 || arg1 == 0x41045508 || arg1 == 0x8004550f || arg1 == 0x4008550d || arg1 == 0x8004551a || arg1 == 0x550b || arg1 == 0x80045510 || arg1 == 0x80045515 || arg1 == 0x8038550a || arg1 == 0x5514 || arg1 == 0x80045505 || arg1 == 0x8108551b || arg1 == 0x40085511 || arg1 == 0x80185520
 fstat: 1
+newfstatat: 1
 getrandom: 1
 getdents: 1
 getdents64: 1
