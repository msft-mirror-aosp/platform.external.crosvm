[package]
name = "crosvm"
version = "0.1.0"
authors = ["The Chromium OS Authors"]
edition = "2021"
default-run = "crosvm"
# b:223855233
resolver = "1"

[[bin]]
name = "crosvm"
path = "src/main.rs"

[[bin]]
name = "crosvm-direct"
path = "src/main.rs"
required-features = [ "direct" ]

[profile.release]
panic = 'abort'
overflow-checks = true

[profile.release-test]
inherits = 'release'
panic = 'unwind'

# Reproduces the options used when building crosvm for Chrome OS.
[profile.chromeos]
inherits = "release"
opt-level = "s"

# Enables LTO to further reduce the size of the binary.
[profile.lto]
inherits = "chromeos"
lto = true

# We currently need to exclude some crates from the workspace to allow
# these crates to be independently built by portage. These crates will
# eventually be moved into separate repositories.
# The only workspace members that need to be explicitly specified here are those
# that are not dependencies of the crosvm root crate.
[workspace]
members = [
    "aarch64",
    "acpi_tables",
    "anti_tamper",
    "arch",
    "argh_helpers",
    "base",
    "bit_field",
    "broker_ipc",
    "cros_async",
    "crosvm-fuzz",
    "crosvm_control",
    "crosvm_plugin",
    "devices",
    "disk",
    "fuse",
    "gpu_display",
    "hypervisor",
    "integration_tests",
    "io_uring",
    "kernel_cmdline",
    "kernel_loader",
    "kvm",
    "kvm_sys",
    "linux_input_sys",
    "media/ffmpeg",
    "media/libva",
    "media/libvda",
    "media/vp8",
    "net_sys",
    "net_util",
    "power_monitor",
    "protos",
    "qcow_utils",
    "resources",
    "rutabaga_gfx",
    "serde_keyvalue",
    "tpm2",
    "tpm2-sys",
    "tracing",
    "usb_sys",
    "usb_util",
    "vfio_sys",
    "vhost",
    "virtio_sys",
    "vm_control",
    "vm_memory",
    "x86_64",
    "third_party/vmm_vhost",
]
exclude = [
    "common/assertions",
    "common/audio_streams",
    "common/balloon_control",
    "common/cros-fuzz",
    "common/cros_async",
    "common/cros_asyncv2",
    "common/data_model",
    "common/io_uring",
    "common/p9",
    "common/sync",
    "tube_transporter",
    "win_util",
    "tools/examples/baremetal"
]

[features]
all-linux = [
    # TODO(b/203105868): Enable remaining features on linux builds.
    "composite-disk",
    "default",
    "ffmpeg",
    "gdb",
    "tpm",
    "video-decoder",
    "virgl_renderer_next",
    "virgl_renderer",
    "x",
    ]
win64 = []
audio = ["devices/audio"]
audio_cras = ["devices/audio_cras"]
chromeos = ["base/chromeos", "audio_cras", "devices/chromeos"]
composite-disk = ["protos/composite-disk", "protobuf", "disk/composite-disk"]
crash-report = []
default = ["audio", "gpu", "usb"]
default-no-sandbox = []
direct = ["devices/direct", "arch/direct", "x86_64/direct"]
ffmpeg = ["devices/ffmpeg"]
gdb = ["gdbstub", "gdbstub_arch", "arch/gdb", "vm_control/gdb", "x86_64/gdb"]
gfxstream = ["devices/gfxstream"]
gpu = ["devices/gpu", "vm_memory/udmabuf"]
haxm = ["hypervisor/haxm"]
whpx = ["devices/whpx", "hypervisor/whpx"]
vaapi = ["devices/vaapi"]
libvda = ["devices/libvda"]
linux-armhf = [
    "composite-disk",
    "default",
    "gdb",
    "tpm",
    ]
linux-x86_64 = ["all-linux", "plugin"]
linux-aarch64 = ["all-linux"]
plugin = ["protos/plugin", "crosvm_plugin", "kvm", "kvm_sys", "protobuf"]
plugin-render-server = []
power-monitor-powerd = ["arch/power-monitor-powerd"]
slirp = ["devices/slirp"]
tpm = ["devices/tpm"]
usb = ["devices/usb"]
video-decoder = ["devices/video-decoder"]
video-encoder = ["devices/video-encoder"]
virgl_renderer = ["devices/virgl_renderer"]
virgl_renderer_next = ["rutabaga_gfx/virgl_renderer_next"]
wl-dmabuf = ["devices/minigbm"]
x = ["devices/x"]

[dependencies]
anyhow = "1.0.32"
arch = { path = "arch" }
argh = "0.1"
argh_helpers = { path = "argh_helpers" }
assertions = { path = "common/assertions" }
audio_streams = "*"
base = { path = "base" }
bit_field = { path = "bit_field" }
broker_ipc = { path = "broker_ipc" }
cfg-if = "1.0.0"
crosvm_plugin = { path = "crosvm_plugin", optional = true }
data_model = "*"
devices = { path = "devices" }
disk = { path = "disk" }
enumn = "0.1.0"
gdbstub = { version = "0.6.1", optional = true }
gdbstub_arch = { version = "0.2.2", optional = true }
rutabaga_gfx = { path = "rutabaga_gfx"}
hypervisor = { path = "hypervisor" }
kernel_cmdline = { path = "kernel_cmdline" }
kernel_loader = { path = "kernel_loader" }
kvm = { path = "kvm", optional = true }
kvm_sys = { path = "kvm_sys", optional = true }
libc = "0.2.93"
libcras = "*"
# Compile out trace statements in release builds
log = { version = "0", features = ["release_max_level_debug"]}
metrics = { path = "metrics" }
<<<<<<< HEAD
minijail = { path = "../minijail/rust/minijail" } # ignored by ebuild
net_util = { path = "net_util" }
p9 = { path = "common/p9" }
=======
net_util = { path = "net_util" }
once_cell = "1.7"
>>>>>>> 92e4fc9e
protobuf = { version = "2.3", optional = true }
protos = { path = "protos", optional = true }
remain = "*"
resources = { path = "resources" }
scudo = { version = "0.1", optional = true }
serde = "*"
serde_json = "*"
serde_keyvalue = { path = "serde_keyvalue", features = ["argh_derive"] }
sync = { path = "common/sync" }
tempfile = "3"
terminal_size = "0.1.17"
thiserror = { version = "1.0.20" }
uuid = { version = "0.8.2", features = [ "serde" ] }
vhost = { path = "vhost" }
vm_control = { path = "vm_control" }
acpi_tables = { path = "acpi_tables" }
vm_memory = { path = "vm_memory" }

[target.'cfg(target_arch = "x86_64")'.dependencies]
x86_64 = { path = "x86_64" }

[target.'cfg(any(target_arch = "aarch64", target_arch = "arm"))'.dependencies]
aarch64 = { path = "aarch64" }

[target.'cfg(unix)'.dependencies]
minijail = "*" # provided by ebuild
p9 = "*"

[target.'cfg(windows)'.dependencies]
anti_tamper = { path = "anti_tamper" }
cros_async =  { path = "cros_async" }
futures = "0.3"
gpu_display = { path = "gpu_display", optional = true }
rand = "0.8"
tracing = { path = "tracing" }
tube_transporter = { path = "tube_transporter" }
winapi = "*"
win_util = { path = "win_util"}

[dev-dependencies]
<<<<<<< HEAD
base = { path = "base" }
once_cell = "1.7"
=======
base = "*"
>>>>>>> 92e4fc9e

[patch.crates-io]
assertions = { path = "common/assertions" }
audio_streams = { path = "common/audio_streams" }
base = { path = "base" }
cros_async =  { path = "cros_async" }
cros_fuzz = { path = "common/cros-fuzz" } # ignored by ebuild
data_model = { path = "common/data_model" }
libcras = { path = "libcras_stub" } # ignored by ebuild
p9 = { path = "common/p9" } # ignored by ebuild
sync = { path = "common/sync" }
system_api = { path = "system_api_stub" } # ignored by ebuild
wire_format_derive = { path = "common/p9/wire_format_derive" } # ignored by ebuild
minijail = { path = "../minijail/rust/minijail" } # ignored by ebuild<|MERGE_RESOLUTION|>--- conflicted
+++ resolved
@@ -164,7 +164,7 @@
 argh_helpers = { path = "argh_helpers" }
 assertions = { path = "common/assertions" }
 audio_streams = "*"
-base = { path = "base" }
+base = "*"
 bit_field = { path = "bit_field" }
 broker_ipc = { path = "broker_ipc" }
 cfg-if = "1.0.0"
@@ -186,14 +186,8 @@
 # Compile out trace statements in release builds
 log = { version = "0", features = ["release_max_level_debug"]}
 metrics = { path = "metrics" }
-<<<<<<< HEAD
-minijail = { path = "../minijail/rust/minijail" } # ignored by ebuild
-net_util = { path = "net_util" }
-p9 = { path = "common/p9" }
-=======
 net_util = { path = "net_util" }
 once_cell = "1.7"
->>>>>>> 92e4fc9e
 protobuf = { version = "2.3", optional = true }
 protos = { path = "protos", optional = true }
 remain = "*"
@@ -234,12 +228,7 @@
 win_util = { path = "win_util"}
 
 [dev-dependencies]
-<<<<<<< HEAD
-base = { path = "base" }
-once_cell = "1.7"
-=======
 base = "*"
->>>>>>> 92e4fc9e
 
 [patch.crates-io]
 assertions = { path = "common/assertions" }
