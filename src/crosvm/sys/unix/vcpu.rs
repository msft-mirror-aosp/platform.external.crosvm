// Copyright 2017 The ChromiumOS Authors
// Use of this source code is governed by a BSD-style license that can be
// found in the LICENSE file.

use std::collections::BTreeMap;
use std::fs::File;
#[cfg(any(target_arch = "x86", target_arch = "x86_64"))]
use std::fs::OpenOptions;
use std::io::prelude::*;
use std::sync::mpsc;
use std::sync::Arc;
use std::sync::Barrier;
use std::thread;
use std::thread::JoinHandle;
#[cfg(any(target_arch = "x86", target_arch = "x86_64"))]
use std::time::Duration;

#[cfg(any(target_arch = "arm", target_arch = "aarch64"))]
use aarch64::AArch64 as Arch;
#[cfg(any(target_arch = "arm", target_arch = "aarch64"))]
use aarch64::MsrHandlers;
use anyhow::Context;
use anyhow::Result;
use arch::CpuSet;
use arch::LinuxArch;
use arch::MsrConfig;
use base::*;
use devices::Bus;
use devices::IrqChip;
#[cfg(any(target_arch = "arm", target_arch = "aarch64"))]
use devices::IrqChipAArch64 as IrqChipArch;
#[cfg(any(target_arch = "x86", target_arch = "x86_64"))]
use devices::IrqChipX86_64 as IrqChipArch;
use devices::VcpuRunState;
#[cfg(any(target_arch = "arm", target_arch = "aarch64"))]
use hypervisor::CpuConfigAArch64 as CpuConfigArch;
#[cfg(any(target_arch = "x86", target_arch = "x86_64"))]
use hypervisor::CpuConfigX86_64 as CpuConfigArch;
use hypervisor::IoOperation;
use hypervisor::IoParams;
use hypervisor::Vcpu;
#[cfg(any(target_arch = "arm", target_arch = "aarch64"))]
use hypervisor::VcpuAArch64 as VcpuArch;
use hypervisor::VcpuExit;
#[cfg(any(target_arch = "arm", target_arch = "aarch64"))]
use hypervisor::VcpuInitAArch64 as VcpuInitArch;
#[cfg(any(target_arch = "x86", target_arch = "x86_64"))]
use hypervisor::VcpuInitX86_64 as VcpuInitArch;
use hypervisor::VcpuRunHandle;
#[cfg(any(target_arch = "x86", target_arch = "x86_64"))]
use hypervisor::VcpuX86_64 as VcpuArch;
#[cfg(any(target_arch = "arm", target_arch = "aarch64"))]
use hypervisor::VmAArch64 as VmArch;
#[cfg(any(target_arch = "x86", target_arch = "x86_64"))]
use hypervisor::VmX86_64 as VmArch;
use libc::c_int;
use sync::Condvar;
use sync::Mutex;
use vm_control::*;
#[cfg(all(any(target_arch = "x86_64", target_arch = "aarch64"), feature = "gdb"))]
use vm_memory::GuestMemory;
#[cfg(any(target_arch = "x86", target_arch = "x86_64"))]
use x86_64::msr::MsrHandlers;
#[cfg(any(target_arch = "x86", target_arch = "x86_64"))]
use x86_64::X8664arch as Arch;

use super::ExitState;
<<<<<<< HEAD
#[cfg(all(any(target_arch = "x86", target_arch = "x86_64"), target_family = "unix"))]
=======
#[cfg(all(any(target_arch = "x86", target_arch = "x86_64"), unix))]
>>>>>>> da9ba090
use crate::crosvm::ratelimit::Ratelimit;

pub fn setup_vcpu_signal_handler<T: Vcpu>(use_hypervisor_signals: bool) -> Result<()> {
    if use_hypervisor_signals {
        unsafe {
            extern "C" fn handle_signal(_: c_int) {}
            // Our signal handler does nothing and is trivially async signal safe.
            register_rt_signal_handler(SIGRTMIN() + 0, handle_signal)
                .context("error registering signal handler")?;
        }
        block_signal(SIGRTMIN() + 0).context("failed to block signal")?;
    } else {
        unsafe {
            extern "C" fn handle_signal<T: Vcpu>(_: c_int) {
                T::set_local_immediate_exit(true);
            }
            register_rt_signal_handler(SIGRTMIN() + 0, handle_signal::<T>)
                .context("error registering signal handler")?;
        }
    }
    Ok(())
}

fn bus_io_handler(bus: &Bus) -> impl FnMut(IoParams) -> Option<[u8; 8]> + '_ {
    |IoParams {
         address,
         mut size,
         operation: direction,
     }| match direction {
        IoOperation::Read => {
            let mut data = [0u8; 8];
            if size > data.len() {
                error!("unsupported Read size of {} bytes", size);
                size = data.len();
            }
            // Ignore the return value of `read()`. If no device exists on the bus at the given
            // location, return the initial value of data, which is all zeroes.
            let _ = bus.read(address, &mut data[..size]);
            Some(data)
        }
        IoOperation::Write { data } => {
            if size > data.len() {
                error!("unsupported Write size of {} bytes", size);
                size = data.len()
            }
            let data = &data[..size];
            bus.write(address, data);
            None
        }
    }
}

/// Set the VCPU thread affinity and other per-thread scheduler properties.
/// This function will be called from each VCPU thread at startup.
pub fn set_vcpu_thread_scheduling(
    vcpu_affinity: CpuSet,
    enable_per_vm_core_scheduling: bool,
    vcpu_cgroup_tasks_file: Option<File>,
    run_rt: bool,
) -> anyhow::Result<()> {
    if !vcpu_affinity.is_empty() {
        if let Err(e) = set_cpu_affinity(vcpu_affinity) {
            error!("Failed to set CPU affinity: {}", e);
        }
    }

    if !enable_per_vm_core_scheduling {
        // Do per-vCPU core scheduling by setting a unique cookie to each vCPU.
        if let Err(e) = enable_core_scheduling() {
            error!("Failed to enable core scheduling: {}", e);
        }
    }

    // Move vcpu thread to cgroup
    if let Some(mut f) = vcpu_cgroup_tasks_file {
        f.write_all(base::gettid().to_string().as_bytes())
            .context("failed to write vcpu tid to cgroup tasks")?;
    }

    if run_rt {
        const DEFAULT_VCPU_RT_LEVEL: u16 = 6;
        if let Err(e) = set_rt_prio_limit(u64::from(DEFAULT_VCPU_RT_LEVEL))
            .and_then(|_| set_rt_round_robin(i32::from(DEFAULT_VCPU_RT_LEVEL)))
        {
            warn!("Failed to set vcpu to real time: {}", e);
        }
    }

    Ok(())
}

// Sets up a vcpu and converts it into a runnable vcpu.
pub fn runnable_vcpu<V>(
    cpu_id: usize,
    vcpu_id: usize,
    vcpu: Option<V>,
    vcpu_init: VcpuInitArch,
    vm: impl VmArch,
    irq_chip: &mut dyn IrqChipArch,
    vcpu_count: usize,
    has_bios: bool,
    use_hypervisor_signals: bool,
    cpu_config: Option<CpuConfigArch>,
) -> Result<(V, VcpuRunHandle)>
where
    V: VcpuArch,
{
    let mut vcpu = match vcpu {
        Some(v) => v,
        None => {
            // If vcpu is None, it means this arch/hypervisor requires create_vcpu to be called from
            // the vcpu thread.
            match vm
                .create_vcpu(vcpu_id)
                .context("failed to create vcpu")?
                .downcast::<V>()
            {
                Ok(v) => *v,
                Err(_) => panic!("VM created wrong type of VCPU"),
            }
        }
    };

    irq_chip
        .add_vcpu(cpu_id, &vcpu)
        .context("failed to add vcpu to irq chip")?;

    Arch::configure_vcpu(
        &vm,
        vm.get_hypervisor(),
        irq_chip,
        &mut vcpu,
        vcpu_init,
        cpu_id,
        vcpu_count,
        has_bios,
        cpu_config,
    )
    .context("failed to configure vcpu")?;

    if use_hypervisor_signals {
        let mut v = get_blocked_signals().context("failed to retrieve signal mask for vcpu")?;
        v.retain(|&x| x != SIGRTMIN() + 0);
        vcpu.set_signal_mask(&v)
            .context("failed to set the signal mask for vcpu")?;
    }

    let vcpu_run_handle = vcpu
        .take_run_handle(Some(SIGRTMIN() + 0))
        .context("failed to set thread id for vcpu")?;

    Ok((vcpu, vcpu_run_handle))
}

#[cfg(all(any(target_arch = "x86_64", target_arch = "aarch64"), feature = "gdb"))]
fn handle_debug_msg<V>(
    cpu_id: usize,
    vcpu: &V,
    guest_mem: &GuestMemory,
    d: VcpuDebug,
    reply_tube: &mpsc::Sender<VcpuDebugStatusMessage>,
) -> Result<()>
where
    V: VcpuArch + 'static,
{
    match d {
        VcpuDebug::ReadRegs => {
            let msg = VcpuDebugStatusMessage {
                cpu: cpu_id as usize,
                msg: VcpuDebugStatus::RegValues(
                    <Arch as arch::GdbOps<V>>::read_registers(vcpu as &V)
                        .context("failed to handle a gdb ReadRegs command")?,
                ),
            };
            reply_tube
                .send(msg)
                .context("failed to send a debug status to GDB thread")
        }
        VcpuDebug::WriteRegs(regs) => {
            <Arch as arch::GdbOps<V>>::write_registers(vcpu as &V, &regs)
                .context("failed to handle a gdb WriteRegs command")?;
            reply_tube
                .send(VcpuDebugStatusMessage {
                    cpu: cpu_id as usize,
                    msg: VcpuDebugStatus::CommandComplete,
                })
                .context("failed to send a debug status to GDB thread")
        }
        VcpuDebug::ReadReg(reg) => {
            let msg = VcpuDebugStatusMessage {
                cpu: cpu_id as usize,
                msg: VcpuDebugStatus::RegValue(
                    <Arch as arch::GdbOps<V>>::read_register(vcpu as &V, reg)
                        .context("failed to handle a gdb ReadReg command")?,
                ),
            };
            reply_tube
                .send(msg)
                .context("failed to send a debug status to GDB thread")
        }
        VcpuDebug::WriteReg(reg, buf) => {
            <Arch as arch::GdbOps<V>>::write_register(vcpu as &V, reg, &buf)
                .context("failed to handle a gdb WriteReg command")?;
            reply_tube
                .send(VcpuDebugStatusMessage {
                    cpu: cpu_id as usize,
                    msg: VcpuDebugStatus::CommandComplete,
                })
                .context("failed to send a debug status to GDB thread")
        }
        VcpuDebug::ReadMem(vaddr, len) => {
            let msg = VcpuDebugStatusMessage {
                cpu: cpu_id as usize,
                msg: VcpuDebugStatus::MemoryRegion(
                    <Arch as arch::GdbOps<V>>::read_memory(vcpu as &V, guest_mem, vaddr, len)
                        .unwrap_or(Vec::new()),
                ),
            };
            reply_tube
                .send(msg)
                .context("failed to send a debug status to GDB thread")
        }
        VcpuDebug::WriteMem(vaddr, buf) => {
            <Arch as arch::GdbOps<V>>::write_memory(vcpu as &V, guest_mem, vaddr, &buf)
                .context("failed to handle a gdb WriteMem command")?;
            reply_tube
                .send(VcpuDebugStatusMessage {
                    cpu: cpu_id as usize,
                    msg: VcpuDebugStatus::CommandComplete,
                })
                .context("failed to send a debug status to GDB thread")
        }
        VcpuDebug::EnableSinglestep => {
            <Arch as arch::GdbOps<V>>::enable_singlestep(vcpu as &V)
                .context("failed to handle a gdb EnableSingleStep command")?;
            reply_tube
                .send(VcpuDebugStatusMessage {
                    cpu: cpu_id as usize,
                    msg: VcpuDebugStatus::CommandComplete,
                })
                .context("failed to send a debug status to GDB thread")
        }
        VcpuDebug::GetHwBreakPointCount => {
            let msg = VcpuDebugStatusMessage {
                cpu: cpu_id as usize,
                msg: VcpuDebugStatus::HwBreakPointCount(
                    <Arch as arch::GdbOps<V>>::get_max_hw_breakpoints(vcpu as &V)
                        .context("failed to get max number of HW breakpoints")?,
                ),
            };
            reply_tube
                .send(msg)
                .context("failed to send a debug status to GDB thread")
        }
        VcpuDebug::SetHwBreakPoint(addrs) => {
            <Arch as arch::GdbOps<V>>::set_hw_breakpoints(vcpu as &V, &addrs)
                .context("failed to handle a gdb SetHwBreakPoint command")?;
            reply_tube
                .send(VcpuDebugStatusMessage {
                    cpu: cpu_id as usize,
                    msg: VcpuDebugStatus::CommandComplete,
                })
                .context("failed to send a debug status to GDB thread")
        }
    }
}

#[cfg(not(any(target_arch = "x86", target_arch = "x86_64")))]
fn handle_s2idle_request(
    _privileged_vm: bool,
    _guest_suspended_cvar: &Arc<(Mutex<bool>, Condvar)>,
) {
}

// Allow error! and early return anywhere in function
#[allow(clippy::needless_return)]
#[cfg(any(target_arch = "x86", target_arch = "x86_64"))]
fn handle_s2idle_request(privileged_vm: bool, guest_suspended_cvar: &Arc<(Mutex<bool>, Condvar)>) {
    const POWER_STATE_FREEZE: &[u8] = b"freeze";

    // For non privileged guests, wake up blocked thread on condvar, which is awaiting
    // non-privileged guest suspension to finish.
    if !privileged_vm {
        let (lock, cvar) = &**guest_suspended_cvar;
        let mut guest_suspended = lock.lock();
        *guest_suspended = true;

        cvar.notify_one();
        info!("dbg: s2idle notified");

        return;
    }

    // For privileged guests, proceed with the suspend request
    let mut power_state = match OpenOptions::new().write(true).open("/sys/power/state") {
        Ok(s) => s,
        Err(err) => {
            error!("Failed on open /sys/power/state: {}", err);
            return;
        }
    };

    if let Err(err) = power_state.write(POWER_STATE_FREEZE) {
        error!("Failed on writing to /sys/power/state: {}", err);
        return;
    }
}

fn vcpu_loop<V>(
    mut run_mode: VmRunMode,
    cpu_id: usize,
    mut vcpu: V,
    vcpu_run_handle: VcpuRunHandle,
    irq_chip: Box<dyn IrqChipArch + 'static>,
    run_rt: bool,
    delay_rt: bool,
    io_bus: Bus,
    mmio_bus: Bus,
    requires_pvclock_ctrl: bool,
    from_main_tube: mpsc::Receiver<VcpuControl>,
    use_hypervisor_signals: bool,
    privileged_vm: bool,
    #[cfg(all(any(target_arch = "x86_64", target_arch = "aarch64"), feature = "gdb"))]
    to_gdb_tube: Option<
        mpsc::Sender<VcpuDebugStatusMessage>,
    >,
    #[cfg(all(any(target_arch = "x86_64", target_arch = "aarch64"), feature = "gdb"))]
    guest_mem: GuestMemory,
    msr_handlers: MsrHandlers,
    guest_suspended_cvar: Arc<(Mutex<bool>, Condvar)>,
<<<<<<< HEAD
    #[cfg(all(any(target_arch = "x86", target_arch = "x86_64"), target_family = "unix"))]
    bus_lock_ratelimit_ctrl: Arc<Mutex<Ratelimit>,>,
=======
    #[cfg(all(any(target_arch = "x86", target_arch = "x86_64"), unix))]
    bus_lock_ratelimit_ctrl: Arc<Mutex<Ratelimit>>,
>>>>>>> da9ba090
) -> ExitState
where
    V: VcpuArch + 'static,
{
    let mut interrupted_by_signal = false;

    loop {
        // Start by checking for messages to process and the run state of the CPU.
        // An extra check here for Running so there isn't a need to call recv unless a
        // message is likely to be ready because a signal was sent.
        if interrupted_by_signal || run_mode != VmRunMode::Running {
            'state_loop: loop {
                // Tries to get a pending message without blocking first.
                let msg = match from_main_tube.try_recv() {
                    Ok(m) => m,
                    Err(mpsc::TryRecvError::Empty) if run_mode == VmRunMode::Running => {
                        // If the VM is running and no message is pending, the state won't
                        // change.
                        break 'state_loop;
                    }
                    Err(mpsc::TryRecvError::Empty) => {
                        // If the VM is not running, wait until a message is ready.
                        match from_main_tube.recv() {
                            Ok(m) => m,
                            Err(mpsc::RecvError) => {
                                error!("Failed to read from main tube in vcpu");
                                return ExitState::Crash;
                            }
                        }
                    }
                    Err(mpsc::TryRecvError::Disconnected) => {
                        error!("Failed to read from main tube in vcpu");
                        return ExitState::Crash;
                    }
                };

                // Collect all pending messages.
                let mut messages = vec![msg];
                messages.append(&mut from_main_tube.try_iter().collect());

                for msg in messages {
                    match msg {
                        VcpuControl::RunState(new_mode) => {
                            run_mode = new_mode;
                            match run_mode {
                                VmRunMode::Running => break 'state_loop,
                                VmRunMode::Suspending => {
                                    // On KVM implementations that use a paravirtualized
                                    // clock (e.g. x86), a flag must be set to indicate to
                                    // the guest kernel that a vCPU was suspended. The guest
                                    // kernel will use this flag to prevent the soft lockup
                                    // detection from triggering when this vCPU resumes,
                                    // which could happen days later in realtime.
                                    if requires_pvclock_ctrl {
                                        if let Err(e) = vcpu.pvclock_ctrl() {
                                            error!(
                                                "failed to tell hypervisor vcpu {} is suspending: {}",
                                                cpu_id, e
                                            );
                                        }
                                    }
                                }
                                VmRunMode::Breakpoint => {}
                                VmRunMode::Exiting => return ExitState::Stop,
                            }
                        }
                        #[cfg(all(
                            any(target_arch = "x86_64", target_arch = "aarch64"),
                            feature = "gdb"
                        ))]
                        VcpuControl::Debug(d) => match &to_gdb_tube {
                            Some(ref ch) => {
                                if let Err(e) = handle_debug_msg(cpu_id, &vcpu, &guest_mem, d, ch) {
                                    error!("Failed to handle gdb message: {}", e);
                                }
                            }
                            None => {
                                error!("VcpuControl::Debug received while GDB feature is disabled: {:?}", d);
                            }
                        },
                        VcpuControl::MakeRT => {
                            if run_rt && delay_rt {
                                info!("Making vcpu {} RT\n", cpu_id);
                                const DEFAULT_VCPU_RT_LEVEL: u16 = 6;
                                if let Err(e) = set_rt_prio_limit(u64::from(DEFAULT_VCPU_RT_LEVEL))
                                    .and_then(|_| {
                                        set_rt_round_robin(i32::from(DEFAULT_VCPU_RT_LEVEL))
                                    })
                                {
                                    warn!("Failed to set vcpu to real time: {}", e);
                                }
                            }
                        }
                    }
                }
            }
        }

        interrupted_by_signal = false;

        // Vcpus may have run a HLT instruction, which puts them into a state other than
        // VcpuRunState::Runnable. In that case, this call to wait_until_runnable blocks
        // until either the irqchip receives an interrupt for this vcpu, or until the main
        // thread kicks this vcpu as a result of some VmControl operation. In most IrqChip
        // implementations HLT instructions do not make it to crosvm, and thus this is a
        // no-op that always returns VcpuRunState::Runnable.
        match irq_chip.wait_until_runnable(&vcpu) {
            Ok(VcpuRunState::Runnable) => {}
            Ok(VcpuRunState::Interrupted) => interrupted_by_signal = true,
            Err(e) => error!(
                "error waiting for vcpu {} to become runnable: {}",
                cpu_id, e
            ),
        }

        if !interrupted_by_signal {
            match vcpu.run(&vcpu_run_handle) {
                Ok(VcpuExit::Io) => {
                    if let Err(e) = vcpu.handle_io(&mut bus_io_handler(&io_bus)) {
                        error!("failed to handle io: {}", e)
                    }
                }
                Ok(VcpuExit::Mmio) => {
                    if let Err(e) = vcpu.handle_mmio(&mut bus_io_handler(&mmio_bus)) {
                        error!("failed to handle mmio: {}", e);
                    }
                }
                Ok(VcpuExit::RdMsr { index }) => {
                    if let Some(data) = msr_handlers.read(index) {
                        let _ = vcpu.handle_rdmsr(data);
                    }
                }
                Ok(VcpuExit::WrMsr { index, data }) => {
                    if msr_handlers.write(index, data).is_some() {
                        vcpu.handle_wrmsr();
                    }
                }
                Ok(VcpuExit::IoapicEoi { vector }) => {
                    if let Err(e) = irq_chip.broadcast_eoi(vector) {
                        error!(
                            "failed to broadcast eoi {} on vcpu {}: {}",
                            vector, cpu_id, e
                        );
                    }
                }
                Ok(VcpuExit::IrqWindowOpen) => {}
                Ok(VcpuExit::Hlt) => irq_chip.halted(cpu_id),
                Ok(VcpuExit::Shutdown) => return ExitState::Stop,
                Ok(VcpuExit::FailEntry {
                    hardware_entry_failure_reason,
                }) => {
                    error!("vcpu hw run failure: {:#x}", hardware_entry_failure_reason);
                    return ExitState::Crash;
                }
                Ok(VcpuExit::SystemEventShutdown) => {
                    info!("system shutdown event on vcpu {}", cpu_id);
                    return ExitState::Stop;
                }
                Ok(VcpuExit::SystemEventReset) => {
                    info!("system reset event");
                    return ExitState::Reset;
                }
                Ok(VcpuExit::SystemEventCrash) => {
                    info!("system crash event on vcpu {}", cpu_id);
                    return ExitState::Stop;
                }
                Ok(VcpuExit::SystemEventS2Idle) => {
                    handle_s2idle_request(privileged_vm, &guest_suspended_cvar);
                }
                #[rustfmt::skip] Ok(VcpuExit::Debug { .. }) => {
                    #[cfg(all(any(target_arch = "x86_64", target_arch = "aarch64"), feature = "gdb"))]
                    {
                        let msg = VcpuDebugStatusMessage {
                            cpu: cpu_id as usize,
                            msg: VcpuDebugStatus::HitBreakPoint,
                        };
                        if let Some(ref ch) = to_gdb_tube {
                            if let Err(e) = ch.send(msg) {
                                error!("failed to notify breakpoint to GDB thread: {}", e);
                                return ExitState::Crash;
                            }
                        }
                        run_mode = VmRunMode::Breakpoint;
                    }
                }
<<<<<<< HEAD
                #[cfg(all(any(target_arch = "x86", target_arch = "x86_64"), target_family = "unix"))]
=======
                #[cfg(all(any(target_arch = "x86", target_arch = "x86_64"), unix))]
>>>>>>> da9ba090
                Ok(VcpuExit::BusLock) => {
                    let delay_ns: u64 = bus_lock_ratelimit_ctrl.lock().ratelimit_calculate_delay(1);
                    thread::sleep(Duration::from_nanos(delay_ns));
                }
                Ok(r) => warn!("unexpected vcpu exit: {:?}", r),
                Err(e) => match e.errno() {
                    libc::EINTR => interrupted_by_signal = true,
                    libc::EAGAIN => {}
                    _ => {
                        error!("vcpu hit unknown error: {}", e);
                        return ExitState::Crash;
                    }
                },
            }
        }

        if interrupted_by_signal {
            if use_hypervisor_signals {
                // Try to clear the signal that we use to kick VCPU if it is pending before
                // attempting to handle pause requests.
                if let Err(e) = clear_signal(SIGRTMIN() + 0) {
                    error!("failed to clear pending signal: {}", e);
                    return ExitState::Crash;
                }
            } else {
                vcpu.set_immediate_exit(false);
            }
        }

        if let Err(e) = irq_chip.inject_interrupts(&vcpu) {
            error!("failed to inject interrupts for vcpu {}: {}", cpu_id, e);
        }
    }
}

pub fn run_vcpu<V>(
    cpu_id: usize,
    vcpu_id: usize,
    vcpu: Option<V>,
    vcpu_init: VcpuInitArch,
    vm: impl VmArch + 'static,
    mut irq_chip: Box<dyn IrqChipArch + 'static>,
    vcpu_count: usize,
    run_rt: bool,
    vcpu_affinity: CpuSet,
    delay_rt: bool,
    start_barrier: Arc<Barrier>,
    has_bios: bool,
    mut io_bus: Bus,
    mut mmio_bus: Bus,
    vm_evt_wrtube: SendTube,
    requires_pvclock_ctrl: bool,
    from_main_tube: mpsc::Receiver<VcpuControl>,
    use_hypervisor_signals: bool,
    #[cfg(all(any(target_arch = "x86_64", target_arch = "aarch64"), feature = "gdb"))] to_gdb_tube: Option<
        mpsc::Sender<VcpuDebugStatusMessage>,
    >,
    enable_per_vm_core_scheduling: bool,
    cpu_config: Option<CpuConfigArch>,
    privileged_vm: bool,
    vcpu_cgroup_tasks_file: Option<File>,
    userspace_msr: BTreeMap<u32, MsrConfig>,
    guest_suspended_cvar: Arc<(Mutex<bool>, Condvar)>,
<<<<<<< HEAD
    #[cfg(all(any(target_arch = "x86", target_arch = "x86_64"), target_family = "unix"))]
    bus_lock_ratelimit_ctrl: Arc<Mutex<Ratelimit>,>,
=======
    #[cfg(all(any(target_arch = "x86", target_arch = "x86_64"), unix))]
    bus_lock_ratelimit_ctrl: Arc<Mutex<Ratelimit>>,
>>>>>>> da9ba090
) -> Result<JoinHandle<()>>
where
    V: VcpuArch + 'static,
{
    thread::Builder::new()
        .name(format!("crosvm_vcpu{}", cpu_id))
        .spawn(move || {
            // Having a closure returning ExitState guarentees that we
            // send a VmEventType on all code paths after the closure
            // returns.
            let vcpu_fn = || -> ExitState {
                if let Err(e) = set_vcpu_thread_scheduling(
                    vcpu_affinity,
                    enable_per_vm_core_scheduling,
                    vcpu_cgroup_tasks_file,
                    run_rt && !delay_rt,
                ) {
                    error!("vcpu thread setup failed: {:#}", e);
                    return ExitState::Stop;
                }

                #[cfg(all(any(target_arch = "x86_64", target_arch = "aarch64"), feature = "gdb"))]
                let guest_mem = vm.get_memory().clone();

                let runnable_vcpu = runnable_vcpu(
                    cpu_id,
                    vcpu_id,
                    vcpu,
                    vcpu_init,
                    vm,
                    irq_chip.as_mut(),
                    vcpu_count,
                    has_bios,
                    use_hypervisor_signals,
                    cpu_config,
                );

                // Add MSR handlers after CPU affinity setting.
                // This avoids redundant MSR file fd creation.
                let mut msr_handlers = MsrHandlers::new();
                if !userspace_msr.is_empty() {
                    userspace_msr.iter().for_each(|(index, msr_config)| {
                        if let Err(e) = msr_handlers.add_handler(*index, msr_config.clone(), cpu_id)
                        {
                            error!("failed to add msr handler {}: {:#}", cpu_id, e);
                        };
                    });
                }

                start_barrier.wait();

                let (vcpu, vcpu_run_handle) = match runnable_vcpu {
                    Ok(v) => v,
                    Err(e) => {
                        error!("failed to start vcpu {}: {:#}", cpu_id, e);
                        return ExitState::Stop;
                    }
                };

                #[allow(unused_mut)]
                let mut run_mode = VmRunMode::Running;
                #[cfg(all(any(target_arch = "x86_64", target_arch = "aarch64"), feature = "gdb"))]
                if to_gdb_tube.is_some() {
                    // Wait until a GDB client attaches
                    run_mode = VmRunMode::Breakpoint;
                }

                mmio_bus.set_access_id(cpu_id);
                io_bus.set_access_id(cpu_id);

                vcpu_loop(
                    run_mode,
                    cpu_id,
                    vcpu,
                    vcpu_run_handle,
                    irq_chip,
                    run_rt,
                    delay_rt,
                    io_bus,
                    mmio_bus,
                    requires_pvclock_ctrl,
                    from_main_tube,
                    use_hypervisor_signals,
                    privileged_vm,
                    #[cfg(all(
                        any(target_arch = "x86_64", target_arch = "aarch64"),
                        feature = "gdb"
                    ))]
                    to_gdb_tube,
                    #[cfg(all(
                        any(target_arch = "x86_64", target_arch = "aarch64"),
                        feature = "gdb"
                    ))]
                    guest_mem,
                    msr_handlers,
                    guest_suspended_cvar,
<<<<<<< HEAD
                    #[cfg(all(any(target_arch = "x86", target_arch = "x86_64"), target_family = "unix"))]
=======
                    #[cfg(all(any(target_arch = "x86", target_arch = "x86_64"), unix))]
>>>>>>> da9ba090
                    bus_lock_ratelimit_ctrl,
                )
            };

            let final_event_data = match vcpu_fn() {
                ExitState::Stop => VmEventType::Exit,
                ExitState::Reset => VmEventType::Reset,
                ExitState::Crash => VmEventType::Crash,
                // vcpu_loop doesn't exit with GuestPanic.
                ExitState::GuestPanic => unreachable!(),
                ExitState::WatchdogReset => VmEventType::WatchdogReset,
            };
            if let Err(e) = vm_evt_wrtube.send::<VmEventType>(&final_event_data) {
                error!(
                    "failed to send final event {:?} on vcpu {}: {}",
                    final_event_data, cpu_id, e
                )
            }
        })
        .context("failed to spawn VCPU thread")
}

/// Signals all running VCPUs to vmexit, sends VcpuControl message to each VCPU tube, and tells
/// `irq_chip` to stop blocking halted VCPUs. The channel message is set first because both the
/// signal and the irq_chip kick could cause the VCPU thread to continue through the VCPU run
/// loop.
pub fn kick_all_vcpus(
    vcpu_handles: &[(JoinHandle<()>, mpsc::Sender<vm_control::VcpuControl>)],
    irq_chip: &dyn IrqChip,
    message: VcpuControl,
) {
    for (handle, tube) in vcpu_handles {
        if let Err(e) = tube.send(message.clone()) {
            error!("failed to send VcpuControl: {}", e);
        }
        let _ = handle.kill(SIGRTMIN() + 0);
    }
    irq_chip.kick_halted_vcpus();
}<|MERGE_RESOLUTION|>--- conflicted
+++ resolved
@@ -65,11 +65,7 @@
 use x86_64::X8664arch as Arch;
 
 use super::ExitState;
-<<<<<<< HEAD
-#[cfg(all(any(target_arch = "x86", target_arch = "x86_64"), target_family = "unix"))]
-=======
 #[cfg(all(any(target_arch = "x86", target_arch = "x86_64"), unix))]
->>>>>>> da9ba090
 use crate::crosvm::ratelimit::Ratelimit;
 
 pub fn setup_vcpu_signal_handler<T: Vcpu>(use_hypervisor_signals: bool) -> Result<()> {
@@ -400,13 +396,8 @@
     guest_mem: GuestMemory,
     msr_handlers: MsrHandlers,
     guest_suspended_cvar: Arc<(Mutex<bool>, Condvar)>,
-<<<<<<< HEAD
-    #[cfg(all(any(target_arch = "x86", target_arch = "x86_64"), target_family = "unix"))]
-    bus_lock_ratelimit_ctrl: Arc<Mutex<Ratelimit>,>,
-=======
     #[cfg(all(any(target_arch = "x86", target_arch = "x86_64"), unix))]
     bus_lock_ratelimit_ctrl: Arc<Mutex<Ratelimit>>,
->>>>>>> da9ba090
 ) -> ExitState
 where
     V: VcpuArch + 'static,
@@ -592,11 +583,7 @@
                         run_mode = VmRunMode::Breakpoint;
                     }
                 }
-<<<<<<< HEAD
-                #[cfg(all(any(target_arch = "x86", target_arch = "x86_64"), target_family = "unix"))]
-=======
                 #[cfg(all(any(target_arch = "x86", target_arch = "x86_64"), unix))]
->>>>>>> da9ba090
                 Ok(VcpuExit::BusLock) => {
                     let delay_ns: u64 = bus_lock_ratelimit_ctrl.lock().ratelimit_calculate_delay(1);
                     thread::sleep(Duration::from_nanos(delay_ns));
@@ -660,13 +647,8 @@
     vcpu_cgroup_tasks_file: Option<File>,
     userspace_msr: BTreeMap<u32, MsrConfig>,
     guest_suspended_cvar: Arc<(Mutex<bool>, Condvar)>,
-<<<<<<< HEAD
-    #[cfg(all(any(target_arch = "x86", target_arch = "x86_64"), target_family = "unix"))]
-    bus_lock_ratelimit_ctrl: Arc<Mutex<Ratelimit>,>,
-=======
     #[cfg(all(any(target_arch = "x86", target_arch = "x86_64"), unix))]
     bus_lock_ratelimit_ctrl: Arc<Mutex<Ratelimit>>,
->>>>>>> da9ba090
 ) -> Result<JoinHandle<()>>
 where
     V: VcpuArch + 'static,
@@ -763,11 +745,7 @@
                     guest_mem,
                     msr_handlers,
                     guest_suspended_cvar,
-<<<<<<< HEAD
-                    #[cfg(all(any(target_arch = "x86", target_arch = "x86_64"), target_family = "unix"))]
-=======
                     #[cfg(all(any(target_arch = "x86", target_arch = "x86_64"), unix))]
->>>>>>> da9ba090
                     bus_lock_ratelimit_ctrl,
                 )
             };
