// Copyright 2017 The ChromiumOS Authors
// Use of this source code is governed by a BSD-style license that can be
// found in the LICENSE file.

use std::collections::BTreeMap;
use std::convert::TryFrom;
use std::fs::OpenOptions;
use std::ops::RangeInclusive;
use std::os::unix::net::UnixListener;
use std::os::unix::net::UnixStream;
use std::path::Path;
use std::path::PathBuf;
use std::str;
use std::sync::Arc;

use anyhow::anyhow;
use anyhow::bail;
use anyhow::Context;
use anyhow::Result;
use arch::VirtioDeviceStub;
use base::ReadNotifier;
use base::*;
use devices::serial_device::SerialHardware;
use devices::serial_device::SerialParameters;
use devices::serial_device::SerialType;
use devices::vfio::VfioCommonSetup;
use devices::vfio::VfioCommonTrait;
use devices::virtio;
use devices::virtio::block::DiskOption;
use devices::virtio::console::asynchronous::AsyncConsole;
#[cfg(any(feature = "video-decoder", feature = "video-encoder"))]
use devices::virtio::device_constants::video::VideoBackendType;
use devices::virtio::device_constants::video::VideoDeviceType;
use devices::virtio::ipc_memory_mapper::create_ipc_mapper;
use devices::virtio::ipc_memory_mapper::CreateIpcMapperRet;
use devices::virtio::memory_mapper::BasicMemoryMapper;
use devices::virtio::memory_mapper::MemoryMapperTrait;
#[cfg(feature = "audio")]
use devices::virtio::snd::parameters::Parameters as SndParameters;
use devices::virtio::vfio_wrapper::VfioWrapper;
use devices::virtio::vhost::user::proxy::VirtioVhostUser;
use devices::virtio::vhost::user::vmm::VhostUserVirtioDevice;
use devices::virtio::vhost::user::NetBackend;
use devices::virtio::vhost::user::VhostUserDevice;
use devices::virtio::vhost::user::VhostUserVsockDevice;
use devices::virtio::vsock::VsockConfig;
#[cfg(feature = "balloon")]
use devices::virtio::BalloonMode;
use devices::virtio::Console;
use devices::virtio::NetError;
use devices::virtio::NetParameters;
use devices::virtio::NetParametersMode;
use devices::virtio::VirtioDevice;
use devices::virtio::VirtioDeviceType;
use devices::BusDeviceObj;
use devices::IommuDevType;
use devices::PciAddress;
use devices::PciDevice;
#[cfg(feature = "tpm")]
use devices::SoftwareTpm;
use devices::VfioDevice;
use devices::VfioDeviceType;
use devices::VfioPciDevice;
use devices::VfioPlatformDevice;
#[cfg(all(feature = "vtpm", target_arch = "x86_64"))]
use devices::VtpmProxy;
use hypervisor::ProtectionType;
use hypervisor::Vm;
use jail::*;
use minijail::Minijail;
use net_util::sys::unix::Tap;
use net_util::MacAddress;
use net_util::TapTCommon;
use resources::Alloc;
use resources::AllocOptions;
use resources::SystemAllocator;
use sync::Mutex;
use vm_control::api::VmMemoryClient;
use vm_memory::GuestAddress;

use crate::crosvm::config::TouchDeviceOption;
use crate::crosvm::config::VhostUserFsOption;
use crate::crosvm::config::VhostUserOption;
use crate::crosvm::config::VvuOption;

pub enum TaggedControlTube {
    Fs(Tube),
    Vm(Tube),
    VmMsync(Tube),
}

impl AsRef<Tube> for TaggedControlTube {
    fn as_ref(&self) -> &Tube {
        use self::TaggedControlTube::*;
        match &self {
            Fs(tube) | Vm(tube) | VmMsync(tube) => tube,
        }
    }
}

impl AsRawDescriptor for TaggedControlTube {
    fn as_raw_descriptor(&self) -> RawDescriptor {
        self.as_ref().as_raw_descriptor()
    }
}

impl ReadNotifier for TaggedControlTube {
    fn get_read_notifier(&self) -> &dyn AsRawDescriptor {
        self.as_ref().get_read_notifier()
    }
}

#[derive(serde::Serialize, serde::Deserialize)]
pub struct VmMemoryTube {
    pub tube: Tube,
    /// See devices::virtio::VirtioDevice.expose_shared_memory_region_with_viommu
    pub expose_with_viommu: bool,
}

impl AsRef<Tube> for VmMemoryTube {
    fn as_ref(&self) -> &Tube {
        &self.tube
    }
}

impl AsRawDescriptor for VmMemoryTube {
    fn as_raw_descriptor(&self) -> RawDescriptor {
        self.as_ref().as_raw_descriptor()
    }
}

impl ReadNotifier for VmMemoryTube {
    fn get_read_notifier(&self) -> &dyn AsRawDescriptor {
        self.as_ref().get_read_notifier()
    }
}

pub trait IntoUnixStream {
    fn into_unix_stream(self) -> Result<UnixStream>;
}

impl<'a> IntoUnixStream for &'a Path {
    fn into_unix_stream(self) -> Result<UnixStream> {
        if let Some(fd) = safe_descriptor_from_path(self).context("failed to open event device")? {
            Ok(fd.into())
        } else {
            UnixStream::connect(self).context("failed to open event device")
        }
    }
}

impl<'a> IntoUnixStream for &'a PathBuf {
    fn into_unix_stream(self) -> Result<UnixStream> {
        self.as_path().into_unix_stream()
    }
}

impl IntoUnixStream for UnixStream {
    fn into_unix_stream(self) -> Result<UnixStream> {
        Ok(self)
    }
}

pub type DeviceResult<T = VirtioDeviceStub> = Result<T>;

/// A trait for spawning virtio device instances and jails from their configuration structure.
///
/// Implementors become able to create virtio devices and jails following their own configuration.
/// This trait also provides a few convenience methods for e.g. creating a virtio device and jail
/// at once.
pub trait VirtioDeviceBuilder: Sized {
    /// Base name of the device, as it will appear in logs.
    const NAME: &'static str;

    /// Create a regular virtio device from the configuration and `protection_type` setting.
    fn create_virtio_device(
        self,
        protection_type: ProtectionType,
    ) -> anyhow::Result<Box<dyn VirtioDevice>>;

    /// Create a device suitable for being run as a vhost-user instance.
    ///
    /// It is ok to leave this method unimplemented if the device is not intended to be used with
    /// vhost-user.
    fn create_vhost_user_device(
        self,
        _keep_rds: &mut Vec<RawDescriptor>,
    ) -> anyhow::Result<Box<dyn VhostUserDevice>> {
        unimplemented!()
    }

    /// Create a jail that is suitable to run a device.
    ///
    /// The default implementation creates a simple jail with a seccomp policy derived from the
    /// base name of the device.
    fn create_jail(
        &self,
        jail_config: &Option<JailConfig>,
        virtio_transport: VirtioDeviceType,
    ) -> anyhow::Result<Option<Minijail>> {
        simple_jail(
            jail_config,
            &virtio_transport.seccomp_policy_file(Self::NAME),
        )
    }

    /// Helper method to return a `VirtioDeviceStub` filled using `create_virtio_device` and
    /// `create_jail`.
    ///
    /// This helper should cover the needs of most devices when run as regular virtio devices.
    fn create_virtio_device_and_jail(
        self,
        protection_type: ProtectionType,
        jail_config: &Option<JailConfig>,
    ) -> DeviceResult {
        let jail = self.create_jail(jail_config, VirtioDeviceType::Regular)?;
        let dev = self.create_virtio_device(protection_type)?;
        Ok(VirtioDeviceStub { dev, jail })
    }
}

/// A one-shot configuration structure for implementing `VirtioDeviceBuilder`. We cannot do it on
/// `DiskOption` directly because disk devices can be passed an optional control tube.
pub struct DiskConfig<'a> {
    /// Options for disk creation.
    disk: &'a DiskOption,
    /// Optional control tube for the device.
    device_tube: Option<Tube>,
}

impl<'a> DiskConfig<'a> {
    pub fn new(disk: &'a DiskOption, device_tube: Option<Tube>) -> Self {
        Self { disk, device_tube }
    }
}

impl<'a> VirtioDeviceBuilder for DiskConfig<'a> {
    const NAME: &'static str = "block";

    fn create_virtio_device(
        self,
        protection_type: ProtectionType,
    ) -> anyhow::Result<Box<dyn VirtioDevice>> {
        info!(
            "Trying to attach block device: {}",
            self.disk.path.display(),
        );
        let disk_image = self.disk.open()?;

        Ok(Box::new(
            virtio::BlockAsync::new(
                virtio::base_features(protection_type),
                disk_image,
                self.disk.read_only,
                self.disk.sparse,
                self.disk.block_size,
                self.disk.multiple_workers,
                self.disk.id,
                self.device_tube,
                None,
                self.disk.async_executor,
                None,
            )
            .context("failed to create block device")?,
        ))
    }

    fn create_vhost_user_device(
        self,
        keep_rds: &mut Vec<RawDescriptor>,
    ) -> anyhow::Result<Box<dyn VhostUserDevice>> {
        let disk = self.disk;
        let disk_image = disk.open()?;
        let block = Box::new(
            virtio::BlockAsync::new(
                virtio::base_features(ProtectionType::Unprotected),
                disk_image,
                disk.read_only,
                disk.sparse,
                disk.block_size,
                false,
                disk.id,
                self.device_tube,
                None,
                disk.async_executor,
                None,
            )
            .context("failed to create block device")?,
        );
        keep_rds.extend(block.keep_rds());

        Ok(block)
    }
}

fn vhost_user_connection(path: &Path) -> Result<UnixStream> {
    UnixStream::connect(path).with_context(|| {
        format!(
            "failed to connect to vhost-user socket path {}",
            path.display()
        )
    })
}

pub fn create_vhost_user_block_device(
    protection_type: ProtectionType,
    opt: &VhostUserOption,
) -> DeviceResult {
    let dev = VhostUserVirtioDevice::new_block(
        virtio::base_features(protection_type),
        vhost_user_connection(&opt.socket)?,
    )
    .context("failed to set up vhost-user block device")?;

    Ok(VirtioDeviceStub {
        dev: Box::new(dev),
        // no sandbox here because virtqueue handling is exported to a different process.
        jail: None,
    })
}

pub fn create_vhost_user_console_device(
    protection_type: ProtectionType,
    opt: &VhostUserOption,
) -> DeviceResult {
    let dev = VhostUserVirtioDevice::new_console(
        virtio::base_features(protection_type),
        vhost_user_connection(&opt.socket)?,
    )
    .context("failed to set up vhost-user console device")?;

    Ok(VirtioDeviceStub {
        dev: Box::new(dev),
        // no sandbox here because virtqueue handling is exported to a different process.
        jail: None,
    })
}

pub fn create_vhost_user_fs_device(
    protection_type: ProtectionType,
    option: &VhostUserFsOption,
) -> DeviceResult {
    let dev = VhostUserVirtioDevice::new_fs(
        virtio::base_features(protection_type),
        vhost_user_connection(&option.socket)?,
        &option.tag,
    )
    .context("failed to set up vhost-user fs device")?;

    Ok(VirtioDeviceStub {
        dev: Box::new(dev),
        // no sandbox here because virtqueue handling is exported to a different process.
        jail: None,
    })
}

pub fn create_vhost_user_mac80211_hwsim_device(
    protection_type: ProtectionType,
    opt: &VhostUserOption,
) -> DeviceResult {
    let dev = VhostUserVirtioDevice::new_mac80211_hwsim(
        virtio::base_features(protection_type),
        vhost_user_connection(&opt.socket)?,
    )
    .context("failed to set up vhost-user mac80211_hwsim device")?;

    Ok(VirtioDeviceStub {
        dev: Box::new(dev),
        // no sandbox here because virtqueue handling is exported to a different process.
        jail: None,
    })
}

pub fn create_vhost_user_snd_device(
    protection_type: ProtectionType,
    option: &VhostUserOption,
) -> DeviceResult {
    let dev = VhostUserVirtioDevice::new_snd(
        virtio::base_features(protection_type),
        vhost_user_connection(&option.socket)?,
    )
    .context("failed to set up vhost-user snd device")?;

    Ok(VirtioDeviceStub {
        dev: Box::new(dev),
        // no sandbox here because virtqueue handling is exported to a different process.
        jail: None,
    })
}

pub fn create_vhost_user_gpu_device(
    protection_type: ProtectionType,
    opt: &VhostUserOption,
) -> DeviceResult {
    // The crosvm gpu device expects us to connect the tube before it will accept a vhost-user
    // connection.
    let dev = VhostUserVirtioDevice::new_gpu(
        virtio::base_features(protection_type),
        vhost_user_connection(&opt.socket)?,
    )
    .context("failed to set up vhost-user gpu device")?;

    Ok(VirtioDeviceStub {
        dev: Box::new(dev),
        // no sandbox here because virtqueue handling is exported to a different process.
        jail: None,
    })
}

pub fn create_vvu_proxy_device(
    protection_type: ProtectionType,
    jail_config: &Option<JailConfig>,
    opt: &VvuOption,
    tube: Tube,
    max_sibling_mem_size: u64,
) -> DeviceResult {
    let listener =
        UnixListener::bind(&opt.socket).context("failed to bind listener for vvu proxy device")?;

    let dev = VirtioVhostUser::new(
        virtio::base_features(protection_type),
        listener,
        VmMemoryClient::new(tube),
        opt.addr,
        opt.uuid,
        max_sibling_mem_size,
    )
    .context("failed to create VVU proxy device")?;

    Ok(VirtioDeviceStub {
        dev: Box::new(dev),
        jail: simple_jail(jail_config, "vvu_proxy_device")?,
    })
}

pub fn create_rng_device(
    protection_type: ProtectionType,
    jail_config: &Option<JailConfig>,
) -> DeviceResult {
    let dev =
        virtio::Rng::new(virtio::base_features(protection_type)).context("failed to set up rng")?;

    Ok(VirtioDeviceStub {
        dev: Box::new(dev),
        jail: simple_jail(jail_config, "rng_device")?,
    })
}

#[cfg(feature = "audio")]
pub fn create_virtio_snd_device(
    protection_type: ProtectionType,
    jail_config: &Option<JailConfig>,
    snd_params: SndParameters,
) -> DeviceResult {
    let backend = snd_params.backend;
    let dev = virtio::snd::common_backend::VirtioSnd::new(
        virtio::base_features(protection_type),
        snd_params,
    )
    .context("failed to create cras sound device")?;

    use virtio::snd::parameters::StreamSourceBackend as Backend;

    let policy = match backend {
        Backend::NULL | Backend::FILE => "snd_null_device",
        #[cfg(feature = "audio_cras")]
        Backend::Sys(virtio::snd::sys::StreamSourceBackend::CRAS) => "snd_cras_device",
        #[cfg(not(feature = "audio_cras"))]
        _ => unreachable!(),
    };

    let jail = if let Some(jail_config) = jail_config {
        let mut config = SandboxConfig::new(jail_config, policy);
        #[cfg(feature = "audio_cras")]
        if backend == Backend::Sys(virtio::snd::sys::StreamSourceBackend::CRAS) {
            config.bind_mounts = true;
        }
        // TODO(b/267574679): running as current_user may not be required for snd device.
        config.run_as = RunAsUser::CurrentUser;
        #[allow(unused_mut)]
        let mut jail =
            create_sandbox_minijail(&jail_config.pivot_root, MAX_OPEN_FILES_DEFAULT, &config)?;
        #[cfg(feature = "audio_cras")]
        if backend == Backend::Sys(virtio::snd::sys::StreamSourceBackend::CRAS) {
            let run_cras_path = Path::new("/run/cras");
            jail.mount_bind(run_cras_path, run_cras_path, true)?;
        }
        Some(jail)
    } else {
        None
    };

    Ok(VirtioDeviceStub {
        dev: Box::new(dev),
        jail,
    })
}

#[cfg(feature = "tpm")]
pub fn create_software_tpm_device(
    protection_type: ProtectionType,
    jail_config: &Option<JailConfig>,
) -> DeviceResult {
    use std::ffi::CString;
    use std::fs;
    use std::process;

    let (jail, tpm_storage) = if let Some(jail_config) = jail_config {
        let mut config = SandboxConfig::new(jail_config, "tpm_device");
        config.bind_mounts = true;
        let mut jail =
            create_sandbox_minijail(&jail_config.pivot_root, MAX_OPEN_FILES_DEFAULT, &config)?;

        let pid = process::id();
        let crosvm_uid = geteuid();
        let crosvm_gid = getegid();
        let tpm_pid_dir = format!("/run/vm/tpm.{}", pid);
        let tpm_storage = PathBuf::from(&tpm_pid_dir);
        fs::create_dir_all(&tpm_storage).with_context(|| {
            format!("failed to create tpm storage dir {}", tpm_storage.display())
        })?;
        let tpm_pid_dir_c = CString::new(tpm_pid_dir).expect("no nul bytes");
        chown(&tpm_pid_dir_c, crosvm_uid, crosvm_gid).context("failed to chown tpm storage")?;

        jail.mount_bind(&tpm_storage, &tpm_storage, true)?;

        (Some(jail), tpm_storage)
    } else {
        // Path used inside cros_sdk which does not have /run/vm.
        (None, PathBuf::from("/tmp/tpm-simulator"))
    };

    let backend = SoftwareTpm::new(tpm_storage).context("failed to create SoftwareTpm")?;
    let dev = virtio::Tpm::new(Box::new(backend), virtio::base_features(protection_type));

    Ok(VirtioDeviceStub {
        dev: Box::new(dev),
        jail,
    })
}

#[cfg(all(feature = "vtpm", target_arch = "x86_64"))]
pub fn create_vtpm_proxy_device(
    protection_type: ProtectionType,
    jail_config: &Option<JailConfig>,
) -> DeviceResult {
    let jail = if let Some(jail_config) = jail_config {
        let mut config = SandboxConfig::new(jail_config, "vtpm_proxy_device");
        config.bind_mounts = true;
        let mut jail =
            create_sandbox_minijail(&jail_config.pivot_root, MAX_OPEN_FILES_DEFAULT, &config)?;
        let system_bus_socket_path = Path::new("/run/dbus/system_bus_socket");
        jail.mount_bind(system_bus_socket_path, system_bus_socket_path, true)?;
        Some(jail)
    } else {
        None
    };

    let backend = VtpmProxy::new();
    let dev = virtio::Tpm::new(Box::new(backend), virtio::base_features(protection_type));

    Ok(VirtioDeviceStub {
        dev: Box::new(dev),
        jail,
    })
}

pub fn create_single_touch_device(
    protection_type: ProtectionType,
    jail_config: &Option<JailConfig>,
    single_touch_spec: &TouchDeviceOption,
    idx: u32,
) -> DeviceResult {
    let socket = single_touch_spec
        .get_path()
        .into_unix_stream()
        .context("failed configuring virtio single touch")?;

    let (width, height) = single_touch_spec.get_size();
    let dev = virtio::input::new_single_touch(
        idx,
        socket,
        width,
        height,
        virtio::base_features(protection_type),
    )
    .context("failed to set up input device")?;
    Ok(VirtioDeviceStub {
        dev: Box::new(dev),
        jail: simple_jail(jail_config, "input_device")?,
    })
}

pub fn create_multi_touch_device(
    protection_type: ProtectionType,
    jail_config: &Option<JailConfig>,
    multi_touch_spec: &TouchDeviceOption,
    idx: u32,
) -> DeviceResult {
    let socket = multi_touch_spec
        .get_path()
        .into_unix_stream()
        .context("failed configuring virtio multi touch")?;

    let (width, height) = multi_touch_spec.get_size();
    let dev = virtio::input::new_multi_touch(
        idx,
        socket,
        width,
        height,
        virtio::base_features(protection_type),
    )
    .context("failed to set up input device")?;

    Ok(VirtioDeviceStub {
        dev: Box::new(dev),
        jail: simple_jail(jail_config, "input_device")?,
    })
}

pub fn create_trackpad_device(
    protection_type: ProtectionType,
    jail_config: &Option<JailConfig>,
    trackpad_spec: &TouchDeviceOption,
    idx: u32,
) -> DeviceResult {
    let socket = trackpad_spec
        .get_path()
        .into_unix_stream()
        .context("failed configuring virtio trackpad")?;

    let (width, height) = trackpad_spec.get_size();
    let dev = virtio::input::new_trackpad(
        idx,
        socket,
        width,
        height,
        virtio::base_features(protection_type),
    )
    .context("failed to set up input device")?;

    Ok(VirtioDeviceStub {
        dev: Box::new(dev),
        jail: simple_jail(jail_config, "input_device")?,
    })
}

pub fn create_mouse_device<T: IntoUnixStream>(
    protection_type: ProtectionType,
    jail_config: &Option<JailConfig>,
    mouse_socket: T,
    idx: u32,
) -> DeviceResult {
    let socket = mouse_socket
        .into_unix_stream()
        .context("failed configuring virtio mouse")?;

    let dev = virtio::input::new_mouse(idx, socket, virtio::base_features(protection_type))
        .context("failed to set up input device")?;

    Ok(VirtioDeviceStub {
        dev: Box::new(dev),
        jail: simple_jail(jail_config, "input_device")?,
    })
}

pub fn create_keyboard_device<T: IntoUnixStream>(
    protection_type: ProtectionType,
    jail_config: &Option<JailConfig>,
    keyboard_socket: T,
    idx: u32,
) -> DeviceResult {
    let socket = keyboard_socket
        .into_unix_stream()
        .context("failed configuring virtio keyboard")?;

    let dev = virtio::input::new_keyboard(idx, socket, virtio::base_features(protection_type))
        .context("failed to set up input device")?;

    Ok(VirtioDeviceStub {
        dev: Box::new(dev),
        jail: simple_jail(jail_config, "input_device")?,
    })
}

pub fn create_switches_device<T: IntoUnixStream>(
    protection_type: ProtectionType,
    jail_config: &Option<JailConfig>,
    switches_socket: T,
    idx: u32,
) -> DeviceResult {
    let socket = switches_socket
        .into_unix_stream()
        .context("failed configuring virtio switches")?;

    let dev = virtio::input::new_switches(idx, socket, virtio::base_features(protection_type))
        .context("failed to set up input device")?;

    Ok(VirtioDeviceStub {
        dev: Box::new(dev),
        jail: simple_jail(jail_config, "input_device")?,
    })
}

pub fn create_rotary_device<T: IntoUnixStream>(
    protection_type: ProtectionType,
    jail_config: &Option<JailConfig>,
    rotary_socket: T,
    idx: u32,
) -> DeviceResult {
    let socket = rotary_socket
        .into_unix_stream()
        .context("failed configuring virtio rotary")?;

    let dev = virtio::input::new_rotary(idx, socket, virtio::base_features(protection_type))
        .context("failed to set up input device")?;

    Ok(VirtioDeviceStub {
        dev: Box::new(dev),
        jail: simple_jail(jail_config, "input_device")?,
    })
}

pub fn create_vinput_device(
    protection_type: ProtectionType,
    jail_config: &Option<JailConfig>,
    dev_path: &Path,
) -> DeviceResult {
    let dev_file = OpenOptions::new()
        .read(true)
        .write(true)
        .open(dev_path)
        .with_context(|| format!("failed to open vinput device {}", dev_path.display()))?;

    let dev = virtio::input::new_evdev(dev_file, virtio::base_features(protection_type))
        .context("failed to set up input device")?;

    Ok(VirtioDeviceStub {
        dev: Box::new(dev),
        jail: simple_jail(jail_config, "input_device")?,
    })
}

#[cfg(feature = "balloon")]
pub fn create_balloon_device(
    protection_type: ProtectionType,
    jail_config: &Option<JailConfig>,
    mode: BalloonMode,
    tube: Tube,
    inflate_tube: Option<Tube>,
    init_balloon_size: u64,
    enabled_features: u64,
    #[cfg(feature = "registered_events")] registered_evt_q: Option<SendTube>,
    wss_num_bins: u8,
) -> DeviceResult {
    let dev = virtio::Balloon::new(
        virtio::base_features(protection_type),
        tube,
        inflate_tube,
        init_balloon_size,
        mode,
        enabled_features,
        #[cfg(feature = "registered_events")]
        registered_evt_q,
        wss_num_bins,
    )
    .context("failed to create balloon")?;

    Ok(VirtioDeviceStub {
        dev: Box::new(dev),
        jail: simple_jail(jail_config, "balloon_device")?,
    })
}

impl VirtioDeviceBuilder for &NetParameters {
    const NAME: &'static str = "net";

    fn create_virtio_device(
        self,
        protection_type: ProtectionType,
    ) -> anyhow::Result<Box<dyn VirtioDevice>> {
        let vq_pairs = self.vq_pairs.unwrap_or(1);
        let multi_vq = vq_pairs > 1 && self.vhost_net.is_none();
        let features = virtio::base_features(protection_type);
        let (tap, mac) = create_tap_for_net_device(&self.mode, multi_vq)?;

        Ok(if let Some(vhost_net) = &self.vhost_net {
            Box::new(
                virtio::vhost::Net::<_, vhost::Net<_>>::new(&vhost_net.device, features, tap, mac)
                    .context("failed to set up virtio-vhost networking")?,
            ) as Box<dyn VirtioDevice>
        } else {
            Box::new(
                virtio::Net::new(features, tap, vq_pairs, mac)
                    .context("failed to set up virtio networking")?,
            ) as Box<dyn VirtioDevice>
        })
    }

    fn create_jail(
        &self,
        jail_config: &Option<JailConfig>,
        virtio_transport: VirtioDeviceType,
    ) -> anyhow::Result<Option<Minijail>> {
        let policy = if self.vhost_net.is_some() {
            "vhost_net"
        } else {
            "net"
        };

        simple_jail(jail_config, &virtio_transport.seccomp_policy_file(policy))
    }

    fn create_vhost_user_device(
        self,
        keep_rds: &mut Vec<RawDescriptor>,
    ) -> anyhow::Result<Box<dyn VhostUserDevice>> {
        let vq_pairs = self.vq_pairs.unwrap_or(1);
        let multi_vq = vq_pairs > 1 && self.vhost_net.is_none();
        let (tap, _mac) = create_tap_for_net_device(&self.mode, multi_vq)?;

        let backend = NetBackend::new(tap)?;

        keep_rds.extend(backend.as_raw_descriptors());

        Ok(Box::new(backend))
    }
}

/// Create a new tap interface based on NetParametersMode.
fn create_tap_for_net_device(
    mode: &NetParametersMode,
    multi_vq: bool,
) -> DeviceResult<(Tap, Option<MacAddress>)> {
    match mode {
        NetParametersMode::TapName { tap_name, mac } => {
            let tap = Tap::new_with_name(tap_name.as_bytes(), true, multi_vq)
                .map_err(NetError::TapOpen)?;
            Ok((tap, *mac))
        }
        NetParametersMode::TapFd { tap_fd, mac } => {
            // Safe because we ensure that we get a unique handle to the fd.
            let tap = unsafe {
                Tap::from_raw_descriptor(
                    validate_raw_descriptor(*tap_fd)
                        .context("failed to validate tap descriptor")?,
                )
                .context("failed to create tap device")?
            };
            Ok((tap, *mac))
        }
        NetParametersMode::RawConfig {
            host_ip,
            netmask,
            mac,
        } => {
            let tap = Tap::new(true, multi_vq).map_err(NetError::TapOpen)?;
            tap.set_ip_addr(*host_ip).map_err(NetError::TapSetIp)?;
            tap.set_netmask(*netmask).map_err(NetError::TapSetNetmask)?;
            tap.set_mac_address(*mac)
                .map_err(NetError::TapSetMacAddress)?;
            tap.enable().map_err(NetError::TapEnable)?;
            Ok((tap, None))
        }
    }
}

pub fn create_vhost_user_net_device(
    protection_type: ProtectionType,
    opt: &VhostUserOption,
) -> DeviceResult {
    let dev = VhostUserVirtioDevice::new_net(
        virtio::base_features(protection_type),
        vhost_user_connection(&opt.socket)?,
    )
    .context("failed to set up vhost-user net device")?;

    Ok(VirtioDeviceStub {
        dev: Box::new(dev),
        // no sandbox here because virtqueue handling is exported to a different process.
        jail: None,
    })
}

pub fn create_vhost_user_vsock_device(
    protection_type: ProtectionType,
    opt: &VhostUserOption,
) -> DeviceResult {
    let dev = VhostUserVirtioDevice::new_vsock(
        virtio::base_features(protection_type),
        vhost_user_connection(&opt.socket)?,
    )
    .context("failed to set up vhost-user vsock device")?;

    Ok(VirtioDeviceStub {
        dev: Box::new(dev),
        // no sandbox here because virtqueue handling is exported to a different process.
        jail: None,
    })
}

pub fn create_vhost_user_wl_device(
    protection_type: ProtectionType,
    opt: &VhostUserOption,
) -> DeviceResult {
    // The crosvm wl device expects us to connect the tube before it will accept a vhost-user
    // connection.
    let dev = VhostUserVirtioDevice::new_wl(
        virtio::base_features(protection_type),
        vhost_user_connection(&opt.socket)?,
    )
    .context("failed to set up vhost-user wl device")?;

    Ok(VirtioDeviceStub {
        dev: Box::new(dev),
        // no sandbox here because virtqueue handling is exported to a different process.
        jail: None,
    })
}

pub fn create_wayland_device(
    protection_type: ProtectionType,
    jail_config: &Option<JailConfig>,
    wayland_socket_paths: &BTreeMap<String, PathBuf>,
    resource_bridge: Option<Tube>,
) -> DeviceResult {
    let wayland_socket_dirs = wayland_socket_paths
        .iter()
        .map(|(_name, path)| path.parent())
        .collect::<Option<Vec<_>>>()
        .ok_or_else(|| anyhow!("wayland socket path has no parent or file name"))?;

    let features = virtio::base_features(protection_type);
    let dev = virtio::Wl::new(features, wayland_socket_paths.clone(), resource_bridge)
        .context("failed to create wayland device")?;

    let jail = if let Some(jail_config) = jail_config {
        let mut config = SandboxConfig::new(jail_config, "wl_device");
        config.bind_mounts = true;
        let mut jail = create_gpu_minijail(
            &jail_config.pivot_root,
            &config,
            /* render_node_only= */ false,
        )?;
        // Bind mount the wayland socket's directory into jail's root. This is necessary since
        // each new wayland context must open() the socket. If the wayland socket is ever
        // destroyed and remade in the same host directory, new connections will be possible
        // without restarting the wayland device.
        for dir in &wayland_socket_dirs {
            jail.mount(dir, dir, "", (libc::MS_BIND | libc::MS_REC) as usize)?;
        }

        Some(jail)
    } else {
        None
    };

    Ok(VirtioDeviceStub {
        dev: Box::new(dev),
        jail,
    })
}

#[cfg(any(feature = "video-decoder", feature = "video-encoder"))]
pub fn create_video_device(
    backend: VideoBackendType,
    protection_type: ProtectionType,
    jail_config: &Option<JailConfig>,
    typ: VideoDeviceType,
    resource_bridge: Tube,
) -> DeviceResult {
    let jail = if let Some(jail_config) = jail_config {
        match typ {
            #[cfg(feature = "video-decoder")]
            VideoDeviceType::Decoder => {}
            #[cfg(feature = "video-encoder")]
            VideoDeviceType::Encoder => {}
            #[cfg(any(not(feature = "video-decoder"), not(feature = "video-encoder")))]
            // `typ` is always a VideoDeviceType enabled
            device_type => unreachable!("Not compiled with {:?} enabled", device_type),
        };
        let mut config = SandboxConfig::new(jail_config, "video_device");
        config.bind_mounts = true;
        let mut jail =
            create_sandbox_minijail(&jail_config.pivot_root, MAX_OPEN_FILES_DEFAULT, &config)?;

        let need_drm_device = match backend {
            #[cfg(any(feature = "libvda", feature = "libvda-stub"))]
            VideoBackendType::Libvda => true,
            #[cfg(any(feature = "libvda", feature = "libvda-stub"))]
            VideoBackendType::LibvdaVd => true,
            #[cfg(feature = "vaapi")]
            VideoBackendType::Vaapi => true,
            #[cfg(feature = "ffmpeg")]
            VideoBackendType::Ffmpeg => false,
        };

        if need_drm_device {
            jail_mount_bind_drm(&mut jail, /* render_node_only= */ true)?;
        }

        #[cfg(any(target_arch = "x86", target_arch = "x86_64"))]
        {
            // Device nodes used by libdrm through minigbm in libvda on AMD devices.
            let sys_dev_char_path = Path::new("/sys/dev/char");
            jail.mount_bind(sys_dev_char_path, sys_dev_char_path, false)?;
            let sys_devices_path = Path::new("/sys/devices");
            jail.mount_bind(sys_devices_path, sys_devices_path, false)?;

            // Required for loading dri libraries loaded by minigbm on AMD devices.
            jail_mount_bind_if_exists(&mut jail, &["/usr/lib64"])?;
        }

        // Device nodes required by libchrome which establishes Mojo connection in libvda.
        let dev_urandom_path = Path::new("/dev/urandom");
        jail.mount_bind(dev_urandom_path, dev_urandom_path, false)?;
        let system_bus_socket_path = Path::new("/run/dbus/system_bus_socket");
        jail.mount_bind(system_bus_socket_path, system_bus_socket_path, true)?;

        Some(jail)
    } else {
        None
    };

    Ok(VirtioDeviceStub {
        dev: Box::new(devices::virtio::VideoDevice::new(
            virtio::base_features(protection_type),
            typ,
            backend,
            Some(resource_bridge),
        )),
        jail,
    })
}

#[cfg(any(feature = "video-decoder", feature = "video-encoder"))]
pub fn register_video_device(
    backend: VideoBackendType,
    devs: &mut Vec<VirtioDeviceStub>,
    video_tube: Tube,
    protection_type: ProtectionType,
    jail_config: &Option<JailConfig>,
    typ: VideoDeviceType,
) -> Result<()> {
    devs.push(create_video_device(
        backend,
        protection_type,
        jail_config,
        typ,
        video_tube,
    )?);
    Ok(())
}

pub fn create_vhost_user_video_device(
    protection_type: ProtectionType,
    opt: &VhostUserOption,
    device_type: VideoDeviceType,
) -> DeviceResult {
    let dev = VhostUserVirtioDevice::new_video(
        virtio::base_features(protection_type),
        vhost_user_connection(&opt.socket)?,
        device_type,
    )
    .context("failed to set up vhost-user video device")?;

    Ok(VirtioDeviceStub {
        dev: Box::new(dev),
        // no sandbox here because virtqueue handling is exported to a different process.
        jail: None,
    })
}

impl VirtioDeviceBuilder for &VsockConfig {
    const NAME: &'static str = "vhost_vsock";

    fn create_virtio_device(
        self,
        protection_type: ProtectionType,
    ) -> anyhow::Result<Box<dyn VirtioDevice>> {
        let features = virtio::base_features(protection_type);

        let dev = virtio::vhost::Vsock::new(features, self)
            .context("failed to set up virtual socket device")?;

        Ok(Box::new(dev))
    }

    fn create_vhost_user_device(
        self,
        keep_rds: &mut Vec<RawDescriptor>,
    ) -> anyhow::Result<Box<dyn VhostUserDevice>> {
        let vsock_device = VhostUserVsockDevice::new(self.cid, &self.vhost_device)?;

        keep_rds.push(vsock_device.as_raw_descriptor());

        Ok(Box::new(vsock_device))
    }
}

#[cfg(any(target_arch = "arm", target_arch = "aarch64"))]
pub fn create_vhost_scmi_device(
    protected_vm: ProtectionType,
    jail_config: &Option<JailConfig>,
    vhost_scmi_dev_path: PathBuf,
) -> DeviceResult {
    let features = virtio::base_features(protected_vm);

    let dev = virtio::vhost::Scmi::new(&vhost_scmi_dev_path, features)
        .context("failed to set up vhost scmi device")?;

    Ok(VirtioDeviceStub {
        dev: Box::new(dev),
        jail: simple_jail(jail_config, "vhost_scmi_device")?,
    })
}

pub fn create_fs_device(
    protection_type: ProtectionType,
    jail_config: &Option<JailConfig>,
    ugid: (Option<u32>, Option<u32>),
    uid_map: &str,
    gid_map: &str,
    src: &Path,
    tag: &str,
    fs_cfg: virtio::fs::passthrough::Config,
    device_tube: Tube,
) -> DeviceResult {
    let max_open_files =
        base::get_max_open_files().context("failed to get max number of open files")?;
    let j = if let Some(jail_config) = jail_config {
        let mut config = SandboxConfig::new(jail_config, "fs_device");
        config.limit_caps = false;
        config.ugid_map = Some((uid_map, gid_map));
        // We want bind mounts from the parent namespaces to propagate into the fs device's
        // namespace.
        config.remount_mode = Some(libc::MS_SLAVE);
        config.run_as = if ugid == (None, None) {
            RunAsUser::Unspecified
        } else {
            RunAsUser::Specified(ugid.0.unwrap_or(0), ugid.1.unwrap_or(0))
        };
        create_sandbox_minijail(src, max_open_files, &config)?
    } else {
        create_base_minijail(src, max_open_files)?
    };

    let features = virtio::base_features(protection_type);
    // TODO(chirantan): Use more than one worker once the kernel driver has been fixed to not panic
    // when num_queues > 1.
    let dev = virtio::fs::Fs::new(features, tag, 1, fs_cfg, device_tube)
        .context("failed to create fs device")?;

    Ok(VirtioDeviceStub {
        dev: Box::new(dev),
        jail: Some(j),
    })
}

pub fn create_9p_device(
    protection_type: ProtectionType,
    jail_config: &Option<JailConfig>,
    ugid: (Option<u32>, Option<u32>),
    uid_map: &str,
    gid_map: &str,
    src: &Path,
    tag: &str,
    mut p9_cfg: p9::Config,
) -> DeviceResult {
    let max_open_files =
        base::get_max_open_files().context("failed to get max number of open files")?;
    let (jail, root) = if let Some(jail_config) = jail_config {
        let mut config = SandboxConfig::new(jail_config, "9p_device");
        config.limit_caps = false;
        config.ugid_map = Some((uid_map, gid_map));
        // We want bind mounts from the parent namespaces to propagate into the 9p server's
        // namespace.
        config.remount_mode = Some(libc::MS_SLAVE);
        config.run_as = if ugid == (None, None) {
            RunAsUser::Unspecified
        } else {
            RunAsUser::Specified(ugid.0.unwrap_or(0), ugid.1.unwrap_or(0))
        };
        let jail = create_sandbox_minijail(src, max_open_files, &config)?;

        //  The shared directory becomes the root of the device's file system.
        let root = Path::new("/");
        (Some(jail), root)
    } else {
        // There's no mount namespace so we tell the server to treat the source directory as the
        // root.
        (None, src)
    };

    let features = virtio::base_features(protection_type);
    p9_cfg.root = root.into();
    let dev = virtio::P9::new(features, tag, p9_cfg).context("failed to create 9p device")?;

    Ok(VirtioDeviceStub {
        dev: Box::new(dev),
        jail,
    })
}

pub fn create_pmem_device(
    protection_type: ProtectionType,
    jail_config: &Option<JailConfig>,
    vm: &mut impl Vm,
    resources: &mut SystemAllocator,
    disk: &DiskOption,
    index: usize,
    pmem_device_tube: Tube,
) -> DeviceResult {
    let fd = open_file(
        &disk.path,
        OpenOptions::new().read(true).write(!disk.read_only),
    )
    .with_context(|| format!("failed to load disk image {}", disk.path.display()))?;

    let (disk_size, arena_size) = {
        let metadata = std::fs::metadata(&disk.path).with_context(|| {
            format!("failed to get disk image {} metadata", disk.path.display())
        })?;
        let disk_len = metadata.len();
        // Linux requires pmem region sizes to be 2 MiB aligned. Linux will fill any partial page
        // at the end of an mmap'd file and won't write back beyond the actual file length, but if
        // we just align the size of the file to 2 MiB then access beyond the last page of the
        // mapped file will generate SIGBUS. So use a memory mapping arena that will provide
        // padding up to 2 MiB.
        let alignment = 2 * 1024 * 1024;
        let align_adjust = if disk_len % alignment != 0 {
            alignment - (disk_len % alignment)
        } else {
            0
        };
        (
            disk_len,
            disk_len
                .checked_add(align_adjust)
                .ok_or_else(|| anyhow!("pmem device image too big"))?,
        )
    };

    let protection = {
        if disk.read_only {
            Protection::read()
        } else {
            Protection::read_write()
        }
    };

    let arena = {
        // Conversion from u64 to usize may fail on 32bit system.
        let arena_size = usize::try_from(arena_size).context("pmem device image too big")?;
        let disk_size = usize::try_from(disk_size).context("pmem device image too big")?;

        let mut arena =
            MemoryMappingArena::new(arena_size).context("failed to reserve pmem memory")?;
        arena
            .add_fd_offset_protection(0, disk_size, &fd, 0, protection)
            .context("failed to reserve pmem memory")?;

        // If the disk is not a multiple of the page size, the OS will fill the remaining part
        // of the page with zeroes. However, the anonymous mapping added below must start on a
        // page boundary, so round up the size before calculating the offset of the anon region.
        let disk_size = round_up_to_page_size(disk_size);

        if arena_size > disk_size {
            // Add an anonymous region with the same protection as the disk mapping if the arena
            // size was aligned.
            arena
                .add_anon_protection(disk_size, arena_size - disk_size, protection)
                .context("failed to reserve pmem padding")?;
        }
        arena
    };

    let mapping_address = resources
        .allocate_mmio(
            arena_size,
            Alloc::PmemDevice(index),
            format!("pmem_disk_image_{}", index),
            AllocOptions::new()
                .top_down(true)
                .prefetchable(true)
                // Linux kernel requires pmem namespaces to be 128 MiB aligned.
                .align(128 * 1024 * 1024), /* 128 MiB */
        )
        .context("failed to allocate memory for pmem device")?;

    let slot = vm
        .add_memory_region(
            GuestAddress(mapping_address),
            Box::new(arena),
            /* read_only = */ disk.read_only,
            /* log_dirty_pages = */ false,
        )
        .context("failed to add pmem device memory")?;

    let dev = virtio::Pmem::new(
        virtio::base_features(protection_type),
        fd,
        GuestAddress(mapping_address),
        slot,
        arena_size,
        Some(pmem_device_tube),
    )
    .context("failed to create pmem device")?;

    Ok(VirtioDeviceStub {
        dev: Box::new(dev) as Box<dyn VirtioDevice>,
        jail: simple_jail(jail_config, "pmem_device")?,
    })
}

pub fn create_iommu_device(
    protection_type: ProtectionType,
    jail_config: &Option<JailConfig>,
    iova_max_addr: u64,
    endpoints: BTreeMap<u32, Arc<Mutex<Box<dyn MemoryMapperTrait>>>>,
    hp_endpoints_ranges: Vec<RangeInclusive<u32>>,
    translate_response_senders: Option<BTreeMap<u32, Tube>>,
    translate_request_rx: Option<Tube>,
    iommu_device_tube: Tube,
) -> DeviceResult {
    let dev = virtio::Iommu::new(
        virtio::base_features(protection_type),
        endpoints,
        iova_max_addr,
        hp_endpoints_ranges,
        translate_response_senders,
        translate_request_rx,
        Some(iommu_device_tube),
    )
    .context("failed to create IOMMU device")?;

    Ok(VirtioDeviceStub {
        dev: Box::new(dev),
        jail: simple_jail(jail_config, "iommu_device")?,
    })
}

fn add_bind_mounts(param: &SerialParameters, jail: &mut Minijail) -> Result<(), minijail::Error> {
    if let Some(path) = &param.path {
        if let SerialType::SystemSerialType = param.type_ {
            if let Some(parent) = path.as_path().parent() {
                if parent.exists() {
                    info!("Bind mounting dir {}", parent.display());
                    jail.mount_bind(parent, parent, true)?;
                }
            }
        }
    }
    Ok(())
}

/// For creating console virtio devices.
impl VirtioDeviceBuilder for &SerialParameters {
    const NAME: &'static str = "serial";

    fn create_virtio_device(
        self,
        protection_type: ProtectionType,
    ) -> anyhow::Result<Box<dyn VirtioDevice>> {
        let mut keep_rds = Vec::new();
        let evt = Event::new().context("failed to create event")?;

<<<<<<< HEAD
        // TODO(b/238440998): Switch back to AsyncConsole in android.
        Ok(Box::new(
            self.create_serial_device::<Console>(protection_type, &evt, &mut keep_rds)
                .context("failed to create console device")?,
        ))
=======
        if self.hardware == SerialHardware::LegacyVirtioConsole {
            Ok(Box::new(
                self.create_serial_device::<Console>(protection_type, &evt, &mut keep_rds)
                    .context("failed to create console device")?,
            ))
        } else {
            Ok(Box::new(
                self.create_serial_device::<AsyncConsole>(protection_type, &evt, &mut keep_rds)
                    .context("failed to create console device")?,
            ))
        }
>>>>>>> b7db69cb
    }

    fn create_vhost_user_device(
        self,
        keep_rds: &mut Vec<RawDescriptor>,
    ) -> anyhow::Result<Box<dyn VhostUserDevice>> {
        Ok(Box::new(virtio::vhost::user::create_vu_console_device(
            self, keep_rds,
        )?))
    }

    fn create_jail(
        &self,
        jail_config: &Option<JailConfig>,
        virtio_transport: VirtioDeviceType,
    ) -> anyhow::Result<Option<Minijail>> {
        if let Some(jail_config) = jail_config {
            let policy = virtio_transport.seccomp_policy_file("serial");
            let mut config = SandboxConfig::new(jail_config, &policy);
            config.bind_mounts = true;
            let mut jail =
                create_sandbox_minijail(&jail_config.pivot_root, MAX_OPEN_FILES_DEFAULT, &config)?;
            add_bind_mounts(self, &mut jail)
                .context("failed to add bind mounts for console device")?;
            Ok(Some(jail))
        } else {
            Ok(None)
        }
    }
}

#[cfg(feature = "audio")]
pub fn create_sound_device(
    path: &Path,
    protection_type: ProtectionType,
    jail_config: &Option<JailConfig>,
) -> DeviceResult {
    let dev = virtio::new_sound(path, virtio::base_features(protection_type))
        .context("failed to create sound device")?;

    Ok(VirtioDeviceStub {
        dev: Box::new(dev),
        jail: simple_jail(jail_config, "vios_audio_device")?,
    })
}

#[allow(clippy::large_enum_variant)]
pub enum VfioDeviceVariant {
    Pci(VfioPciDevice),
    Platform(VfioPlatformDevice),
}

pub fn create_vfio_device(
    jail_config: &Option<JailConfig>,
    vm: &impl Vm,
    resources: &mut SystemAllocator,
    irq_control_tubes: &mut Vec<Tube>,
    vm_memory_control_tubes: &mut Vec<VmMemoryTube>,
    control_tubes: &mut Vec<TaggedControlTube>,
    vfio_path: &Path,
    hotplug: bool,
    hotplug_bus: Option<u8>,
    guest_address: Option<PciAddress>,
    coiommu_endpoints: Option<&mut Vec<u16>>,
    iommu_dev: IommuDevType,
    #[cfg(feature = "direct")] is_intel_lpss: bool,
) -> DeviceResult<(VfioDeviceVariant, Option<Minijail>, Option<VfioWrapper>)> {
    let vfio_container = VfioCommonSetup::vfio_get_container(iommu_dev, Some(vfio_path))
        .context("failed to get vfio container")?;

    let (vfio_host_tube_mem, vfio_device_tube_mem) =
        Tube::pair().context("failed to create tube")?;
    vm_memory_control_tubes.push(VmMemoryTube {
        tube: vfio_host_tube_mem,
        expose_with_viommu: false,
    });

    let (vfio_host_tube_vm, vfio_device_tube_vm) = Tube::pair().context("failed to create tube")?;
    control_tubes.push(TaggedControlTube::Vm(vfio_host_tube_vm));

    let vfio_device = VfioDevice::new_passthrough(
        &vfio_path,
        vm,
        vfio_container.clone(),
        iommu_dev != IommuDevType::NoIommu,
    )
    .context("failed to create vfio device")?;

    match vfio_device.device_type() {
        VfioDeviceType::Pci => {
            let (vfio_host_tube_msi, vfio_device_tube_msi) =
                Tube::pair().context("failed to create tube")?;
            irq_control_tubes.push(vfio_host_tube_msi);

            let (vfio_host_tube_msix, vfio_device_tube_msix) =
                Tube::pair().context("failed to create tube")?;
            irq_control_tubes.push(vfio_host_tube_msix);

            let mut vfio_pci_device = VfioPciDevice::new(
                vfio_path,
                vfio_device,
                hotplug,
                hotplug_bus,
                guest_address,
                vfio_device_tube_msi,
                vfio_device_tube_msix,
                VmMemoryClient::new(vfio_device_tube_mem),
                vfio_device_tube_vm,
                #[cfg(feature = "direct")]
                is_intel_lpss,
            )?;
            // early reservation for pass-through PCI devices.
            let endpoint_addr = vfio_pci_device
                .allocate_address(resources)
                .context("failed to allocate resources early for vfio pci dev")?;

            let viommu_mapper = match iommu_dev {
                IommuDevType::NoIommu => None,
                IommuDevType::VirtioIommu => {
                    Some(VfioWrapper::new(vfio_container, vm.get_memory().clone()))
                }
                IommuDevType::CoIommu => {
                    if let Some(endpoints) = coiommu_endpoints {
                        endpoints.push(endpoint_addr.to_u32() as u16);
                    } else {
                        bail!("Missed coiommu_endpoints vector to store the endpoint addr");
                    }
                    None
                }
            };

            if hotplug {
                Ok((VfioDeviceVariant::Pci(vfio_pci_device), None, viommu_mapper))
            } else {
                Ok((
                    VfioDeviceVariant::Pci(vfio_pci_device),
                    simple_jail(jail_config, "vfio_device")?,
                    viommu_mapper,
                ))
            }
        }
        VfioDeviceType::Platform => {
            if guest_address.is_some() {
                bail!("guest-address is not supported for VFIO platform devices");
            }

            if hotplug {
                bail!("hotplug is not supported for VFIO platform devices");
            }

            let vfio_plat_dev =
                VfioPlatformDevice::new(vfio_device, VmMemoryClient::new(vfio_device_tube_mem));

            Ok((
                VfioDeviceVariant::Platform(vfio_plat_dev),
                simple_jail(jail_config, "vfio_platform_device")?,
                None,
            ))
        }
    }
}

/// Setup for devices with virtio-iommu
pub fn setup_virtio_access_platform(
    resources: &mut SystemAllocator,
    iommu_attached_endpoints: &mut BTreeMap<u32, Arc<Mutex<Box<dyn MemoryMapperTrait>>>>,
    devices: &mut [(Box<dyn BusDeviceObj>, Option<Minijail>)],
) -> DeviceResult<(Option<BTreeMap<u32, Tube>>, Option<Tube>)> {
    let mut translate_response_senders: Option<
        BTreeMap<
            u32, // endpoint id
            Tube,
        >,
    > = None;
    let mut tube_pair: Option<(Tube, Tube)> = None;

    for dev in devices.iter_mut() {
        if let Some(pci_dev) = dev.0.as_pci_device_mut() {
            if pci_dev.supports_iommu() {
                let endpoint_id = pci_dev
                    .allocate_address(resources)
                    .context("failed to allocate resources for pci dev")?
                    .to_u32();
                let mapper: Arc<Mutex<Box<dyn MemoryMapperTrait>>> =
                    Arc::new(Mutex::new(Box::new(BasicMemoryMapper::new(u64::MAX))));
                let (request_tx, _request_rx) =
                    tube_pair.get_or_insert_with(|| Tube::pair().unwrap());
                let CreateIpcMapperRet {
                    mapper: ipc_mapper,
                    response_tx,
                } = create_ipc_mapper(
                    endpoint_id,
                    #[allow(deprecated)]
                    request_tx.try_clone()?,
                );
                translate_response_senders
                    .get_or_insert_with(BTreeMap::new)
                    .insert(endpoint_id, response_tx);
                iommu_attached_endpoints.insert(endpoint_id, mapper);
                pci_dev.set_iommu(ipc_mapper)?;
            }
        }
    }

    Ok((
        translate_response_senders,
        tube_pair.map(|(_request_tx, request_rx)| request_rx),
    ))
}<|MERGE_RESOLUTION|>--- conflicted
+++ resolved
@@ -1365,14 +1365,8 @@
         let mut keep_rds = Vec::new();
         let evt = Event::new().context("failed to create event")?;
 
-<<<<<<< HEAD
-        // TODO(b/238440998): Switch back to AsyncConsole in android.
-        Ok(Box::new(
-            self.create_serial_device::<Console>(protection_type, &evt, &mut keep_rds)
-                .context("failed to create console device")?,
-        ))
-=======
-        if self.hardware == SerialHardware::LegacyVirtioConsole {
+        // TODO(b/243198718): Switch back to AsyncConsole in android (remove the `true ||`).
+        if true || self.hardware == SerialHardware::LegacyVirtioConsole {
             Ok(Box::new(
                 self.create_serial_device::<Console>(protection_type, &evt, &mut keep_rds)
                     .context("failed to create console device")?,
@@ -1383,7 +1377,6 @@
                     .context("failed to create console device")?,
             ))
         }
->>>>>>> b7db69cb
     }
 
     fn create_vhost_user_device(
