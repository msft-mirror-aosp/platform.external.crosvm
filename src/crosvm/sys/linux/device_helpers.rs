// Copyright 2017 The ChromiumOS Authors
// Use of this source code is governed by a BSD-style license that can be
// found in the LICENSE file.

use std::collections::BTreeMap;
use std::convert::TryFrom;
use std::fs::File;
use std::fs::OpenOptions;
use std::io::ErrorKind;
use std::ops::RangeInclusive;
use std::os::unix::net::UnixStream;
use std::path::Path;
use std::path::PathBuf;
use std::str;
use std::sync::Arc;
use std::time::Duration;
use std::time::Instant;

use anyhow::anyhow;
use anyhow::bail;
use anyhow::Context;
use anyhow::Result;
use arch::VirtioDeviceStub;
use base::linux::MemfdSeals;
use base::sys::SharedMemoryLinux;
use base::ReadNotifier;
use base::*;
use devices::serial_device::SerialParameters;
use devices::serial_device::SerialType;
use devices::vfio::VfioContainerManager;
use devices::virtio;
use devices::virtio::block::DiskOption;
#[cfg(any(feature = "video-decoder", feature = "video-encoder"))]
use devices::virtio::device_constants::video::VideoBackendType;
#[cfg(any(feature = "video-decoder", feature = "video-encoder"))]
use devices::virtio::device_constants::video::VideoDeviceType;
use devices::virtio::ipc_memory_mapper::create_ipc_mapper;
use devices::virtio::ipc_memory_mapper::CreateIpcMapperRet;
use devices::virtio::memory_mapper::BasicMemoryMapper;
use devices::virtio::memory_mapper::MemoryMapperTrait;
#[cfg(feature = "pvclock")]
use devices::virtio::pvclock::PvClock;
use devices::virtio::scsi::ScsiOption;
#[cfg(feature = "audio")]
use devices::virtio::snd::parameters::Parameters as SndParameters;
use devices::virtio::vfio_wrapper::VfioWrapper;
#[cfg(feature = "net")]
use devices::virtio::vhost::user::NetBackend;
use devices::virtio::vhost::user::VhostUserDeviceBuilder;
use devices::virtio::vhost::user::VhostUserVsockDevice;
use devices::virtio::vsock::VsockConfig;
use devices::virtio::Console;
#[cfg(feature = "net")]
use devices::virtio::NetError;
#[cfg(feature = "net")]
use devices::virtio::NetParameters;
#[cfg(feature = "net")]
use devices::virtio::NetParametersMode;
use devices::virtio::PmemConfig;
use devices::virtio::VhostUserFrontend;
use devices::virtio::VirtioDevice;
use devices::virtio::VirtioDeviceType;
use devices::BusDeviceObj;
use devices::IommuDevType;
use devices::PciAddress;
use devices::PciDevice;
use devices::VfioDevice;
use devices::VfioDeviceType;
use devices::VfioPciDevice;
use devices::VfioPlatformDevice;
#[cfg(feature = "vtpm")]
use devices::VtpmProxy;
use hypervisor::MemCacheType;
use hypervisor::ProtectionType;
use hypervisor::Vm;
use jail::*;
use minijail::Minijail;
#[cfg(feature = "net")]
use net_util::sys::linux::Tap;
#[cfg(feature = "net")]
use net_util::MacAddress;
#[cfg(feature = "net")]
use net_util::TapTCommon;
use resources::Alloc;
use resources::AllocOptions;
use resources::SystemAllocator;
use sync::Mutex;
use vm_control::api::VmMemoryClient;
use vm_memory::GuestAddress;

use crate::crosvm::config::PmemOption;
use crate::crosvm::config::VhostUserFrontendOption;
use crate::crosvm::config::VhostUserFsOption;
use crate::crosvm::sys::config::PmemExt2Option;

pub enum TaggedControlTube {
    Fs(Tube),
    Vm(Tube),
    VmMsync(Tube),
}

impl AsRef<Tube> for TaggedControlTube {
    fn as_ref(&self) -> &Tube {
        use self::TaggedControlTube::*;
        match &self {
            Fs(tube) | Vm(tube) | VmMsync(tube) => tube,
        }
    }
}

impl AsRawDescriptor for TaggedControlTube {
    fn as_raw_descriptor(&self) -> RawDescriptor {
        self.as_ref().as_raw_descriptor()
    }
}

impl ReadNotifier for TaggedControlTube {
    fn get_read_notifier(&self) -> &dyn AsRawDescriptor {
        self.as_ref().get_read_notifier()
    }
}

#[derive(serde::Serialize, serde::Deserialize)]
pub struct VmMemoryTube {
    pub tube: Tube,
    /// See devices::virtio::VirtioDevice.expose_shared_memory_region_with_viommu
    pub expose_with_viommu: bool,
}

impl AsRef<Tube> for VmMemoryTube {
    fn as_ref(&self) -> &Tube {
        &self.tube
    }
}

impl AsRawDescriptor for VmMemoryTube {
    fn as_raw_descriptor(&self) -> RawDescriptor {
        self.as_ref().as_raw_descriptor()
    }
}

impl ReadNotifier for VmMemoryTube {
    fn get_read_notifier(&self) -> &dyn AsRawDescriptor {
        self.as_ref().get_read_notifier()
    }
}

pub trait IntoUnixStream {
    fn into_unix_stream(self) -> Result<UnixStream>;
}

impl<'a> IntoUnixStream for &'a Path {
    fn into_unix_stream(self) -> Result<UnixStream> {
        if let Some(fd) = safe_descriptor_from_path(self)
            .with_context(|| format!("failed to open event device '{}'", self.display()))?
        {
            Ok(fd.into())
        } else {
            UnixStream::connect(self)
                .with_context(|| format!("failed to open event device '{}'", self.display()))
        }
    }
}

impl<'a> IntoUnixStream for &'a PathBuf {
    fn into_unix_stream(self) -> Result<UnixStream> {
        self.as_path().into_unix_stream()
    }
}

impl IntoUnixStream for UnixStream {
    fn into_unix_stream(self) -> Result<UnixStream> {
        Ok(self)
    }
}

pub type DeviceResult<T = VirtioDeviceStub> = Result<T>;

/// A trait for spawning virtio device instances and jails from their configuration structure.
///
/// Implementors become able to create virtio devices and jails following their own configuration.
/// This trait also provides a few convenience methods for e.g. creating a virtio device and jail
/// at once.
pub trait VirtioDeviceBuilder: Sized {
    /// Base name of the device, as it will appear in logs.
    const NAME: &'static str;

    /// Create a regular virtio device from the configuration and `protection_type` setting.
    fn create_virtio_device(
        self,
        protection_type: ProtectionType,
    ) -> anyhow::Result<Box<dyn VirtioDevice>>;

    /// Create a device suitable for being run as a vhost-user instance.
    ///
    /// It is ok to leave this method unimplemented if the device is not intended to be used with
    /// vhost-user.
    fn create_vhost_user_device(
        self,
        _keep_rds: &mut Vec<RawDescriptor>,
    ) -> anyhow::Result<Box<dyn VhostUserDeviceBuilder>> {
        unimplemented!()
    }

    /// Create a jail that is suitable to run a device.
    ///
    /// The default implementation creates a simple jail with a seccomp policy derived from the
    /// base name of the device.
    fn create_jail(
        &self,
        jail_config: &Option<JailConfig>,
        virtio_transport: VirtioDeviceType,
    ) -> anyhow::Result<Option<Minijail>> {
        simple_jail(
            jail_config,
            &virtio_transport.seccomp_policy_file(Self::NAME),
        )
    }

    /// Helper method to return a `VirtioDeviceStub` filled using `create_virtio_device` and
    /// `create_jail`.
    ///
    /// This helper should cover the needs of most devices when run as regular virtio devices.
    fn create_virtio_device_and_jail(
        self,
        protection_type: ProtectionType,
        jail_config: &Option<JailConfig>,
    ) -> DeviceResult {
        let jail = self.create_jail(jail_config, VirtioDeviceType::Regular)?;
        let dev = self.create_virtio_device(protection_type)?;
        Ok(VirtioDeviceStub { dev, jail })
    }
}

/// A one-shot configuration structure for implementing `VirtioDeviceBuilder`. We cannot do it on
/// `DiskOption` directly because disk devices can be passed an optional control tube.
pub struct DiskConfig<'a> {
    /// Options for disk creation.
    disk: &'a DiskOption,
    /// Optional control tube for the device.
    device_tube: Option<Tube>,
}

impl<'a> DiskConfig<'a> {
    pub fn new(disk: &'a DiskOption, device_tube: Option<Tube>) -> Self {
        Self { disk, device_tube }
    }
}

impl<'a> VirtioDeviceBuilder for DiskConfig<'a> {
    const NAME: &'static str = "block";

    fn create_virtio_device(
        self,
        protection_type: ProtectionType,
    ) -> anyhow::Result<Box<dyn VirtioDevice>> {
        info!(
            "Trying to attach block device: {}",
            self.disk.path.display(),
        );
        let disk_image = self.disk.open()?;
        let base_features = virtio::base_features(protection_type);
        Ok(Box::new(
            virtio::BlockAsync::new(
                base_features,
                disk_image,
                self.disk,
                self.device_tube,
                None,
                None,
            )
            .context("failed to create block device")?,
        ))
    }

    fn create_vhost_user_device(
        self,
        keep_rds: &mut Vec<RawDescriptor>,
    ) -> anyhow::Result<Box<dyn VhostUserDeviceBuilder>> {
        let disk = self.disk;
        let disk_image = disk.open()?;
        let base_features = virtio::base_features(ProtectionType::Unprotected);

        let block = Box::new(
            virtio::BlockAsync::new(
                base_features,
                disk_image,
                disk,
                self.device_tube,
                None,
                None,
            )
            .context("failed to create block device")?,
        );
        keep_rds.extend(block.keep_rds());

        Ok(block)
    }
}

pub struct ScsiConfig<'a>(pub &'a [ScsiOption]);

impl<'a> VirtioDeviceBuilder for &'a ScsiConfig<'a> {
    const NAME: &'static str = "scsi";

    fn create_virtio_device(
        self,
        protection_type: ProtectionType,
    ) -> anyhow::Result<Box<dyn VirtioDevice>> {
        let base_features = virtio::base_features(protection_type);
        let disks = self
            .0
            .iter()
            .map(|op| {
                info!("Trying to attach a scsi device: {}", op.path.display());
                let file = op.open()?;
                Ok(virtio::ScsiDiskConfig {
                    file,
                    block_size: op.block_size,
                    read_only: op.read_only,
                })
            })
            .collect::<anyhow::Result<_>>()?;
        let controller = virtio::ScsiController::new(base_features, disks)
            .context("failed to create a scsi controller")?;
        Ok(Box::new(controller))
    }
}

fn vhost_user_connection(path: &Path, connect_timeout_ms: Option<u64>) -> Result<UnixStream> {
    let deadline = connect_timeout_ms.map(|t| Instant::now() + Duration::from_millis(t));
    let mut first = true;
    loop {
        match UnixStream::connect(path) {
            Ok(x) => return Ok(x),
            Err(e) => {
                // ConnectionRefused => Might be a stale file the backend hasn't deleted yet.
                // NotFound => Might be the backend hasn't bound the socket yet.
                if e.kind() == ErrorKind::ConnectionRefused || e.kind() == ErrorKind::NotFound {
                    if let Some(deadline) = deadline {
                        if first {
                            first = false;
                            warn!(
                                "vhost-user socket path {} not available. retrying up to {} ms",
                                path.display(),
                                connect_timeout_ms.unwrap()
                            );
                        }
                        if Instant::now() > deadline {
                            anyhow::bail!(
                                "timeout waiting for vhost-user socket path {}: final error: {e:#}",
                                path.display()
                            );
                        }
                        std::thread::sleep(Duration::from_millis(1));
                        continue;
                    }
                }
                return Err(e).with_context(|| {
                    format!(
                        "failed to connect to vhost-user socket path {}",
                        path.display()
                    )
                });
            }
        }
    }
}

pub fn create_vhost_user_frontend(
    protection_type: ProtectionType,
    opt: &VhostUserFrontendOption,
    connect_timeout_ms: Option<u64>,
) -> DeviceResult {
    let dev = VhostUserFrontend::new(
        opt.type_,
        virtio::base_features(protection_type),
        vhost_user_connection(&opt.socket, connect_timeout_ms)?,
        opt.max_queue_size,
        opt.pci_address,
    )
    .context("failed to set up vhost-user frontend")?;

    Ok(VirtioDeviceStub {
        dev: Box::new(dev),
        // no sandbox here because virtqueue handling is exported to a different process.
        jail: None,
    })
}

pub fn create_vhost_user_fs_device(
    protection_type: ProtectionType,
    option: &VhostUserFsOption,
) -> DeviceResult {
    let dev = VhostUserFrontend::new_fs(
        virtio::base_features(protection_type),
        vhost_user_connection(&option.socket, None)?,
        option.max_queue_size,
        option.tag.as_deref(),
    )
    .context("failed to set up vhost-user fs device")?;

    Ok(VirtioDeviceStub {
        dev: Box::new(dev),
        // no sandbox here because virtqueue handling is exported to a different process.
        jail: None,
    })
}

pub fn create_rng_device(
    protection_type: ProtectionType,
    jail_config: &Option<JailConfig>,
) -> DeviceResult {
    let dev =
        virtio::Rng::new(virtio::base_features(protection_type)).context("failed to set up rng")?;

    Ok(VirtioDeviceStub {
        dev: Box::new(dev),
        jail: simple_jail(jail_config, "rng_device")?,
    })
}

#[cfg(feature = "audio")]
pub fn create_virtio_snd_device(
    protection_type: ProtectionType,
    jail_config: &Option<JailConfig>,
    snd_params: SndParameters,
) -> DeviceResult {
    let backend = snd_params.backend;
    let dev = virtio::snd::common_backend::VirtioSnd::new(
        virtio::base_features(protection_type),
        snd_params,
    )
    .context("failed to create cras sound device")?;

    use virtio::snd::parameters::StreamSourceBackend as Backend;

    let policy = match backend {
        Backend::NULL | Backend::FILE => "snd_null_device",
        #[cfg(feature = "audio_aaudio")]
        Backend::Sys(virtio::snd::sys::StreamSourceBackend::AAUDIO) => "snd_aaudio_device",
        #[cfg(feature = "audio_cras")]
        Backend::Sys(virtio::snd::sys::StreamSourceBackend::CRAS) => "snd_cras_device",
        #[cfg(not(any(feature = "audio_cras", feature = "audio_aaudio")))]
        _ => unreachable!(),
    };

    let jail = if let Some(jail_config) = jail_config {
        let mut config = SandboxConfig::new(jail_config, policy);
        #[cfg(feature = "audio_cras")]
        if backend == Backend::Sys(virtio::snd::sys::StreamSourceBackend::CRAS) {
            config.bind_mounts = true;
        }
        // TODO(b/267574679): running as current_user may not be required for snd device.
        config.run_as = RunAsUser::CurrentUser;
        #[allow(unused_mut)]
        let mut jail =
            create_sandbox_minijail(&jail_config.pivot_root, MAX_OPEN_FILES_DEFAULT, &config)?;
        #[cfg(feature = "audio_cras")]
        if backend == Backend::Sys(virtio::snd::sys::StreamSourceBackend::CRAS) {
            let run_cras_path = Path::new("/run/cras");
            jail.mount_bind(run_cras_path, run_cras_path, true)?;
        }
        Some(jail)
    } else {
        None
    };

    Ok(VirtioDeviceStub {
        dev: Box::new(dev),
        jail,
    })
}

#[cfg(feature = "vtpm")]
pub fn create_vtpm_proxy_device(
    protection_type: ProtectionType,
    jail_config: &Option<JailConfig>,
) -> DeviceResult {
    let jail = if let Some(jail_config) = jail_config {
        let mut config = SandboxConfig::new(jail_config, "vtpm_proxy_device");
        config.bind_mounts = true;
        let mut jail =
            create_sandbox_minijail(&jail_config.pivot_root, MAX_OPEN_FILES_DEFAULT, &config)?;
        let system_bus_socket_path = Path::new("/run/dbus/system_bus_socket");
        jail.mount_bind(system_bus_socket_path, system_bus_socket_path, true)?;
        Some(jail)
    } else {
        None
    };

    let backend = VtpmProxy::new();
    let dev = virtio::Tpm::new(Box::new(backend), virtio::base_features(protection_type));

    Ok(VirtioDeviceStub {
        dev: Box::new(dev),
        jail,
    })
}

pub fn create_single_touch_device<T: IntoUnixStream>(
    protection_type: ProtectionType,
    jail_config: &Option<JailConfig>,
    single_touch_socket: T,
    width: u32,
    height: u32,
    name: Option<&str>,
    idx: u32,
) -> DeviceResult {
    let socket = single_touch_socket
        .into_unix_stream()
        .context("failed configuring virtio single touch")?;

    let dev = virtio::input::new_single_touch(
        idx,
        socket,
        width,
        height,
        name,
        virtio::base_features(protection_type),
    )
    .context("failed to set up input device")?;
    Ok(VirtioDeviceStub {
        dev: Box::new(dev),
        jail: simple_jail(jail_config, "input_device")?,
    })
}

pub fn create_multi_touch_device<T: IntoUnixStream>(
    protection_type: ProtectionType,
    jail_config: &Option<JailConfig>,
    multi_touch_socket: T,
    width: u32,
    height: u32,
    name: Option<&str>,
    idx: u32,
) -> DeviceResult {
    let socket = multi_touch_socket
        .into_unix_stream()
        .context("failed configuring virtio multi touch")?;

    let dev = virtio::input::new_multi_touch(
        idx,
        socket,
        width,
        height,
        name,
        virtio::base_features(protection_type),
    )
    .context("failed to set up input device")?;

    Ok(VirtioDeviceStub {
        dev: Box::new(dev),
        jail: simple_jail(jail_config, "input_device")?,
    })
}

pub fn create_trackpad_device<T: IntoUnixStream>(
    protection_type: ProtectionType,
    jail_config: &Option<JailConfig>,
    trackpad_socket: T,
    width: u32,
    height: u32,
    name: Option<&str>,
    idx: u32,
) -> DeviceResult {
    let socket = trackpad_socket
        .into_unix_stream()
        .context("failed configuring virtio trackpad")?;

    let dev = virtio::input::new_trackpad(
        idx,
        socket,
        width,
        height,
        name,
        virtio::base_features(protection_type),
    )
    .context("failed to set up input device")?;

    Ok(VirtioDeviceStub {
        dev: Box::new(dev),
        jail: simple_jail(jail_config, "input_device")?,
    })
}

pub fn create_multitouch_trackpad_device<T: IntoUnixStream>(
    protection_type: ProtectionType,
    jail_config: &Option<JailConfig>,
    trackpad_socket: T,
    width: u32,
    height: u32,
    name: Option<&str>,
    idx: u32,
) -> DeviceResult {
    let socket = trackpad_socket
        .into_unix_stream()
        .context("failed configuring virtio trackpad")?;

    let dev = virtio::input::new_multitouch_trackpad(
        idx,
        socket,
        width,
        height,
        name,
        virtio::base_features(protection_type),
    )
    .context("failed to set up input device")?;

    Ok(VirtioDeviceStub {
        dev: Box::new(dev),
        jail: simple_jail(jail_config, "input_device")?,
    })
}

pub fn create_mouse_device<T: IntoUnixStream>(
    protection_type: ProtectionType,
    jail_config: &Option<JailConfig>,
    mouse_socket: T,
    idx: u32,
) -> DeviceResult {
    let socket = mouse_socket
        .into_unix_stream()
        .context("failed configuring virtio mouse")?;

    let dev = virtio::input::new_mouse(idx, socket, virtio::base_features(protection_type))
        .context("failed to set up input device")?;

    Ok(VirtioDeviceStub {
        dev: Box::new(dev),
        jail: simple_jail(jail_config, "input_device")?,
    })
}

pub fn create_keyboard_device<T: IntoUnixStream>(
    protection_type: ProtectionType,
    jail_config: &Option<JailConfig>,
    keyboard_socket: T,
    idx: u32,
) -> DeviceResult {
    let socket = keyboard_socket
        .into_unix_stream()
        .context("failed configuring virtio keyboard")?;

    let dev = virtio::input::new_keyboard(idx, socket, virtio::base_features(protection_type))
        .context("failed to set up input device")?;

    Ok(VirtioDeviceStub {
        dev: Box::new(dev),
        jail: simple_jail(jail_config, "input_device")?,
    })
}

pub fn create_switches_device<T: IntoUnixStream>(
    protection_type: ProtectionType,
    jail_config: &Option<JailConfig>,
    switches_socket: T,
    idx: u32,
) -> DeviceResult {
    let socket = switches_socket
        .into_unix_stream()
        .context("failed configuring virtio switches")?;

    let dev = virtio::input::new_switches(idx, socket, virtio::base_features(protection_type))
        .context("failed to set up input device")?;

    Ok(VirtioDeviceStub {
        dev: Box::new(dev),
        jail: simple_jail(jail_config, "input_device")?,
    })
}

pub fn create_rotary_device<T: IntoUnixStream>(
    protection_type: ProtectionType,
    jail_config: &Option<JailConfig>,
    rotary_socket: T,
    idx: u32,
) -> DeviceResult {
    let socket = rotary_socket
        .into_unix_stream()
        .context("failed configuring virtio rotary")?;

    let dev = virtio::input::new_rotary(idx, socket, virtio::base_features(protection_type))
        .context("failed to set up input device")?;

    Ok(VirtioDeviceStub {
        dev: Box::new(dev),
        jail: simple_jail(jail_config, "input_device")?,
    })
}

pub fn create_vinput_device(
    protection_type: ProtectionType,
    jail_config: &Option<JailConfig>,
    dev_path: &Path,
) -> DeviceResult {
    let dev_file = OpenOptions::new()
        .read(true)
        .write(true)
        .open(dev_path)
        .with_context(|| format!("failed to open vinput device {}", dev_path.display()))?;

    let dev = virtio::input::new_evdev(dev_file, virtio::base_features(protection_type))
        .context("failed to set up input device")?;

    Ok(VirtioDeviceStub {
        dev: Box::new(dev),
        jail: simple_jail(jail_config, "input_device")?,
    })
}

#[cfg(feature = "balloon")]
pub fn create_balloon_device(
    protection_type: ProtectionType,
    jail_config: &Option<JailConfig>,
    tube: Tube,
    inflate_tube: Option<Tube>,
    init_balloon_size: u64,
    dynamic_mapping_device_tube: Tube,
    enabled_features: u64,
    #[cfg(feature = "registered_events")] registered_evt_q: Option<SendTube>,
    ws_num_bins: u8,
) -> DeviceResult {
    let dev = virtio::Balloon::new(
        virtio::base_features(protection_type),
        tube,
        VmMemoryClient::new(dynamic_mapping_device_tube),
        inflate_tube,
        init_balloon_size,
        enabled_features,
        #[cfg(feature = "registered_events")]
        registered_evt_q,
        ws_num_bins,
    )
    .context("failed to create balloon")?;

    Ok(VirtioDeviceStub {
        dev: Box::new(dev),
        jail: simple_jail(jail_config, "balloon_device")?,
    })
}

#[cfg(feature = "pvclock")]
pub fn create_pvclock_device(
    protection_type: ProtectionType,
    jail_config: &Option<JailConfig>,
    tsc_frequency: u64,
    suspend_tube: Tube,
) -> DeviceResult {
    let dev = PvClock::new(
        virtio::base_features(protection_type),
        tsc_frequency,
        suspend_tube,
    );

    Ok(VirtioDeviceStub {
        dev: Box::new(dev),
        jail: simple_jail(jail_config, "pvclock_device")?,
    })
}

#[cfg(feature = "net")]
impl VirtioDeviceBuilder for &NetParameters {
    const NAME: &'static str = "net";

    fn create_virtio_device(
        self,
        protection_type: ProtectionType,
    ) -> anyhow::Result<Box<dyn VirtioDevice>> {
        let vq_pairs = self.vq_pairs.unwrap_or(1);
        let multi_vq = vq_pairs > 1 && self.vhost_net.is_none();

        let features = virtio::base_features(protection_type);
        let (tap, mac) = create_tap_for_net_device(&self.mode, multi_vq)?;

        Ok(if let Some(vhost_net) = &self.vhost_net {
            Box::new(
                virtio::vhost::Net::<_, vhost::Net<_>>::new(
                    &vhost_net.device,
                    features,
                    tap,
                    mac,
                    self.packed_queue,
                    self.pci_address,
                )
                .context("failed to set up virtio-vhost networking")?,
            ) as Box<dyn VirtioDevice>
        } else {
            Box::new(
                virtio::Net::new(
                    features,
                    tap,
                    vq_pairs,
                    mac,
                    self.packed_queue,
                    self.pci_address,
                )
                .context("failed to set up virtio networking")?,
            ) as Box<dyn VirtioDevice>
        })
    }

    fn create_jail(
        &self,
        jail_config: &Option<JailConfig>,
        virtio_transport: VirtioDeviceType,
    ) -> anyhow::Result<Option<Minijail>> {
        let policy = if self.vhost_net.is_some() {
            "vhost_net"
        } else {
            "net"
        };

        simple_jail(jail_config, &virtio_transport.seccomp_policy_file(policy))
    }

    fn create_vhost_user_device(
        self,
        keep_rds: &mut Vec<RawDescriptor>,
    ) -> anyhow::Result<Box<dyn VhostUserDeviceBuilder>> {
        let vq_pairs = self.vq_pairs.unwrap_or(1);
        let multi_vq = vq_pairs > 1 && self.vhost_net.is_none();
        let (tap, _mac) = create_tap_for_net_device(&self.mode, multi_vq)?;

        let backend = NetBackend::new(tap)?;

        keep_rds.extend(backend.as_raw_descriptors());

        Ok(Box::new(backend))
    }
}

/// Create a new tap interface based on NetParametersMode.
#[cfg(feature = "net")]
fn create_tap_for_net_device(
    mode: &NetParametersMode,
    multi_vq: bool,
) -> DeviceResult<(Tap, Option<MacAddress>)> {
    match mode {
        NetParametersMode::TapName { tap_name, mac } => {
            let tap = Tap::new_with_name(tap_name.as_bytes(), true, multi_vq)
                .map_err(NetError::TapOpen)?;
            Ok((tap, *mac))
        }
        NetParametersMode::TapFd { tap_fd, mac } => {
            // SAFETY:
            // Safe because we ensure that we get a unique handle to the fd.
            let tap = unsafe {
                Tap::from_raw_descriptor(
                    validate_raw_descriptor(*tap_fd)
                        .context("failed to validate tap descriptor")?,
                )
                .context("failed to create tap device")?
            };
            Ok((tap, *mac))
        }
        NetParametersMode::RawConfig {
            host_ip,
            netmask,
            mac,
        } => {
            let tap = Tap::new(true, multi_vq).map_err(NetError::TapOpen)?;
            tap.set_ip_addr(*host_ip).map_err(NetError::TapSetIp)?;
            tap.set_netmask(*netmask).map_err(NetError::TapSetNetmask)?;
            tap.set_mac_address(*mac)
                .map_err(NetError::TapSetMacAddress)?;
            tap.enable().map_err(NetError::TapEnable)?;
            Ok((tap, None))
        }
    }
}

pub fn create_wayland_device(
    protection_type: ProtectionType,
    jail_config: &Option<JailConfig>,
    wayland_socket_paths: &BTreeMap<String, PathBuf>,
    resource_bridge: Option<Tube>,
) -> DeviceResult {
    let wayland_socket_dirs = wayland_socket_paths
        .iter()
        .map(|(_name, path)| path.parent())
        .collect::<Option<Vec<_>>>()
        .ok_or_else(|| anyhow!("wayland socket path has no parent or file name"))?;

    let features = virtio::base_features(protection_type);
    let dev = virtio::Wl::new(features, wayland_socket_paths.clone(), resource_bridge)
        .context("failed to create wayland device")?;

    let jail = if let Some(jail_config) = jail_config {
        let mut config = SandboxConfig::new(jail_config, "wl_device");
        config.bind_mounts = true;
        let mut jail = create_gpu_minijail(
            &jail_config.pivot_root,
            &config,
            /* render_node_only= */ false,
        )?;
        // Bind mount the wayland socket's directory into jail's root. This is necessary since
        // each new wayland context must open() the socket. If the wayland socket is ever
        // destroyed and remade in the same host directory, new connections will be possible
        // without restarting the wayland device.
        for dir in &wayland_socket_dirs {
            jail.mount(dir, dir, "", (libc::MS_BIND | libc::MS_REC) as usize)?;
        }

        Some(jail)
    } else {
        None
    };

    Ok(VirtioDeviceStub {
        dev: Box::new(dev),
        jail,
    })
}

#[cfg(any(feature = "video-decoder", feature = "video-encoder"))]
pub fn create_video_device(
    backend: VideoBackendType,
    protection_type: ProtectionType,
    jail_config: &Option<JailConfig>,
    typ: VideoDeviceType,
    resource_bridge: Tube,
) -> DeviceResult {
    let jail = if let Some(jail_config) = jail_config {
        match typ {
            #[cfg(feature = "video-decoder")]
            VideoDeviceType::Decoder => {}
            #[cfg(feature = "video-encoder")]
            VideoDeviceType::Encoder => {}
            #[cfg(any(not(feature = "video-decoder"), not(feature = "video-encoder")))]
            // `typ` is always a VideoDeviceType enabled
            device_type => unreachable!("Not compiled with {:?} enabled", device_type),
        };
        let mut config = SandboxConfig::new(jail_config, "video_device");
        config.bind_mounts = true;
        let mut jail =
            create_sandbox_minijail(&jail_config.pivot_root, MAX_OPEN_FILES_DEFAULT, &config)?;

        let need_drm_device = match backend {
            #[cfg(any(feature = "libvda", feature = "libvda-stub"))]
            VideoBackendType::Libvda => true,
            #[cfg(any(feature = "libvda", feature = "libvda-stub"))]
            VideoBackendType::LibvdaVd => true,
            #[cfg(feature = "vaapi")]
            VideoBackendType::Vaapi => true,
            #[cfg(feature = "ffmpeg")]
            VideoBackendType::Ffmpeg => false,
        };

        if need_drm_device {
            jail_mount_bind_drm(&mut jail, /* render_node_only= */ true)?;
        }

        #[cfg(target_arch = "x86_64")]
        {
            // Device nodes used by libdrm through minigbm in libvda on AMD devices.
            let sys_dev_char_path = Path::new("/sys/dev/char");
            jail.mount_bind(sys_dev_char_path, sys_dev_char_path, false)?;
            let sys_devices_path = Path::new("/sys/devices");
            jail.mount_bind(sys_devices_path, sys_devices_path, false)?;

            // Required for loading dri libraries loaded by minigbm on AMD devices.
            jail_mount_bind_if_exists(&mut jail, &["/usr/lib64", "/usr/lib"])?;
        }

        // Device nodes required by libchrome which establishes Mojo connection in libvda.
        let dev_urandom_path = Path::new("/dev/urandom");
        jail.mount_bind(dev_urandom_path, dev_urandom_path, false)?;
        let system_bus_socket_path = Path::new("/run/dbus/system_bus_socket");
        jail.mount_bind(system_bus_socket_path, system_bus_socket_path, true)?;

        Some(jail)
    } else {
        None
    };

    Ok(VirtioDeviceStub {
        dev: Box::new(devices::virtio::VideoDevice::new(
            virtio::base_features(protection_type),
            typ,
            backend,
            Some(resource_bridge),
        )),
        jail,
    })
}

#[cfg(any(feature = "video-decoder", feature = "video-encoder"))]
pub fn register_video_device(
    backend: VideoBackendType,
    devs: &mut Vec<VirtioDeviceStub>,
    video_tube: Tube,
    protection_type: ProtectionType,
    jail_config: &Option<JailConfig>,
    typ: VideoDeviceType,
) -> Result<()> {
    devs.push(create_video_device(
        backend,
        protection_type,
        jail_config,
        typ,
        video_tube,
    )?);
    Ok(())
}

impl VirtioDeviceBuilder for &VsockConfig {
    const NAME: &'static str = "vhost_vsock";

    fn create_virtio_device(
        self,
        protection_type: ProtectionType,
    ) -> anyhow::Result<Box<dyn VirtioDevice>> {
        let features = virtio::base_features(protection_type);

        let dev = virtio::vhost::Vsock::new(features, self)
            .context("failed to set up virtual socket device")?;

        Ok(Box::new(dev))
    }

    fn create_vhost_user_device(
        self,
        keep_rds: &mut Vec<RawDescriptor>,
    ) -> anyhow::Result<Box<dyn VhostUserDeviceBuilder>> {
        let vsock_device = VhostUserVsockDevice::new(self.cid, &self.vhost_device)?;

        keep_rds.push(vsock_device.as_raw_descriptor());

        Ok(Box::new(vsock_device))
    }
}

#[cfg(any(target_arch = "arm", target_arch = "aarch64"))]
pub fn create_vhost_scmi_device(
    protected_vm: ProtectionType,
    jail_config: &Option<JailConfig>,
    vhost_scmi_dev_path: PathBuf,
) -> DeviceResult {
    let features = virtio::base_features(protected_vm);

    let dev = virtio::vhost::Scmi::new(&vhost_scmi_dev_path, features)
        .context("failed to set up vhost scmi device")?;

    Ok(VirtioDeviceStub {
        dev: Box::new(dev),
        jail: simple_jail(jail_config, "vhost_scmi_device")?,
    })
}

pub fn create_fs_device(
    protection_type: ProtectionType,
    jail_config: &Option<JailConfig>,
    ugid: (Option<u32>, Option<u32>),
    uid_map: &str,
    gid_map: &str,
    src: &Path,
    tag: &str,
    fs_cfg: virtio::fs::Config,
    device_tube: Tube,
) -> DeviceResult {
    let max_open_files =
        base::linux::max_open_files().context("failed to get max number of open files")?;
    let j = if let Some(jail_config) = jail_config {
        let mut config = SandboxConfig::new(jail_config, "fs_device");
        config.limit_caps = false;
        config.ugid_map = Some((uid_map, gid_map));
        // We want bind mounts from the parent namespaces to propagate into the fs device's
        // namespace.
        config.remount_mode = Some(libc::MS_SLAVE);
        config.run_as = if ugid == (None, None) {
            RunAsUser::Unspecified
        } else {
            RunAsUser::Specified(ugid.0.unwrap_or(0), ugid.1.unwrap_or(0))
        };
        create_sandbox_minijail(src, max_open_files, &config)?
    } else {
        create_base_minijail(src, max_open_files)?
    };

    let features = virtio::base_features(protection_type);
    // TODO(chirantan): Use more than one worker once the kernel driver has been fixed to not panic
    // when num_queues > 1.
    let dev = virtio::fs::Fs::new(features, tag, 1, fs_cfg, device_tube)
        .context("failed to create fs device")?;

    Ok(VirtioDeviceStub {
        dev: Box::new(dev),
        jail: Some(j),
    })
}

pub fn create_9p_device(
    protection_type: ProtectionType,
    jail_config: &Option<JailConfig>,
    ugid: (Option<u32>, Option<u32>),
    uid_map: &str,
    gid_map: &str,
    src: &Path,
    tag: &str,
    mut p9_cfg: p9::Config,
) -> DeviceResult {
    let max_open_files =
        base::linux::max_open_files().context("failed to get max number of open files")?;
    let (jail, root) = if let Some(jail_config) = jail_config {
        let mut config = SandboxConfig::new(jail_config, "9p_device");
        config.limit_caps = false;
        config.ugid_map = Some((uid_map, gid_map));
        // We want bind mounts from the parent namespaces to propagate into the 9p server's
        // namespace.
        config.remount_mode = Some(libc::MS_SLAVE);
        config.run_as = if ugid == (None, None) {
            RunAsUser::Unspecified
        } else {
            RunAsUser::Specified(ugid.0.unwrap_or(0), ugid.1.unwrap_or(0))
        };
        let jail = create_sandbox_minijail(src, max_open_files, &config)?;

        //  The shared directory becomes the root of the device's file system.
        let root = Path::new("/");
        (Some(jail), root)
    } else {
        // There's no mount namespace so we tell the server to treat the source directory as the
        // root.
        (None, src)
    };

    let features = virtio::base_features(protection_type);
    p9_cfg.root = root.into();
    let dev = virtio::P9::new(features, tag, p9_cfg).context("failed to create 9p device")?;

    Ok(VirtioDeviceStub {
        dev: Box::new(dev),
        jail,
    })
}

pub fn create_pmem_device(
    protection_type: ProtectionType,
    jail_config: &Option<JailConfig>,
    vm: &mut impl Vm,
    resources: &mut SystemAllocator,
    pmem: &PmemOption,
    index: usize,
    pmem_device_tube: Tube,
) -> DeviceResult {
    let (fd, disk_size) = match pmem.vma_size {
        None => {
            let disk_image =
                open_file_or_duplicate(&pmem.path, OpenOptions::new().read(true).write(!pmem.ro))
                    .with_context(|| format!("failed to load disk image {}", pmem.path.display()))?;
            let metadata = std::fs::metadata(&pmem.path).with_context(|| {
                format!("failed to get disk image {} metadata", pmem.path.display())
            })?;
            (disk_image, metadata.len())
        }
        Some(size) => {
            let anon_file =
                create_anonymous_file(&pmem.path, size).context("failed to create anon file")?;
            (anon_file, size)
        }
    };

    // Linux requires pmem region sizes to be 2 MiB aligned. Linux will fill any partial page
    // at the end of an mmap'd file and won't write back beyond the actual file length, but if
    // we just align the size of the file to 2 MiB then access beyond the last page of the
    // mapped file will generate SIGBUS. So use a memory mapping arena that will provide
    // padding up to 2 MiB.
    let alignment = 2 * 1024 * 1024;
    let arena_size = disk_size
        .checked_next_multiple_of(alignment)
        .ok_or_else(|| anyhow!("pmem device image too big"))?;

    let protection = {
        if pmem.ro {
            Protection::read()
        } else {
            Protection::read_write()
        }
    };

    let arena = {
        // Conversion from u64 to usize may fail on 32bit system.
        let arena_size = usize::try_from(arena_size).context("pmem device image too big")?;
        let disk_size = usize::try_from(disk_size).context("pmem device image too big")?;

        let mut arena =
            MemoryMappingArena::new(arena_size).context("failed to reserve pmem memory")?;
        arena
            .add_fd_offset_protection(0, disk_size, &fd, 0, protection)
            .context("failed to reserve pmem memory")?;

        // If the disk is not a multiple of the page size, the OS will fill the remaining part
        // of the page with zeroes. However, the anonymous mapping added below must start on a
        // page boundary, so round up the size before calculating the offset of the anon region.
        let disk_size = round_up_to_page_size(disk_size);

        if arena_size > disk_size {
            // Add an anonymous region with the same protection as the disk mapping if the arena
            // size was aligned.
            arena
                .add_anon_protection(disk_size, arena_size - disk_size, protection)
                .context("failed to reserve pmem padding")?;
        }
        arena
    };

    let mapping_address = GuestAddress(
        resources
            .allocate_mmio(
                arena_size,
                Alloc::PmemDevice(index),
                format!("pmem_disk_image_{}", index),
                AllocOptions::new()
                .top_down(true)
                .prefetchable(true)
                // Linux kernel requires pmem namespaces to be 128 MiB aligned.
                // cf. https://github.com/pmem/ndctl/issues/76
                .align(128 * 1024 * 1024), /* 128 MiB */
            )
            .context("failed to allocate memory for pmem device")?,
    );

    let mapping_arena_slot = vm
        .add_memory_region(
            mapping_address,
            Box::new(arena),
            /* read_only = */ pmem.ro,
            /* log_dirty_pages = */ false,
            MemCacheType::CacheCoherent,
        )
        .context("failed to add pmem device memory")?;

    let dev = virtio::Pmem::new(
        virtio::base_features(protection_type),
        PmemConfig {
            disk_image: Some(fd),
            mapping_address,
            mapping_arena_slot,
            mapping_size: arena_size,
            pmem_device_tube,
            swap_interval: pmem.swap_interval,
            mapping_writable: !pmem.ro,
        },
    )
    .context("failed to create pmem device")?;

    Ok(VirtioDeviceStub {
        dev: Box::new(dev) as Box<dyn VirtioDevice>,
        jail: simple_jail(jail_config, "pmem_device")?,
    })
}

pub fn create_pmem_ext2_device(
    protection_type: ProtectionType,
    jail_config: &Option<JailConfig>,
    vm: &mut impl Vm,
    resources: &mut SystemAllocator,
    opts: &PmemExt2Option,
    index: usize,
    pmem_device_tube: Tube,
) -> DeviceResult {
    let cfg = ext2::Config {
        inodes_per_group: opts.inodes_per_group,
        blocks_per_group: opts.blocks_per_group,
        size: opts.size,
    };
    let arena = ext2::create_ext2_region(&cfg, Some(opts.path.as_path()))?;
    let mapping_size = arena.size() as u64;

    let mapping_address = GuestAddress(
        resources
            .allocate_mmio(
                mapping_size,
                Alloc::PmemDevice(index),
                format!("pmem_ext2_image_{}", index),
                AllocOptions::new()
                .top_down(true)
                .prefetchable(true)
                // 2MB alignment for DAX
                // cf. https://docs.pmem.io/persistent-memory/getting-started-guide/creating-development-environments/linux-environments/advanced-topics/i-o-alignment-considerations#verifying-io-alignment
                .align(2 * 1024 * 1024),
            )
            .context("failed to allocate memory for pmem device")?,
    );

    let mapping_arena_slot = vm
        .add_memory_region(
            mapping_address,
            Box::new(arena),
            /* read_only= */ true,
            /* log_dirty_pages= */ false,
            MemCacheType::CacheCoherent,
        )
        .context("failed to add pmem device memory")?;

    let dev = virtio::Pmem::new(
        virtio::base_features(protection_type),
        PmemConfig {
            disk_image: None,
            mapping_address,
            mapping_arena_slot,
            mapping_size,
            pmem_device_tube,
            swap_interval: None,
            mapping_writable: false,
        },
    )
    .context("failed to create pmem device")?;

    Ok(VirtioDeviceStub {
        dev: Box::new(dev) as Box<dyn VirtioDevice>,
        jail: simple_jail(jail_config, "pmem_device")?,
    })
}

pub fn create_anonymous_file<P: AsRef<Path>>(path: P, size: u64) -> Result<File> {
    let file_name = path
        .as_ref()
        .to_str()
        .ok_or_else(|| Error::new(libc::EINVAL))?;
    let mut shm = SharedMemory::new(file_name, size)?;
    let mut seals = MemfdSeals::new();

    seals.set_shrink_seal();
    seals.set_grow_seal();
    seals.set_seal_seal();
    shm.add_seals(seals)?;

    Ok(shm.descriptor.into())
}

pub fn create_iommu_device(
    protection_type: ProtectionType,
    jail_config: &Option<JailConfig>,
    iova_max_addr: u64,
    endpoints: BTreeMap<u32, Arc<Mutex<Box<dyn MemoryMapperTrait>>>>,
    hp_endpoints_ranges: Vec<RangeInclusive<u32>>,
    translate_response_senders: Option<BTreeMap<u32, Tube>>,
    translate_request_rx: Option<Tube>,
    iommu_device_tube: Tube,
) -> DeviceResult {
    let dev = virtio::Iommu::new(
        virtio::base_features(protection_type),
        endpoints,
        iova_max_addr,
        hp_endpoints_ranges,
        translate_response_senders,
        translate_request_rx,
        Some(iommu_device_tube),
    )
    .context("failed to create IOMMU device")?;

    Ok(VirtioDeviceStub {
        dev: Box::new(dev),
        jail: simple_jail(jail_config, "iommu_device")?,
    })
}

fn add_bind_mounts(param: &SerialParameters, jail: &mut Minijail) -> Result<(), minijail::Error> {
    if let Some(path) = &param.path {
        if let SerialType::SystemSerialType = param.type_ {
            if let Some(parent) = path.as_path().parent() {
                if parent.exists() {
                    info!("Bind mounting dir {}", parent.display());
                    jail.mount_bind(parent, parent, true)?;
                }
            }
        }
    }
    Ok(())
}

/// For creating console virtio devices.
impl VirtioDeviceBuilder for &SerialParameters {
    const NAME: &'static str = "serial";

    fn create_virtio_device(
        self,
        protection_type: ProtectionType,
    ) -> anyhow::Result<Box<dyn VirtioDevice>> {
        let mut keep_rds = Vec::new();
        let evt = Event::new().context("failed to create event")?;

<<<<<<< HEAD
        // TODO(b/243198718): Switch back to AsyncConsole in android (remove the `true ||`).
        if true || self.hardware == SerialHardware::LegacyVirtioConsole {
            Ok(Box::new(
                self.create_serial_device::<Console>(protection_type, &evt, &mut keep_rds)
                    .context("failed to create console device")?,
            ))
        } else {
            Ok(Box::new(
                self.create_serial_device::<AsyncConsole>(protection_type, &evt, &mut keep_rds)
                    .context("failed to create console device")?,
            ))
        }
=======
        Ok(Box::new(
            self.create_serial_device::<Console>(protection_type, &evt, &mut keep_rds)
                .context("failed to create console device")?,
        ))
>>>>>>> 759a86e3
    }

    fn create_vhost_user_device(
        self,
        keep_rds: &mut Vec<RawDescriptor>,
    ) -> anyhow::Result<Box<dyn VhostUserDeviceBuilder>> {
        Ok(Box::new(virtio::vhost::user::create_vu_console_device(
            self, keep_rds,
        )?))
    }

    fn create_jail(
        &self,
        jail_config: &Option<JailConfig>,
        virtio_transport: VirtioDeviceType,
    ) -> anyhow::Result<Option<Minijail>> {
        if let Some(jail_config) = jail_config {
            let policy = virtio_transport.seccomp_policy_file("serial");
            let mut config = SandboxConfig::new(jail_config, &policy);
            config.bind_mounts = true;
            let mut jail =
                create_sandbox_minijail(&jail_config.pivot_root, MAX_OPEN_FILES_DEFAULT, &config)?;
            add_bind_mounts(self, &mut jail)
                .context("failed to add bind mounts for console device")?;
            Ok(Some(jail))
        } else {
            Ok(None)
        }
    }
}

#[cfg(feature = "audio")]
pub fn create_sound_device(
    path: &Path,
    protection_type: ProtectionType,
    jail_config: &Option<JailConfig>,
) -> DeviceResult {
    let dev = virtio::new_sound(path, virtio::base_features(protection_type))
        .context("failed to create sound device")?;

    Ok(VirtioDeviceStub {
        dev: Box::new(dev),
        jail: simple_jail(jail_config, "vios_audio_device")?,
    })
}

#[allow(clippy::large_enum_variant)]
pub enum VfioDeviceVariant {
    Pci(VfioPciDevice),
    Platform(VfioPlatformDevice),
}

pub fn create_vfio_device(
    jail_config: &Option<JailConfig>,
    vm: &impl Vm,
    resources: &mut SystemAllocator,
    irq_control_tubes: &mut Vec<Tube>,
    vm_memory_control_tubes: &mut Vec<VmMemoryTube>,
    control_tubes: &mut Vec<TaggedControlTube>,
    vfio_path: &Path,
    hotplug: bool,
    hotplug_bus: Option<u8>,
    guest_address: Option<PciAddress>,
    coiommu_endpoints: Option<&mut Vec<u16>>,
    iommu_dev: IommuDevType,
    dt_symbol: Option<String>,
    vfio_container_manager: &mut VfioContainerManager,
) -> DeviceResult<(VfioDeviceVariant, Option<Minijail>, Option<VfioWrapper>)> {
    let vfio_container = vfio_container_manager
        .get_container(iommu_dev, Some(vfio_path))
        .context("failed to get vfio container")?;

    let (vfio_host_tube_mem, vfio_device_tube_mem) =
        Tube::pair().context("failed to create tube")?;
    vm_memory_control_tubes.push(VmMemoryTube {
        tube: vfio_host_tube_mem,
        expose_with_viommu: false,
    });

    let (vfio_host_tube_vm, vfio_device_tube_vm) = Tube::pair().context("failed to create tube")?;
    control_tubes.push(TaggedControlTube::Vm(vfio_host_tube_vm));

    let vfio_device =
        VfioDevice::new_passthrough(&vfio_path, vm, vfio_container.clone(), iommu_dev, dt_symbol)
            .context("failed to create vfio device")?;

    match vfio_device.device_type() {
        VfioDeviceType::Pci => {
            let (vfio_host_tube_msi, vfio_device_tube_msi) =
                Tube::pair().context("failed to create tube")?;
            irq_control_tubes.push(vfio_host_tube_msi);

            let (vfio_host_tube_msix, vfio_device_tube_msix) =
                Tube::pair().context("failed to create tube")?;
            irq_control_tubes.push(vfio_host_tube_msix);

            let mut vfio_pci_device = VfioPciDevice::new(
                vfio_path,
                vfio_device,
                hotplug,
                hotplug_bus,
                guest_address,
                vfio_device_tube_msi,
                vfio_device_tube_msix,
                VmMemoryClient::new(vfio_device_tube_mem),
                vfio_device_tube_vm,
            )?;
            // early reservation for pass-through PCI devices.
            let endpoint_addr = vfio_pci_device
                .allocate_address(resources)
                .context("failed to allocate resources early for vfio pci dev")?;

            let viommu_mapper = match iommu_dev {
                IommuDevType::NoIommu | IommuDevType::PkvmPviommu => None,
                IommuDevType::VirtioIommu => {
                    Some(VfioWrapper::new(vfio_container, vm.get_memory().clone()))
                }
                IommuDevType::CoIommu => {
                    if let Some(endpoints) = coiommu_endpoints {
                        endpoints.push(endpoint_addr.to_u32() as u16);
                    } else {
                        bail!("Missed coiommu_endpoints vector to store the endpoint addr");
                    }
                    None
                }
            };

            if hotplug {
                Ok((VfioDeviceVariant::Pci(vfio_pci_device), None, viommu_mapper))
            } else {
                Ok((
                    VfioDeviceVariant::Pci(vfio_pci_device),
                    simple_jail(jail_config, "vfio_device")?,
                    viommu_mapper,
                ))
            }
        }
        VfioDeviceType::Platform => {
            if guest_address.is_some() {
                bail!("guest-address is not supported for VFIO platform devices");
            }

            if hotplug {
                bail!("hotplug is not supported for VFIO platform devices");
            }

            let vfio_plat_dev =
                VfioPlatformDevice::new(vfio_device, VmMemoryClient::new(vfio_device_tube_mem));

            Ok((
                VfioDeviceVariant::Platform(vfio_plat_dev),
                simple_jail(jail_config, "vfio_platform_device")?,
                None,
            ))
        }
    }
}

/// Setup for devices with virtio-iommu
pub fn setup_virtio_access_platform(
    resources: &mut SystemAllocator,
    iommu_attached_endpoints: &mut BTreeMap<u32, Arc<Mutex<Box<dyn MemoryMapperTrait>>>>,
    devices: &mut [(Box<dyn BusDeviceObj>, Option<Minijail>)],
) -> DeviceResult<(Option<BTreeMap<u32, Tube>>, Option<Tube>)> {
    let mut translate_response_senders: Option<
        BTreeMap<
            u32, // endpoint id
            Tube,
        >,
    > = None;
    let mut tube_pair: Option<(Tube, Tube)> = None;

    for dev in devices.iter_mut() {
        if let Some(pci_dev) = dev.0.as_pci_device_mut() {
            if pci_dev.supports_iommu() {
                let endpoint_id = pci_dev
                    .allocate_address(resources)
                    .context("failed to allocate resources for pci dev")?
                    .to_u32();
                let mapper: Arc<Mutex<Box<dyn MemoryMapperTrait>>> =
                    Arc::new(Mutex::new(Box::new(BasicMemoryMapper::new(u64::MAX))));
                let (request_tx, _request_rx) =
                    tube_pair.get_or_insert_with(|| Tube::pair().unwrap());
                let CreateIpcMapperRet {
                    mapper: ipc_mapper,
                    response_tx,
                } = create_ipc_mapper(
                    endpoint_id,
                    #[allow(deprecated)]
                    request_tx.try_clone()?,
                );
                translate_response_senders
                    .get_or_insert_with(BTreeMap::new)
                    .insert(endpoint_id, response_tx);
                iommu_attached_endpoints.insert(endpoint_id, mapper);
                pci_dev.set_iommu(ipc_mapper)?;
            }
        }
    }

    Ok((
        translate_response_senders,
        tube_pair.map(|(_request_tx, request_rx)| request_rx),
    ))
}<|MERGE_RESOLUTION|>--- conflicted
+++ resolved
@@ -1382,25 +1382,10 @@
         let mut keep_rds = Vec::new();
         let evt = Event::new().context("failed to create event")?;
 
-<<<<<<< HEAD
-        // TODO(b/243198718): Switch back to AsyncConsole in android (remove the `true ||`).
-        if true || self.hardware == SerialHardware::LegacyVirtioConsole {
-            Ok(Box::new(
-                self.create_serial_device::<Console>(protection_type, &evt, &mut keep_rds)
-                    .context("failed to create console device")?,
-            ))
-        } else {
-            Ok(Box::new(
-                self.create_serial_device::<AsyncConsole>(protection_type, &evt, &mut keep_rds)
-                    .context("failed to create console device")?,
-            ))
-        }
-=======
         Ok(Box::new(
             self.create_serial_device::<Console>(protection_type, &evt, &mut keep_rds)
                 .context("failed to create console device")?,
         ))
->>>>>>> 759a86e3
     }
 
     fn create_vhost_user_device(
