--- conflicted
+++ resolved
@@ -17,16 +17,11 @@
 
 use crate::crosvm::config::JailConfig;
 
-<<<<<<< HEAD
-static EMBEDDED_BPFS: Lazy<std::collections::HashMap<&str, Vec<u8>>> = Lazy::new(|| {
+pub static EMBEDDED_BPFS: Lazy<std::collections::HashMap<&str, Vec<u8>>> = Lazy::new(|| {
     {
         std::collections::HashMap::<&str, Vec<u8>>::new()
     }
 });
-=======
-pub static EMBEDDED_BPFS: Lazy<std::collections::HashMap<&str, Vec<u8>>> =
-    Lazy::new(|| include!(concat!(env!("OUT_DIR"), "/bpf_includes.in")));
->>>>>>> 53cd18e0
 
 pub(super) struct SandboxConfig<'a> {
     pub(super) limit_caps: bool,
