// Copyright 2019 The ChromiumOS Authors
// Use of this source code is governed by a BSD-style license that can be
// found in the LICENSE file.

use std::cmp::max;
use std::cmp::min;
use std::convert::TryInto;
use std::ffi::CStr;
use std::io;
use std::mem::size_of;
use std::mem::MaybeUninit;
use std::os::unix::io::AsRawFd;
use std::time::Duration;

use base::error;
use base::pagesize;
use data_model::zerocopy_from_reader;
use zerocopy::AsBytes;

use crate::filesystem::Context;
use crate::filesystem::DirEntry;
use crate::filesystem::DirectoryIterator;
use crate::filesystem::Entry;
use crate::filesystem::FileSystem;
use crate::filesystem::GetxattrReply;
use crate::filesystem::IoctlReply;
use crate::filesystem::ListxattrReply;
use crate::filesystem::ZeroCopyReader;
use crate::filesystem::ZeroCopyWriter;
use crate::sys::*;
use crate::Error;
use crate::Result;

const DIRENT_PADDING: [u8; 8] = [0; 8];

/// A trait for reading from the underlying FUSE endpoint.
pub trait Reader: io::Read {}

impl<R: Reader> Reader for &'_ mut R {}

/// A trait for writing to the underlying FUSE endpoint. The FUSE device expects the write
/// operation to happen in one write transaction. Since there are cases when data needs to be
/// generated earlier than the header, it implies the writer implementation to keep an internal
/// buffer. The buffer then can be flushed once header and data are both prepared.
pub trait Writer: io::Write {
    /// The type passed in to the closure in `write_at`. For most implementations, this should be
    /// `Self`.
    type ClosureWriter: Writer + ZeroCopyWriter;

    /// Allows a closure to generate and write data at the current writer's offset. The current
    /// writer is passed as a mutable reference to the closure. As an example, this provides an
    /// adapter for the read implementation of a filesystem to write directly to the final buffer
    /// without generating the FUSE header first.
    ///
    /// Notes: An alternative implementation would be to return a slightly different writer for the
    /// API client to write to the offset. Since the API needs to be called for more than one time,
    /// it imposes some complexity to deal with borrowing and mutability. The current approach
    /// simply does not need to create a different writer, thus no need to deal with the mentioned
    /// complexity.
    fn write_at<F>(&mut self, offset: usize, f: F) -> io::Result<usize>
    where
        F: Fn(&mut Self::ClosureWriter) -> io::Result<usize>;

    /// Checks if the writer can still accept certain amount of data.
    fn has_sufficient_buffer(&self, size: u32) -> bool;
}

impl<W: Writer> Writer for &'_ mut W {
    type ClosureWriter = W::ClosureWriter;

    fn write_at<F>(&mut self, offset: usize, f: F) -> io::Result<usize>
    where
        F: Fn(&mut Self::ClosureWriter) -> io::Result<usize>,
    {
        (**self).write_at(offset, f)
    }

    fn has_sufficient_buffer(&self, size: u32) -> bool {
        (**self).has_sufficient_buffer(size)
    }
}

/// A trait for memory mapping for DAX.
///
/// For some transports (like virtio) it may be possible to share a region of memory with the
/// FUSE kernel driver so that it can access file contents directly without issuing read or
/// write requests.  In this case the driver will instead send requests to map a section of a
/// file into the shared memory region.
pub trait Mapper {
    /// Maps `size` bytes starting at `file_offset` bytes from within the given `fd` at `mem_offset`
    /// bytes from the start of the memory region with `prot` protections. `mem_offset` must be
    /// page aligned.
    ///
    /// # Arguments
    /// * `mem_offset` - Page aligned offset into the memory region in bytes.
    /// * `size` - Size of memory region in bytes.
    /// * `fd` - File descriptor to mmap from.
    /// * `file_offset` - Offset in bytes from the beginning of `fd` to start the mmap.
    /// * `prot` - Protection (e.g. `libc::PROT_READ`) of the memory region.
    fn map(
        &self,
        mem_offset: u64,
        size: usize,
        fd: &dyn AsRawFd,
        file_offset: u64,
        prot: u32,
    ) -> io::Result<()>;

    /// Unmaps `size` bytes at `offset` bytes from the start of the memory region. `offset` must be
    /// page aligned.
    ///
    /// # Arguments
    /// * `offset` - Page aligned offset into the arena in bytes.
    /// * `size` - Size of memory region in bytes.
    fn unmap(&self, offset: u64, size: u64) -> io::Result<()>;
}

impl<'a, M: Mapper> Mapper for &'a M {
    fn map(
        &self,
        mem_offset: u64,
        size: usize,
        fd: &dyn AsRawFd,
        file_offset: u64,
        prot: u32,
    ) -> io::Result<()> {
        (**self).map(mem_offset, size, fd, file_offset, prot)
    }

    fn unmap(&self, offset: u64, size: u64) -> io::Result<()> {
        (**self).unmap(offset, size)
    }
}

pub struct Server<F: FileSystem + Sync> {
    fs: F,
}

impl<F: FileSystem + Sync> Server<F> {
    pub fn new(fs: F) -> Server<F> {
        Server { fs }
    }

    pub fn handle_message<R: Reader + ZeroCopyReader, W: Writer + ZeroCopyWriter, M: Mapper>(
        &self,
        mut r: R,
        w: W,
        mapper: M,
    ) -> Result<usize> {
        let in_header: InHeader = zerocopy_from_reader(&mut r).map_err(Error::DecodeMessage)?;
        cros_tracing::trace_simple_print!("fuse server: handle_message: in_header={:?}", in_header);

        if in_header.len
            > size_of::<InHeader>() as u32 + size_of::<WriteIn>() as u32 + self.fs.max_buffer_size()
        {
            return reply_error(
                io::Error::from_raw_os_error(libc::ENOMEM),
                in_header.unique,
                w,
            );
        }
        match Opcode::n(in_header.opcode) {
            Some(Opcode::Lookup) => self.lookup(in_header, r, w),
            Some(Opcode::Forget) => self.forget(in_header, r), // No reply.
            Some(Opcode::Getattr) => self.getattr(in_header, r, w),
            Some(Opcode::Setattr) => self.setattr(in_header, r, w),
            Some(Opcode::Readlink) => self.readlink(in_header, w),
            Some(Opcode::Symlink) => self.symlink(in_header, r, w),
            Some(Opcode::Mknod) => self.mknod(in_header, r, w),
            Some(Opcode::Mkdir) => self.mkdir(in_header, r, w),
            Some(Opcode::Unlink) => self.unlink(in_header, r, w),
            Some(Opcode::Rmdir) => self.rmdir(in_header, r, w),
            Some(Opcode::Rename) => self.rename(in_header, r, w),
            Some(Opcode::Link) => self.link(in_header, r, w),
            Some(Opcode::Open) => self.open(in_header, r, w),
            Some(Opcode::Read) => self.read(in_header, r, w),
            Some(Opcode::Write) => self.write(in_header, r, w),
            Some(Opcode::Statfs) => self.statfs(in_header, w),
            Some(Opcode::Release) => self.release(in_header, r, w),
            Some(Opcode::Fsync) => self.fsync(in_header, r, w),
            Some(Opcode::Setxattr) => self.setxattr(in_header, r, w),
            Some(Opcode::Getxattr) => self.getxattr(in_header, r, w),
            Some(Opcode::Listxattr) => self.listxattr(in_header, r, w),
            Some(Opcode::Removexattr) => self.removexattr(in_header, r, w),
            Some(Opcode::Flush) => self.flush(in_header, r, w),
            Some(Opcode::Init) => self.init(in_header, r, w),
            Some(Opcode::Opendir) => self.opendir(in_header, r, w),
            Some(Opcode::Readdir) => self.readdir(in_header, r, w),
            Some(Opcode::Releasedir) => self.releasedir(in_header, r, w),
            Some(Opcode::Fsyncdir) => self.fsyncdir(in_header, r, w),
            Some(Opcode::Getlk) => self.getlk(in_header, r, w),
            Some(Opcode::Setlk) => self.setlk(in_header, r, w),
            Some(Opcode::Setlkw) => self.setlkw(in_header, r, w),
            Some(Opcode::Access) => self.access(in_header, r, w),
            Some(Opcode::Create) => self.create(in_header, r, w),
            Some(Opcode::Interrupt) => self.interrupt(in_header),
            Some(Opcode::Bmap) => self.bmap(in_header, r, w),
            Some(Opcode::Destroy) => self.destroy(),
            Some(Opcode::Ioctl) => self.ioctl(in_header, r, w),
            Some(Opcode::Poll) => self.poll(in_header, r, w),
            Some(Opcode::NotifyReply) => self.notify_reply(in_header, r, w),
            Some(Opcode::BatchForget) => self.batch_forget(in_header, r, w),
            Some(Opcode::Fallocate) => self.fallocate(in_header, r, w),
            Some(Opcode::Readdirplus) => self.readdirplus(in_header, r, w),
            Some(Opcode::Rename2) => self.rename2(in_header, r, w),
            Some(Opcode::Lseek) => self.lseek(in_header, r, w),
            Some(Opcode::CopyFileRange) => self.copy_file_range(in_header, r, w),
            Some(Opcode::ChromeOsTmpfile) => self.chromeos_tmpfile(in_header, r, w),
            Some(Opcode::SetUpMapping) => self.set_up_mapping(in_header, r, w, mapper),
            Some(Opcode::RemoveMapping) => self.remove_mapping(in_header, r, w, mapper),
            None => reply_error(
                io::Error::from_raw_os_error(libc::ENOSYS),
                in_header.unique,
                w,
            ),
        }
    }

    fn lookup<R: Reader, W: Writer>(&self, in_header: InHeader, mut r: R, w: W) -> Result<usize> {
        let namelen = (in_header.len as usize)
            .checked_sub(size_of::<InHeader>())
            .ok_or(Error::InvalidHeaderLength)?;

        let mut buf = vec![0; namelen];

        r.read_exact(&mut buf).map_err(Error::DecodeMessage)?;

        let name = bytes_to_cstr(&buf)?;

        match self
            .fs
            .lookup(Context::from(in_header), in_header.nodeid.into(), name)
        {
            Ok(entry) => {
                let out = EntryOut::from(entry);

                reply_ok(Some(out), None, in_header.unique, w)
            }
            Err(e) => reply_error(e, in_header.unique, w),
        }
    }

    fn forget<R: Reader>(&self, in_header: InHeader, mut r: R) -> Result<usize> {
        let ForgetIn { nlookup } = zerocopy_from_reader(&mut r).map_err(Error::DecodeMessage)?;

        self.fs
            .forget(Context::from(in_header), in_header.nodeid.into(), nlookup);

        // There is no reply for forget messages.
        Ok(0)
    }

    fn getattr<R: Reader, W: Writer>(&self, in_header: InHeader, mut r: R, w: W) -> Result<usize> {
        let GetattrIn {
            flags,
            dummy: _,
            fh,
        } = zerocopy_from_reader(&mut r).map_err(Error::DecodeMessage)?;

        let handle = if (flags & GETATTR_FH) != 0 {
            Some(fh.into())
        } else {
            None
        };

        match self
            .fs
            .getattr(Context::from(in_header), in_header.nodeid.into(), handle)
        {
            Ok((st, timeout)) => {
                let out = AttrOut {
                    attr_valid: timeout.as_secs(),
                    attr_valid_nsec: timeout.subsec_nanos(),
                    dummy: 0,
                    attr: st.into(),
                };
                reply_ok(Some(out), None, in_header.unique, w)
            }
            Err(e) => reply_error(e, in_header.unique, w),
        }
    }

    fn setattr<R: Reader, W: Writer>(&self, in_header: InHeader, mut r: R, w: W) -> Result<usize> {
        let setattr_in: SetattrIn = zerocopy_from_reader(&mut r).map_err(Error::DecodeMessage)?;

        let handle = if setattr_in.valid & FATTR_FH != 0 {
            Some(setattr_in.fh.into())
        } else {
            None
        };

        let valid = SetattrValid::from_bits_truncate(setattr_in.valid);

        let st: libc::stat64 = setattr_in.into();

        match self.fs.setattr(
            Context::from(in_header),
            in_header.nodeid.into(),
            st,
            handle,
            valid,
        ) {
            Ok((st, timeout)) => {
                let out = AttrOut {
                    attr_valid: timeout.as_secs(),
                    attr_valid_nsec: timeout.subsec_nanos(),
                    dummy: 0,
                    attr: st.into(),
                };
                reply_ok(Some(out), None, in_header.unique, w)
            }
            Err(e) => reply_error(e, in_header.unique, w),
        }
    }

    fn readlink<W: Writer>(&self, in_header: InHeader, w: W) -> Result<usize> {
        match self
            .fs
            .readlink(Context::from(in_header), in_header.nodeid.into())
        {
            Ok(linkname) => {
                // We need to disambiguate the option type here even though it is `None`.
                reply_ok(None::<u8>, Some(&linkname), in_header.unique, w)
            }
            Err(e) => reply_error(e, in_header.unique, w),
        }
    }

    fn symlink<R: Reader, W: Writer>(&self, in_header: InHeader, mut r: R, w: W) -> Result<usize> {
        // Unfortunately the name and linkname are encoded one after another and
        // separated by a nul character.
        let len = (in_header.len as usize)
            .checked_sub(size_of::<InHeader>())
            .ok_or(Error::InvalidHeaderLength)?;
        let mut buf = vec![0; len];

        r.read_exact(&mut buf).map_err(Error::DecodeMessage)?;

        let mut iter = split_inclusive(&buf, |&c| c == b'\0');
        let name = iter
            .next()
            .ok_or(Error::MissingParameter)
            .and_then(bytes_to_cstr)?;
        let linkname = iter
            .next()
            .ok_or(Error::MissingParameter)
            .and_then(bytes_to_cstr)?;

        match self.fs.symlink(
            Context::from(in_header),
            linkname,
            in_header.nodeid.into(),
            name,
        ) {
            Ok(entry) => {
                let out = EntryOut::from(entry);

                reply_ok(Some(out), None, in_header.unique, w)
            }
            Err(e) => reply_error(e, in_header.unique, w),
        }
    }

    fn mknod<R: Reader, W: Writer>(&self, in_header: InHeader, mut r: R, w: W) -> Result<usize> {
        let MknodIn {
            mode, rdev, umask, ..
        } = zerocopy_from_reader(&mut r).map_err(Error::DecodeMessage)?;

        let buflen = (in_header.len as usize)
            .checked_sub(size_of::<InHeader>())
            .and_then(|l| l.checked_sub(size_of::<MknodIn>()))
            .ok_or(Error::InvalidHeaderLength)?;
        let mut buf = vec![0; buflen];

        r.read_exact(&mut buf).map_err(Error::DecodeMessage)?;

        let mut iter = split_inclusive(&buf, |&c| c == b'\0');
        let name = iter
            .next()
            .ok_or(Error::MissingParameter)
            .and_then(bytes_to_cstr)?;

        match self.fs.mknod(
            Context::from(in_header),
            in_header.nodeid.into(),
            name,
            mode,
            rdev,
            umask,
        ) {
            Ok(entry) => {
                let out = EntryOut::from(entry);

                reply_ok(Some(out), None, in_header.unique, w)
            }
            Err(e) => reply_error(e, in_header.unique, w),
        }
    }

    fn mkdir<R: Reader, W: Writer>(&self, in_header: InHeader, mut r: R, w: W) -> Result<usize> {
        let MkdirIn { mode, umask } = zerocopy_from_reader(&mut r).map_err(Error::DecodeMessage)?;

        let buflen = (in_header.len as usize)
            .checked_sub(size_of::<InHeader>())
            .and_then(|l| l.checked_sub(size_of::<MkdirIn>()))
            .ok_or(Error::InvalidHeaderLength)?;
        let mut buf = vec![0; buflen];

        r.read_exact(&mut buf).map_err(Error::DecodeMessage)?;

        let mut iter = split_inclusive(&buf, |&c| c == b'\0');
        let name = iter
            .next()
            .ok_or(Error::MissingParameter)
            .and_then(bytes_to_cstr)?;

        match self.fs.mkdir(
            Context::from(in_header),
            in_header.nodeid.into(),
            name,
            mode,
            umask,
        ) {
            Ok(entry) => {
                let out = EntryOut::from(entry);

                reply_ok(Some(out), None, in_header.unique, w)
            }
            Err(e) => reply_error(e, in_header.unique, w),
        }
    }

    fn chromeos_tmpfile<R: Reader, W: Writer>(
        &self,
        in_header: InHeader,
        mut r: R,
        w: W,
    ) -> Result<usize> {
        let ChromeOsTmpfileIn { mode, umask } =
            zerocopy_from_reader(&mut r).map_err(Error::DecodeMessage)?;

        match self.fs.chromeos_tmpfile(
            Context::from(in_header),
            in_header.nodeid.into(),
            mode,
            umask,
        ) {
            Ok(entry) => {
                let out = EntryOut::from(entry);

                reply_ok(Some(out), None, in_header.unique, w)
            }
            Err(e) => reply_error(e, in_header.unique, w),
        }
    }

    fn unlink<R: Reader, W: Writer>(&self, in_header: InHeader, mut r: R, w: W) -> Result<usize> {
        let namelen = (in_header.len as usize)
            .checked_sub(size_of::<InHeader>())
            .ok_or(Error::InvalidHeaderLength)?;
        let mut name = vec![0; namelen];

        r.read_exact(&mut name).map_err(Error::DecodeMessage)?;

        match self.fs.unlink(
            Context::from(in_header),
            in_header.nodeid.into(),
            bytes_to_cstr(&name)?,
        ) {
            Ok(()) => reply_ok(None::<u8>, None, in_header.unique, w),
            Err(e) => reply_error(e, in_header.unique, w),
        }
    }

    fn rmdir<R: Reader, W: Writer>(&self, in_header: InHeader, mut r: R, w: W) -> Result<usize> {
        let namelen = (in_header.len as usize)
            .checked_sub(size_of::<InHeader>())
            .ok_or(Error::InvalidHeaderLength)?;
        let mut name = vec![0; namelen];

        r.read_exact(&mut name).map_err(Error::DecodeMessage)?;

        match self.fs.rmdir(
            Context::from(in_header),
            in_header.nodeid.into(),
            bytes_to_cstr(&name)?,
        ) {
            Ok(()) => reply_ok(None::<u8>, None, in_header.unique, w),
            Err(e) => reply_error(e, in_header.unique, w),
        }
    }

    fn do_rename<R: Reader, W: Writer>(
        &self,
        in_header: InHeader,
        msg_size: usize,
        newdir: u64,
        flags: u32,
        mut r: R,
        w: W,
    ) -> Result<usize> {
        let buflen = (in_header.len as usize)
            .checked_sub(size_of::<InHeader>())
            .and_then(|l| l.checked_sub(msg_size))
            .ok_or(Error::InvalidHeaderLength)?;
        let mut buf = vec![0; buflen];

        r.read_exact(&mut buf).map_err(Error::DecodeMessage)?;

        // We want to include the '\0' byte in the first slice.
        let split_pos = buf
            .iter()
            .position(|c| *c == b'\0')
            .map(|p| p + 1)
            .ok_or(Error::MissingParameter)?;

        let (oldname, newname) = buf.split_at(split_pos);

        match self.fs.rename(
            Context::from(in_header),
            in_header.nodeid.into(),
            bytes_to_cstr(oldname)?,
            newdir.into(),
            bytes_to_cstr(newname)?,
            flags,
        ) {
            Ok(()) => reply_ok(None::<u8>, None, in_header.unique, w),
            Err(e) => reply_error(e, in_header.unique, w),
        }
    }

    fn rename<R: Reader, W: Writer>(&self, in_header: InHeader, mut r: R, w: W) -> Result<usize> {
        let RenameIn { newdir } = zerocopy_from_reader(&mut r).map_err(Error::DecodeMessage)?;

        self.do_rename(in_header, size_of::<RenameIn>(), newdir, 0, r, w)
    }

    fn rename2<R: Reader, W: Writer>(&self, in_header: InHeader, mut r: R, w: W) -> Result<usize> {
        let Rename2In { newdir, flags, .. } =
            zerocopy_from_reader(&mut r).map_err(Error::DecodeMessage)?;

<<<<<<< HEAD
        // ANDROID: Libc on android requires a specific cast.
=======
        #[allow(clippy::unnecessary_cast)]
>>>>>>> 72d4c1db
        let flags = flags & (libc::RENAME_EXCHANGE | libc::RENAME_NOREPLACE) as u32;

        self.do_rename(in_header, size_of::<Rename2In>(), newdir, flags, r, w)
    }

    fn link<R: Reader, W: Writer>(&self, in_header: InHeader, mut r: R, w: W) -> Result<usize> {
        let LinkIn { oldnodeid } = zerocopy_from_reader(&mut r).map_err(Error::DecodeMessage)?;

        let namelen = (in_header.len as usize)
            .checked_sub(size_of::<InHeader>())
            .and_then(|l| l.checked_sub(size_of::<LinkIn>()))
            .ok_or(Error::InvalidHeaderLength)?;
        let mut name = vec![0; namelen];

        r.read_exact(&mut name).map_err(Error::DecodeMessage)?;

        match self.fs.link(
            Context::from(in_header),
            oldnodeid.into(),
            in_header.nodeid.into(),
            bytes_to_cstr(&name)?,
        ) {
            Ok(entry) => {
                let out = EntryOut::from(entry);

                reply_ok(Some(out), None, in_header.unique, w)
            }
            Err(e) => reply_error(e, in_header.unique, w),
        }
    }

    fn open<R: Reader, W: Writer>(&self, in_header: InHeader, mut r: R, w: W) -> Result<usize> {
        let OpenIn { flags, .. } = zerocopy_from_reader(&mut r).map_err(Error::DecodeMessage)?;

        match self
            .fs
            .open(Context::from(in_header), in_header.nodeid.into(), flags)
        {
            Ok((handle, opts)) => {
                let out = OpenOut {
                    fh: handle.map(Into::into).unwrap_or(0),
                    open_flags: opts.bits(),
                    ..Default::default()
                };

                reply_ok(Some(out), None, in_header.unique, w)
            }
            Err(e) => reply_error(e, in_header.unique, w),
        }
    }

    fn read<R: Reader, W: ZeroCopyWriter + Writer>(
        &self,
        in_header: InHeader,
        mut r: R,
        mut w: W,
    ) -> Result<usize> {
        let ReadIn {
            fh,
            offset,
            size,
            read_flags,
            lock_owner,
            flags,
            ..
        } = zerocopy_from_reader(&mut r).map_err(Error::DecodeMessage)?;

        if size > self.fs.max_buffer_size() {
            return reply_error(
                io::Error::from_raw_os_error(libc::ENOMEM),
                in_header.unique,
                w,
            );
        }

        let owner = if read_flags & READ_LOCKOWNER != 0 {
            Some(lock_owner)
        } else {
            None
        };

        // Skip for the header size to write the data first.
        match w.write_at(size_of::<OutHeader>(), |writer| {
            self.fs.read(
                Context::from(in_header),
                in_header.nodeid.into(),
                fh.into(),
                writer,
                size,
                offset,
                owner,
                flags,
            )
        }) {
            Ok(count) => {
                // Don't use `reply_ok` because we need to set a custom size length for the
                // header.
                let out = OutHeader {
                    len: (size_of::<OutHeader>() + count) as u32,
                    error: 0,
                    unique: in_header.unique,
                };

                w.write_all(out.as_bytes()).map_err(Error::EncodeMessage)?;
                w.flush().map_err(Error::FlushMessage)?;
                Ok(out.len as usize)
            }
            Err(e) => reply_error(e, in_header.unique, w),
        }
    }

    fn write<R: Reader + ZeroCopyReader, W: Writer>(
        &self,
        in_header: InHeader,
        mut r: R,
        w: W,
    ) -> Result<usize> {
        let WriteIn {
            fh,
            offset,
            size,
            write_flags,
            lock_owner,
            flags,
            ..
        } = zerocopy_from_reader(&mut r).map_err(Error::DecodeMessage)?;

        if size > self.fs.max_buffer_size() {
            return reply_error(
                io::Error::from_raw_os_error(libc::ENOMEM),
                in_header.unique,
                w,
            );
        }

        let owner = if write_flags & WRITE_LOCKOWNER != 0 {
            Some(lock_owner)
        } else {
            None
        };

        let delayed_write = write_flags & WRITE_CACHE != 0;

        match self.fs.write(
            Context::from(in_header),
            in_header.nodeid.into(),
            fh.into(),
            r,
            size,
            offset,
            owner,
            delayed_write,
            flags,
        ) {
            Ok(count) => {
                let out = WriteOut {
                    size: count as u32,
                    ..Default::default()
                };

                reply_ok(Some(out), None, in_header.unique, w)
            }
            Err(e) => reply_error(e, in_header.unique, w),
        }
    }

    fn statfs<W: Writer>(&self, in_header: InHeader, w: W) -> Result<usize> {
        match self
            .fs
            .statfs(Context::from(in_header), in_header.nodeid.into())
        {
            Ok(st) => reply_ok(Some(Kstatfs::from(st)), None, in_header.unique, w),
            Err(e) => reply_error(e, in_header.unique, w),
        }
    }

    fn release<R: Reader, W: Writer>(&self, in_header: InHeader, mut r: R, w: W) -> Result<usize> {
        let ReleaseIn {
            fh,
            flags,
            release_flags,
            lock_owner,
        } = zerocopy_from_reader(&mut r).map_err(Error::DecodeMessage)?;

        let flush = release_flags & RELEASE_FLUSH != 0;
        let flock_release = release_flags & RELEASE_FLOCK_UNLOCK != 0;
        let lock_owner = if flush || flock_release {
            Some(lock_owner)
        } else {
            None
        };

        match self.fs.release(
            Context::from(in_header),
            in_header.nodeid.into(),
            flags,
            fh.into(),
            flush,
            flock_release,
            lock_owner,
        ) {
            Ok(()) => reply_ok(None::<u8>, None, in_header.unique, w),
            Err(e) => reply_error(e, in_header.unique, w),
        }
    }

    fn fsync<R: Reader, W: Writer>(&self, in_header: InHeader, mut r: R, w: W) -> Result<usize> {
        let FsyncIn {
            fh, fsync_flags, ..
        } = zerocopy_from_reader(&mut r).map_err(Error::DecodeMessage)?;
        let datasync = fsync_flags & 0x1 != 0;

        match self.fs.fsync(
            Context::from(in_header),
            in_header.nodeid.into(),
            datasync,
            fh.into(),
        ) {
            Ok(()) => reply_ok(None::<u8>, None, in_header.unique, w),
            Err(e) => reply_error(e, in_header.unique, w),
        }
    }

    fn setxattr<R: Reader, W: Writer>(&self, in_header: InHeader, mut r: R, w: W) -> Result<usize> {
        let SetxattrIn { size, flags } =
            zerocopy_from_reader(&mut r).map_err(Error::DecodeMessage)?;

        // The name and value and encoded one after another and separated by a '\0' character.
        let len = (in_header.len as usize)
            .checked_sub(size_of::<InHeader>())
            .and_then(|l| l.checked_sub(size_of::<SetxattrIn>()))
            .ok_or(Error::InvalidHeaderLength)?;
        let mut buf = vec![0; len];

        r.read_exact(&mut buf).map_err(Error::DecodeMessage)?;

        // We want to include the '\0' byte in the first slice.
        let split_pos = buf
            .iter()
            .position(|c| *c == b'\0')
            .map(|p| p + 1)
            .ok_or(Error::MissingParameter)?;

        let (name, value) = buf.split_at(split_pos);

        if size != value.len() as u32 {
            return Err(Error::InvalidXattrSize(size, value.len()));
        }

        match self.fs.setxattr(
            Context::from(in_header),
            in_header.nodeid.into(),
            bytes_to_cstr(name)?,
            value,
            flags,
        ) {
            Ok(()) => reply_ok(None::<u8>, None, in_header.unique, w),
            Err(e) => reply_error(e, in_header.unique, w),
        }
    }

    fn getxattr<R: Reader, W: Writer>(&self, in_header: InHeader, mut r: R, w: W) -> Result<usize> {
        let GetxattrIn { size, .. } = zerocopy_from_reader(&mut r).map_err(Error::DecodeMessage)?;

        let namelen = (in_header.len as usize)
            .checked_sub(size_of::<InHeader>())
            .and_then(|l| l.checked_sub(size_of::<GetxattrIn>()))
            .ok_or(Error::InvalidHeaderLength)?;
        let mut name = vec![0; namelen];

        r.read_exact(&mut name).map_err(Error::DecodeMessage)?;

        if size > self.fs.max_buffer_size() {
            return reply_error(
                io::Error::from_raw_os_error(libc::ENOMEM),
                in_header.unique,
                w,
            );
        }

        match self.fs.getxattr(
            Context::from(in_header),
            in_header.nodeid.into(),
            bytes_to_cstr(&name)?,
            size,
        ) {
            Ok(GetxattrReply::Value(val)) => reply_ok(None::<u8>, Some(&val), in_header.unique, w),
            Ok(GetxattrReply::Count(count)) => {
                let out = GetxattrOut {
                    size: count,
                    ..Default::default()
                };

                reply_ok(Some(out), None, in_header.unique, w)
            }
            Err(e) => reply_error(e, in_header.unique, w),
        }
    }

    fn listxattr<R: Reader, W: Writer>(
        &self,
        in_header: InHeader,
        mut r: R,
        w: W,
    ) -> Result<usize> {
        let GetxattrIn { size, .. } = zerocopy_from_reader(&mut r).map_err(Error::DecodeMessage)?;

        if size > self.fs.max_buffer_size() {
            return reply_error(
                io::Error::from_raw_os_error(libc::ENOMEM),
                in_header.unique,
                w,
            );
        }

        match self
            .fs
            .listxattr(Context::from(in_header), in_header.nodeid.into(), size)
        {
            Ok(ListxattrReply::Names(val)) => reply_ok(None::<u8>, Some(&val), in_header.unique, w),
            Ok(ListxattrReply::Count(count)) => {
                let out = GetxattrOut {
                    size: count,
                    ..Default::default()
                };

                reply_ok(Some(out), None, in_header.unique, w)
            }
            Err(e) => reply_error(e, in_header.unique, w),
        }
    }

    fn removexattr<R: Reader, W: Writer>(
        &self,
        in_header: InHeader,
        mut r: R,
        w: W,
    ) -> Result<usize> {
        let namelen = (in_header.len as usize)
            .checked_sub(size_of::<InHeader>())
            .ok_or(Error::InvalidHeaderLength)?;

        let mut buf = vec![0; namelen];

        r.read_exact(&mut buf).map_err(Error::DecodeMessage)?;

        let name = bytes_to_cstr(&buf)?;

        match self
            .fs
            .removexattr(Context::from(in_header), in_header.nodeid.into(), name)
        {
            Ok(()) => reply_ok(None::<u8>, None, in_header.unique, w),
            Err(e) => reply_error(e, in_header.unique, w),
        }
    }

    fn flush<R: Reader, W: Writer>(&self, in_header: InHeader, mut r: R, w: W) -> Result<usize> {
        let FlushIn {
            fh,
            unused: _,
            padding: _,
            lock_owner,
        } = zerocopy_from_reader(&mut r).map_err(Error::DecodeMessage)?;

        match self.fs.flush(
            Context::from(in_header),
            in_header.nodeid.into(),
            fh.into(),
            lock_owner,
        ) {
            Ok(()) => reply_ok(None::<u8>, None, in_header.unique, w),
            Err(e) => reply_error(e, in_header.unique, w),
        }
    }

    fn init<R: Reader, W: Writer>(&self, in_header: InHeader, mut r: R, w: W) -> Result<usize> {
        cros_tracing::trace_simple_print!("fuse server: init: in_header={:?}", in_header);
        let InitIn {
            major,
            minor,
            max_readahead,
            flags,
        } = zerocopy_from_reader(&mut r).map_err(Error::DecodeMessage)?;

        if major < KERNEL_VERSION {
            error!("Unsupported fuse protocol version: {}.{}", major, minor);
            return reply_error(
                io::Error::from_raw_os_error(libc::EPROTO),
                in_header.unique,
                w,
            );
        }

        if major > KERNEL_VERSION {
            // Wait for the kernel to reply back with a 7.X version.
            let out = InitOut {
                major: KERNEL_VERSION,
                minor: KERNEL_MINOR_VERSION,
                ..Default::default()
            };

            return reply_ok(Some(out), None, in_header.unique, w);
        }

        if minor < OLDEST_SUPPORTED_KERNEL_MINOR_VERSION {
            error!(
                "Unsupported fuse protocol minor version: {}.{}",
                major, minor
            );
            return reply_error(
                io::Error::from_raw_os_error(libc::EPROTO),
                in_header.unique,
                w,
            );
        }

        // These fuse features are supported by this server by default.
        let supported = FsOptions::ASYNC_READ
            | FsOptions::PARALLEL_DIROPS
            | FsOptions::BIG_WRITES
            | FsOptions::AUTO_INVAL_DATA
            | FsOptions::HANDLE_KILLPRIV
            | FsOptions::ASYNC_DIO
            | FsOptions::HAS_IOCTL_DIR
            | FsOptions::DO_READDIRPLUS
            | FsOptions::READDIRPLUS_AUTO
            | FsOptions::ATOMIC_O_TRUNC
            | FsOptions::MAX_PAGES
            | FsOptions::MAP_ALIGNMENT;

        let capable = FsOptions::from_bits_truncate(flags);

        match self.fs.init(capable) {
            Ok(want) => {
                let mut enabled = capable & (want | supported);

                // HANDLE_KILLPRIV doesn't work correctly when writeback caching is enabled so turn
                // it off.
                if enabled.contains(FsOptions::WRITEBACK_CACHE) {
                    enabled.remove(FsOptions::HANDLE_KILLPRIV);
                }

                // ATOMIC_O_TRUNC doesn't work with ZERO_MESSAGE_OPEN.
                if enabled.contains(FsOptions::ZERO_MESSAGE_OPEN) {
                    enabled.remove(FsOptions::ATOMIC_O_TRUNC);
                }

                let max_write = self.fs.max_buffer_size();
                let max_pages = min(
                    max(max_readahead, max_write) / pagesize() as u32,
                    u16::MAX as u32,
                ) as u16;
                let out = InitOut {
                    major: KERNEL_VERSION,
                    minor: KERNEL_MINOR_VERSION,
                    max_readahead,
                    flags: enabled.bits(),
                    max_background: ::std::u16::MAX,
                    congestion_threshold: (::std::u16::MAX / 4) * 3,
                    max_write,
                    time_gran: 1, // nanoseconds
                    max_pages,
                    map_alignment: pagesize().trailing_zeros() as u16,
                    ..Default::default()
                };

                reply_ok(Some(out), None, in_header.unique, w)
            }
            Err(e) => reply_error(e, in_header.unique, w),
        }
    }

    fn opendir<R: Reader, W: Writer>(&self, in_header: InHeader, mut r: R, w: W) -> Result<usize> {
        let OpenIn { flags, .. } = zerocopy_from_reader(&mut r).map_err(Error::DecodeMessage)?;

        match self
            .fs
            .opendir(Context::from(in_header), in_header.nodeid.into(), flags)
        {
            Ok((handle, opts)) => {
                let out = OpenOut {
                    fh: handle.map(Into::into).unwrap_or(0),
                    open_flags: opts.bits(),
                    ..Default::default()
                };

                reply_ok(Some(out), None, in_header.unique, w)
            }
            Err(e) => reply_error(e, in_header.unique, w),
        }
    }

    fn readdir<R: Reader, W: Writer>(
        &self,
        in_header: InHeader,
        mut r: R,
        mut w: W,
    ) -> Result<usize> {
        let ReadIn {
            fh, offset, size, ..
        } = zerocopy_from_reader(&mut r).map_err(Error::DecodeMessage)?;

        if size > self.fs.max_buffer_size() {
            return reply_error(
                io::Error::from_raw_os_error(libc::ENOMEM),
                in_header.unique,
                w,
            );
        }

        if !w.has_sufficient_buffer(size) {
            return reply_error(
                io::Error::from_raw_os_error(libc::ENOMEM),
                in_header.unique,
                w,
            );
        }

        // Skip over enough bytes for the header.
        let unique = in_header.unique;
        let result = w.write_at(size_of::<OutHeader>(), |cursor| {
            match self.fs.readdir(
                Context::from(in_header),
                in_header.nodeid.into(),
                fh.into(),
                size,
                offset,
            ) {
                Ok(mut entries) => {
                    let mut total_written = 0;
                    while let Some(dirent) = entries.next() {
                        let remaining = (size as usize).saturating_sub(total_written);
                        match add_dirent(cursor, remaining, &dirent, None) {
                            // No more space left in the buffer.
                            Ok(0) => break,
                            Ok(bytes_written) => {
                                total_written += bytes_written;
                            }
                            Err(e) => return Err(e),
                        }
                    }
                    Ok(total_written)
                }
                Err(e) => Err(e),
            }
        });

        match result {
            Ok(total_written) => reply_readdir(total_written, unique, w),
            Err(e) => reply_error(e, unique, w),
        }
    }

    fn lookup_dirent_attribute(
        &self,
        in_header: &InHeader,
        dir_entry: &DirEntry,
    ) -> io::Result<Entry> {
        let parent = in_header.nodeid.into();
        let name = dir_entry.name.to_bytes();
        let entry = if name == b"." || name == b".." {
            // Don't do lookups on the current directory or the parent directory. Safe because
            // this only contains integer fields and any value is valid.
            let mut attr = unsafe { MaybeUninit::<libc::stat64>::zeroed().assume_init() };
            attr.st_ino = dir_entry.ino;
            attr.st_mode = dir_entry.type_;

            // We use 0 for the inode value to indicate a negative entry.
            Entry {
                inode: 0,
                generation: 0,
                attr,
                attr_timeout: Duration::from_secs(0),
                entry_timeout: Duration::from_secs(0),
            }
        } else {
            self.fs
                .lookup(Context::from(*in_header), parent, dir_entry.name)?
        };

        Ok(entry)
    }

    fn readdirplus<R: Reader, W: Writer>(
        &self,
        in_header: InHeader,
        mut r: R,
        mut w: W,
    ) -> Result<usize> {
        cros_tracing::trace_simple_print!("fuse server: readdirplus: in_header={:?}", in_header);
        let ReadIn {
            fh, offset, size, ..
        } = zerocopy_from_reader(&mut r).map_err(Error::DecodeMessage)?;

        if size > self.fs.max_buffer_size() {
            return reply_error(
                io::Error::from_raw_os_error(libc::ENOMEM),
                in_header.unique,
                w,
            );
        }

        if !w.has_sufficient_buffer(size) {
            return reply_error(
                io::Error::from_raw_os_error(libc::ENOMEM),
                in_header.unique,
                w,
            );
        }

        // Skip over enough bytes for the header.
        let unique = in_header.unique;
        let result = w.write_at(size_of::<OutHeader>(), |cursor| {
            match self.fs.readdir(
                Context::from(in_header),
                in_header.nodeid.into(),
                fh.into(),
                size,
                offset,
            ) {
                Ok(mut entries) => {
                    let mut total_written = 0;
                    while let Some(dirent) = entries.next() {
                        let mut entry_inode = None;
                        match self
                            .lookup_dirent_attribute(&in_header, &dirent)
                            .and_then(|e| {
                                entry_inode = Some(e.inode);
                                let remaining = (size as usize).saturating_sub(total_written);
                                add_dirent(cursor, remaining, &dirent, Some(e))
                            }) {
                            Ok(0) => {
                                // No more space left in the buffer but we need to undo the lookup
                                // that created the Entry or we will end up with mismatched lookup
                                // counts.
                                if let Some(inode) = entry_inode {
                                    self.fs.forget(Context::from(in_header), inode.into(), 1);
                                }
                                break;
                            }
                            Ok(bytes_written) => {
                                total_written += bytes_written;
                            }
                            Err(e) => {
                                if let Some(inode) = entry_inode {
                                    self.fs.forget(Context::from(in_header), inode.into(), 1);
                                }

                                if total_written == 0 {
                                    // We haven't filled any entries yet so we can just propagate
                                    // the error.
                                    return Err(e);
                                }

                                // We already filled in some entries. Returning an error now will
                                // cause lookup count mismatches for those entries so just return
                                // whatever we already have.
                                break;
                            }
                        }
                    }
                    Ok(total_written)
                }
                Err(e) => Err(e),
            }
        });

        match result {
            Ok(total_written) => reply_readdir(total_written, unique, w),
            Err(e) => reply_error(e, unique, w),
        }
    }

    fn releasedir<R: Reader, W: Writer>(
        &self,
        in_header: InHeader,
        mut r: R,
        w: W,
    ) -> Result<usize> {
        let ReleaseIn { fh, flags, .. } =
            zerocopy_from_reader(&mut r).map_err(Error::DecodeMessage)?;

        match self.fs.releasedir(
            Context::from(in_header),
            in_header.nodeid.into(),
            flags,
            fh.into(),
        ) {
            Ok(()) => reply_ok(None::<u8>, None, in_header.unique, w),
            Err(e) => reply_error(e, in_header.unique, w),
        }
    }

    fn fsyncdir<R: Reader, W: Writer>(&self, in_header: InHeader, mut r: R, w: W) -> Result<usize> {
        let FsyncIn {
            fh, fsync_flags, ..
        } = zerocopy_from_reader(&mut r).map_err(Error::DecodeMessage)?;
        let datasync = fsync_flags & 0x1 != 0;

        match self.fs.fsyncdir(
            Context::from(in_header),
            in_header.nodeid.into(),
            datasync,
            fh.into(),
        ) {
            Ok(()) => reply_ok(None::<u8>, None, in_header.unique, w),
            Err(e) => reply_error(e, in_header.unique, w),
        }
    }

    fn getlk<R: Reader, W: Writer>(&self, in_header: InHeader, mut _r: R, w: W) -> Result<usize> {
        if let Err(e) = self.fs.getlk() {
            reply_error(e, in_header.unique, w)
        } else {
            Ok(0)
        }
    }

    fn setlk<R: Reader, W: Writer>(&self, in_header: InHeader, mut _r: R, w: W) -> Result<usize> {
        if let Err(e) = self.fs.setlk() {
            reply_error(e, in_header.unique, w)
        } else {
            Ok(0)
        }
    }

    fn setlkw<R: Reader, W: Writer>(&self, in_header: InHeader, mut _r: R, w: W) -> Result<usize> {
        if let Err(e) = self.fs.setlkw() {
            reply_error(e, in_header.unique, w)
        } else {
            Ok(0)
        }
    }

    fn access<R: Reader, W: Writer>(&self, in_header: InHeader, mut r: R, w: W) -> Result<usize> {
        let AccessIn { mask, .. } = zerocopy_from_reader(&mut r).map_err(Error::DecodeMessage)?;

        match self
            .fs
            .access(Context::from(in_header), in_header.nodeid.into(), mask)
        {
            Ok(()) => reply_ok(None::<u8>, None, in_header.unique, w),
            Err(e) => reply_error(e, in_header.unique, w),
        }
    }

    fn create<R: Reader, W: Writer>(&self, in_header: InHeader, mut r: R, w: W) -> Result<usize> {
        let CreateIn {
            flags, mode, umask, ..
        } = zerocopy_from_reader(&mut r).map_err(Error::DecodeMessage)?;

        let buflen = (in_header.len as usize)
            .checked_sub(size_of::<InHeader>())
            .and_then(|l| l.checked_sub(size_of::<CreateIn>()))
            .ok_or(Error::InvalidHeaderLength)?;

        let mut buf = vec![0; buflen];

        r.read_exact(&mut buf).map_err(Error::DecodeMessage)?;

        let mut iter = split_inclusive(&buf, |&c| c == b'\0');
        let name = iter
            .next()
            .ok_or(Error::MissingParameter)
            .and_then(bytes_to_cstr)?;

        match self.fs.create(
            Context::from(in_header),
            in_header.nodeid.into(),
            name,
            mode,
            flags,
            umask,
        ) {
            Ok((entry, handle, opts)) => {
                let entry_out = EntryOut {
                    nodeid: entry.inode,
                    generation: entry.generation,
                    entry_valid: entry.entry_timeout.as_secs(),
                    attr_valid: entry.attr_timeout.as_secs(),
                    entry_valid_nsec: entry.entry_timeout.subsec_nanos(),
                    attr_valid_nsec: entry.attr_timeout.subsec_nanos(),
                    attr: entry.attr.into(),
                };
                let open_out = OpenOut {
                    fh: handle.map(Into::into).unwrap_or(0),
                    open_flags: opts.bits(),
                    ..Default::default()
                };

                // Kind of a hack to write both structs.
                reply_ok(
                    Some(entry_out),
                    Some(open_out.as_bytes()),
                    in_header.unique,
                    w,
                )
            }
            Err(e) => reply_error(e, in_header.unique, w),
        }
    }

    #[allow(clippy::unnecessary_wraps)]
    fn interrupt(&self, _in_header: InHeader) -> Result<usize> {
        Ok(0)
    }

    fn bmap<R: Reader, W: Writer>(&self, in_header: InHeader, mut _r: R, w: W) -> Result<usize> {
        if let Err(e) = self.fs.bmap() {
            reply_error(e, in_header.unique, w)
        } else {
            Ok(0)
        }
    }

    #[allow(clippy::unnecessary_wraps)]
    fn destroy(&self) -> Result<usize> {
        // No reply to this function.
        self.fs.destroy();

        Ok(0)
    }

    fn ioctl<R: Reader, W: Writer>(&self, in_header: InHeader, mut r: R, w: W) -> Result<usize> {
        let IoctlIn {
            fh,
            flags,
            cmd,
            arg,
            in_size,
            out_size,
        } = zerocopy_from_reader(&mut r).map_err(Error::DecodeMessage)?;

        let res = self.fs.ioctl(
            in_header.into(),
            in_header.nodeid.into(),
            fh.into(),
            IoctlFlags::from_bits_truncate(flags),
            cmd,
            arg,
            in_size,
            out_size,
            r,
        );

        match res {
            Ok(reply) => match reply {
                IoctlReply::Retry { input, output } => {
                    retry_ioctl(in_header.unique, input, output, w)
                }
                IoctlReply::Done(res) => finish_ioctl(in_header.unique, res, w),
            },
            Err(e) => reply_error(e, in_header.unique, w),
        }
    }

    fn poll<R: Reader, W: Writer>(&self, in_header: InHeader, mut _r: R, w: W) -> Result<usize> {
        if let Err(e) = self.fs.poll() {
            reply_error(e, in_header.unique, w)
        } else {
            Ok(0)
        }
    }

    fn notify_reply<R: Reader, W: Writer>(
        &self,
        in_header: InHeader,
        mut _r: R,
        w: W,
    ) -> Result<usize> {
        if let Err(e) = self.fs.notify_reply() {
            reply_error(e, in_header.unique, w)
        } else {
            Ok(0)
        }
    }

    fn batch_forget<R: Reader, W: Writer>(
        &self,
        in_header: InHeader,
        mut r: R,
        w: W,
    ) -> Result<usize> {
        let BatchForgetIn { count, .. } =
            zerocopy_from_reader(&mut r).map_err(Error::DecodeMessage)?;

        if let Some(size) = (count as usize).checked_mul(size_of::<ForgetOne>()) {
            if size > self.fs.max_buffer_size() as usize {
                return reply_error(
                    io::Error::from_raw_os_error(libc::ENOMEM),
                    in_header.unique,
                    w,
                );
            }
        } else {
            return reply_error(
                io::Error::from_raw_os_error(libc::EOVERFLOW),
                in_header.unique,
                w,
            );
        }

        let mut requests = Vec::with_capacity(count as usize);
        for _ in 0..count {
            requests.push(
                zerocopy_from_reader(&mut r)
                    .map(|f: ForgetOne| (f.nodeid.into(), f.nlookup))
                    .map_err(Error::DecodeMessage)?,
            );
        }

        self.fs.batch_forget(Context::from(in_header), requests);

        // No reply for forget messages.
        Ok(0)
    }

    fn fallocate<R: Reader, W: Writer>(
        &self,
        in_header: InHeader,
        mut r: R,
        w: W,
    ) -> Result<usize> {
        let FallocateIn {
            fh,
            offset,
            length,
            mode,
            ..
        } = zerocopy_from_reader(&mut r).map_err(Error::DecodeMessage)?;

        match self.fs.fallocate(
            Context::from(in_header),
            in_header.nodeid.into(),
            fh.into(),
            mode,
            offset,
            length,
        ) {
            Ok(()) => reply_ok(None::<u8>, None, in_header.unique, w),
            Err(e) => reply_error(e, in_header.unique, w),
        }
    }

    fn lseek<R: Reader, W: Writer>(&self, in_header: InHeader, mut _r: R, w: W) -> Result<usize> {
        if let Err(e) = self.fs.lseek() {
            reply_error(e, in_header.unique, w)
        } else {
            Ok(0)
        }
    }

    fn copy_file_range<R: Reader, W: Writer>(
        &self,
        in_header: InHeader,
        mut r: R,
        w: W,
    ) -> Result<usize> {
        let CopyFileRangeIn {
            fh_src,
            off_src,
            nodeid_dst,
            fh_dst,
            off_dst,
            len,
            flags,
        } = zerocopy_from_reader(&mut r).map_err(Error::DecodeMessage)?;

        match self.fs.copy_file_range(
            Context::from(in_header),
            in_header.nodeid.into(),
            fh_src.into(),
            off_src,
            nodeid_dst.into(),
            fh_dst.into(),
            off_dst,
            len,
            flags,
        ) {
            Ok(count) => {
                let out = WriteOut {
                    size: count as u32,
                    ..Default::default()
                };

                reply_ok(Some(out), None, in_header.unique, w)
            }
            Err(e) => reply_error(e, in_header.unique, w),
        }
    }

    fn set_up_mapping<R, W, M>(
        &self,
        in_header: InHeader,
        mut r: R,
        w: W,
        mapper: M,
    ) -> Result<usize>
    where
        R: Reader,
        W: Writer,
        M: Mapper,
    {
        let SetUpMappingIn {
            fh,
            foffset,
            len,
            flags,
            moffset,
        } = zerocopy_from_reader(&mut r).map_err(Error::DecodeMessage)?;
        let flags = SetUpMappingFlags::from_bits_truncate(flags);

        let mut prot = 0;
        if flags.contains(SetUpMappingFlags::READ) {
            prot |= libc::PROT_READ as u32;
        }
        if flags.contains(SetUpMappingFlags::WRITE) {
            prot |= libc::PROT_WRITE as u32;
        }

        let size = if let Ok(s) = len.try_into() {
            s
        } else {
            return reply_error(
                io::Error::from_raw_os_error(libc::EOVERFLOW),
                in_header.unique,
                w,
            );
        };

        match self.fs.set_up_mapping(
            Context::from(in_header),
            in_header.nodeid.into(),
            fh.into(),
            foffset,
            moffset,
            size,
            prot,
            mapper,
        ) {
            Ok(()) => reply_ok(None::<u8>, None, in_header.unique, w),
            Err(e) => {
                error!("set_up_mapping failed: {}", e);
                reply_error(e, in_header.unique, w)
            }
        }
    }

    fn remove_mapping<R, W, M>(
        &self,
        in_header: InHeader,
        mut r: R,
        w: W,
        mapper: M,
    ) -> Result<usize>
    where
        R: Reader,
        W: Writer,
        M: Mapper,
    {
        let RemoveMappingIn { count } =
            zerocopy_from_reader(&mut r).map_err(Error::DecodeMessage)?;

        // `FUSE_REMOVEMAPPING_MAX_ENTRY` is defined as
        // `PAGE_SIZE / sizeof(struct fuse_removemapping_one)` in /kernel/include/uapi/linux/fuse.h.
        let max_entry = pagesize() / std::mem::size_of::<RemoveMappingOne>();

        if max_entry < count as usize {
            return reply_error(
                io::Error::from_raw_os_error(libc::EINVAL),
                in_header.unique,
                w,
            );
        }

        let mut msgs = Vec::with_capacity(count as usize);
        for _ in 0..(count as usize) {
            msgs.push(zerocopy_from_reader(&mut r).map_err(Error::DecodeMessage)?);
        }

        match self.fs.remove_mapping(&msgs, mapper) {
            Ok(()) => reply_ok(None::<u8>, None, in_header.unique, w),
            Err(e) => reply_error(e, in_header.unique, w),
        }
    }
}

fn retry_ioctl<W: Writer>(
    unique: u64,
    input: Vec<IoctlIovec>,
    output: Vec<IoctlIovec>,
    mut w: W,
) -> Result<usize> {
    // We don't need to check for overflow here because if adding these 2 values caused an overflow
    // we would have run out of memory before reaching this point.
    if input.len() + output.len() > IOCTL_MAX_IOV {
        return Err(Error::TooManyIovecs(
            input.len() + output.len(),
            IOCTL_MAX_IOV,
        ));
    }

    let len = size_of::<OutHeader>()
        + size_of::<IoctlOut>()
        + (input.len() * size_of::<IoctlIovec>())
        + (output.len() * size_of::<IoctlIovec>());
    let header = OutHeader {
        len: len as u32,
        error: 0,
        unique,
    };
    let out = IoctlOut {
        result: 0,
        flags: IoctlFlags::RETRY.bits(),
        in_iovs: input.len() as u32,
        out_iovs: output.len() as u32,
    };

    let mut total_bytes = size_of::<OutHeader>() + size_of::<IoctlOut>();
    w.write_all(header.as_bytes())
        .map_err(Error::EncodeMessage)?;
    w.write_all(out.as_bytes()).map_err(Error::EncodeMessage)?;
    for i in input.into_iter().chain(output.into_iter()) {
        total_bytes += i.as_bytes().len();
        w.write_all(i.as_bytes()).map_err(Error::EncodeMessage)?;
    }

    w.flush().map_err(Error::FlushMessage)?;
    debug_assert_eq!(len, total_bytes);
    Ok(len)
}

fn finish_ioctl<W: Writer>(unique: u64, res: io::Result<Vec<u8>>, w: W) -> Result<usize> {
    let (out, data) = match res {
        Ok(data) => {
            let out = IoctlOut {
                result: 0,
                ..Default::default()
            };
            (out, Some(data))
        }
        Err(e) => {
            let out = IoctlOut {
                result: -e.raw_os_error().unwrap_or(libc::EIO),
                ..Default::default()
            };
            (out, None)
        }
    };
    reply_ok(Some(out), data.as_ref().map(|d| &d[..]), unique, w)
}

fn reply_readdir<W: Writer>(len: usize, unique: u64, mut w: W) -> Result<usize> {
    let out = OutHeader {
        len: (size_of::<OutHeader>() + len) as u32,
        error: 0,
        unique,
    };

    w.write_all(out.as_bytes()).map_err(Error::EncodeMessage)?;
    w.flush().map_err(Error::FlushMessage)?;
    Ok(out.len as usize)
}

fn reply_ok<T: AsBytes, W: Writer>(
    out: Option<T>,
    data: Option<&[u8]>,
    unique: u64,
    mut w: W,
) -> Result<usize> {
    let mut len = size_of::<OutHeader>();

    if out.is_some() {
        len += size_of::<T>();
    }

    if let Some(data) = data {
        len += data.len();
    }

    let header = OutHeader {
        len: len as u32,
        error: 0,
        unique,
    };

    let mut total_bytes = size_of::<OutHeader>();
    w.write_all(header.as_bytes())
        .map_err(Error::EncodeMessage)?;

    if let Some(out) = out {
        total_bytes += out.as_bytes().len();
        w.write_all(out.as_bytes()).map_err(Error::EncodeMessage)?;
    }

    if let Some(data) = data {
        total_bytes += data.len();
        w.write_all(data).map_err(Error::EncodeMessage)?;
    }

    w.flush().map_err(Error::FlushMessage)?;
    debug_assert_eq!(len, total_bytes);
    Ok(len)
}

fn reply_error<W: Writer>(e: io::Error, unique: u64, mut w: W) -> Result<usize> {
    let header = OutHeader {
        len: size_of::<OutHeader>() as u32,
        error: -e.raw_os_error().unwrap_or(libc::EIO),
        unique,
    };

    w.write_all(header.as_bytes())
        .map_err(Error::EncodeMessage)?;
    w.flush().map_err(Error::FlushMessage)?;

    Ok(header.len as usize)
}

fn bytes_to_cstr(buf: &[u8]) -> Result<&CStr> {
    // Convert to a `CStr` first so that we can drop the '\0' byte at the end
    // and make sure there are no interior '\0' bytes.
    CStr::from_bytes_with_nul(buf).map_err(Error::InvalidCString)
}

fn add_dirent<W: Writer>(
    cursor: &mut W,
    max: usize,
    d: &DirEntry,
    entry: Option<Entry>,
) -> io::Result<usize> {
    // Strip the trailing '\0'.
    let name = d.name.to_bytes();
    if name.len() > ::std::u32::MAX as usize {
        return Err(io::Error::from_raw_os_error(libc::EOVERFLOW));
    }

    let dirent_len = size_of::<Dirent>()
        .checked_add(name.len())
        .ok_or_else(|| io::Error::from_raw_os_error(libc::EOVERFLOW))?;

    // Directory entries must be padded to 8-byte alignment.  If adding 7 causes
    // an overflow then this dirent cannot be properly padded.
    let padded_dirent_len = dirent_len
        .checked_add(7)
        .map(|l| l & !7)
        .ok_or_else(|| io::Error::from_raw_os_error(libc::EOVERFLOW))?;

    let total_len = if entry.is_some() {
        padded_dirent_len
            .checked_add(size_of::<EntryOut>())
            .ok_or_else(|| io::Error::from_raw_os_error(libc::EOVERFLOW))?
    } else {
        padded_dirent_len
    };

    if max < total_len {
        Ok(0)
    } else {
        if let Some(entry) = entry {
            cursor.write_all(EntryOut::from(entry).as_bytes())?;
        }

        let dirent = Dirent {
            ino: d.ino,
            off: d.offset,
            namelen: name.len() as u32,
            type_: d.type_,
        };

        cursor.write_all(dirent.as_bytes())?;
        cursor.write_all(name)?;

        // We know that `dirent_len` <= `padded_dirent_len` due to the check above
        // so there's no need for checked arithmetic.
        let padding = padded_dirent_len - dirent_len;
        if padding > 0 {
            cursor.write_all(&DIRENT_PADDING[..padding])?;
        }

        Ok(total_len)
    }
}

// TODO: Remove this once std::slice::SplitInclusive is stabilized.
struct SplitInclusive<'a, T, F> {
    buf: &'a [T],
    pred: F,
}

impl<'a, T, F> Iterator for SplitInclusive<'a, T, F>
where
    F: FnMut(&T) -> bool,
{
    type Item = &'a [T];

    fn next(&mut self) -> Option<Self::Item> {
        if self.buf.is_empty() {
            return None;
        }

        let split_pos = self
            .buf
            .iter()
            .position(&mut self.pred)
            .map(|p| p + 1)
            .unwrap_or(self.buf.len());

        let (next, rem) = self.buf.split_at(split_pos);
        self.buf = rem;

        Some(next)
    }

    fn size_hint(&self) -> (usize, Option<usize>) {
        if self.buf.is_empty() {
            (0, Some(0))
        } else {
            (1, Some(self.buf.len()))
        }
    }
}

fn split_inclusive<T, F>(buf: &[T], pred: F) -> SplitInclusive<T, F>
where
    F: FnMut(&T) -> bool,
{
    SplitInclusive { buf, pred }
}

#[cfg(test)]
mod tests {
    use super::*;

    #[test]
    fn split_inclusive_basic() {
        let slice = [10, 40, 33, 20];
        let mut iter = split_inclusive(&slice, |num| num % 3 == 0);

        assert_eq!(iter.next().unwrap(), &[10, 40, 33]);
        assert_eq!(iter.next().unwrap(), &[20]);
        assert!(iter.next().is_none());
    }

    #[test]
    fn split_inclusive_last() {
        let slice = [3, 10, 40, 33];
        let mut iter = split_inclusive(&slice, |num| num % 3 == 0);

        assert_eq!(iter.next().unwrap(), &[3]);
        assert_eq!(iter.next().unwrap(), &[10, 40, 33]);
        assert!(iter.next().is_none());
    }

    #[test]
    fn split_inclusive_no_match() {
        let slice = [3, 10, 40, 33];
        let mut iter = split_inclusive(&slice, |num| num % 7 == 0);

        assert_eq!(iter.next().unwrap(), &slice);
        assert!(iter.next().is_none());
    }
}<|MERGE_RESOLUTION|>--- conflicted
+++ resolved
@@ -539,11 +539,7 @@
         let Rename2In { newdir, flags, .. } =
             zerocopy_from_reader(&mut r).map_err(Error::DecodeMessage)?;
 
-<<<<<<< HEAD
-        // ANDROID: Libc on android requires a specific cast.
-=======
         #[allow(clippy::unnecessary_cast)]
->>>>>>> 72d4c1db
         let flags = flags & (libc::RENAME_EXCHANGE | libc::RENAME_NOREPLACE) as u32;
 
         self.do_rename(in_header, size_of::<Rename2In>(), newdir, flags, r, w)
