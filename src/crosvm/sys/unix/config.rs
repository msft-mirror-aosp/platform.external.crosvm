--- conflicted
+++ resolved
@@ -16,20 +16,6 @@
 #[derive(Clone, Debug, PartialEq, Eq, Serialize, Deserialize, FromKeyValues)]
 #[serde(deny_unknown_fields, rename_all = "kebab-case")]
 pub enum HypervisorKind {
-<<<<<<< HEAD
-    Kvm,
-}
-
-impl FromStr for HypervisorKind {
-    type Err = &'static str;
-
-    fn from_str(s: &str) -> Result<Self, Self::Err> {
-        match s.to_lowercase().as_str() {
-            "kvm" => Ok(HypervisorKind::Kvm),
-            _ => Err("invalid hypervisor backend"),
-        }
-    }
-=======
     Kvm {
         device: Option<PathBuf>,
     },
@@ -42,7 +28,6 @@
     Gunyah {
         device: Option<PathBuf>,
     },
->>>>>>> 52a06758
 }
 
 #[cfg(feature = "audio")]
