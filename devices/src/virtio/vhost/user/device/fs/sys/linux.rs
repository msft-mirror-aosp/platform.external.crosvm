// Copyright 2022 The ChromiumOS Authors
// Use of this source code is governed by a BSD-style license that can be
// found in the LICENSE file.

use std::path::Path;
use std::path::PathBuf;

use anyhow::bail;
use anyhow::Context;
use base::linux::max_open_files;
use base::AsRawDescriptor;
use base::AsRawDescriptors;
use base::RawDescriptor;
use cros_async::Executor;
use jail::create_base_minijail;
use jail::set_embedded_bpf_program;
use minijail::Minijail;

use crate::virtio::vhost::user::device::fs::FsBackend;
use crate::virtio::vhost::user::device::fs::Options;
<<<<<<< HEAD
use crate::virtio::vhost::user::device::listener::sys::VhostUserListener;
use crate::virtio::vhost::user::device::listener::VhostUserListenerTrait;
=======
use crate::virtio::vhost::user::device::BackendConnection;
>>>>>>> a0c9980f

fn default_uidmap() -> String {
    // SAFETY: trivially safe
    let euid = unsafe { libc::geteuid() };
    format!("{} {} 1", euid, euid)
}

fn default_gidmap() -> String {
    // SAFETY: trivially safe
    let egid = unsafe { libc::getegid() };
    format!("{} {} 1", egid, egid)
}

#[allow(clippy::unnecessary_cast)]
fn jail_and_fork(
    mut keep_rds: Vec<RawDescriptor>,
    dir_path: PathBuf,
    uid: u32,
    gid: u32,
    uid_map: Option<String>,
    gid_map: Option<String>,
    disable_sandbox: bool,
) -> anyhow::Result<i32> {
    let limit = max_open_files()
        .context("failed to get max open files")?
        .rlim_max;
    // Create new minijail sandbox
    let jail = if disable_sandbox {
        create_base_minijail(dir_path.as_path(), limit)?
    } else {
        let mut j: Minijail = Minijail::new()?;
        j.namespace_pids();
        j.namespace_user();
        j.namespace_user_disable_setgroups();
        if uid != 0 {
            j.change_uid(uid);
        }
        if gid != 0 {
            j.change_gid(gid);
        }
        j.uidmap(&uid_map.unwrap_or_else(default_uidmap))?;
        j.gidmap(&gid_map.unwrap_or_else(default_gidmap))?;
        j.run_as_init();

        j.namespace_vfs();
        j.namespace_net();
        j.no_new_privs();

        // Only pivot_root if we are not re-using the current root directory.
        if dir_path != Path::new("/") {
            // It's safe to call `namespace_vfs` multiple times.
            j.namespace_vfs();
            j.enter_pivot_root(&dir_path)?;
        }
        j.set_remount_mode(libc::MS_SLAVE);

        j.set_rlimit(libc::RLIMIT_NOFILE as i32, limit, limit)?;
        // vvu locks around 512k memory. Just give 1M.
        j.set_rlimit(libc::RLIMIT_MEMLOCK as i32, 1 << 20, 1 << 20)?;
        #[cfg(not(feature = "seccomp_trace"))]
        set_embedded_bpf_program(&mut j, "fs_device_vhost_user")?;
        j.use_seccomp_filter();
        j
    };

    // Make sure there are no duplicates in keep_rds
    keep_rds.sort_unstable();
    keep_rds.dedup();

    // fork on the jail here
    // SAFETY: trivially safe
    let pid = unsafe { jail.fork(Some(&keep_rds))? };

    if pid > 0 {
        // Current FS driver jail does not use seccomp and jail_and_fork() does not have other
        // users, so we do nothing here for seccomp_trace
        // SAFETY: trivially safe
        unsafe { libc::prctl(libc::PR_SET_PDEATHSIG, libc::SIGTERM) };
    }

    if pid < 0 {
        bail!("Fork error! {}", std::io::Error::last_os_error());
    }

    Ok(pid)
}

/// Starts a vhost-user fs device.
/// Returns an error if the given `args` is invalid or the device fails to run.
pub fn start_device(opts: Options) -> anyhow::Result<()> {
    #[cfg(feature = "fs_runtime_ugid_map")]
    if let Some(ref cfg) = opts.cfg {
        if !cfg.ugid_map.is_empty() && !opts.disable_sandbox {
            bail!("uid_gid_map can only be set with disable sandbox option");
        }
    }
    let ex = Executor::new().context("Failed to create executor")?;
    let fs_device = FsBackend::new(&opts.tag, opts.cfg)?;

    let mut keep_rds = fs_device.keep_rds.clone();
<<<<<<< HEAD
    let listener = VhostUserListener::new_socket(&opts.socket, Some(&mut keep_rds))?;
=======
    keep_rds.append(&mut ex.as_raw_descriptors());

    let conn =
        BackendConnection::from_opts(opts.socket.as_deref(), opts.socket_path.as_deref(), opts.fd)?;
    keep_rds.push(conn.as_raw_descriptor());
>>>>>>> a0c9980f

    base::syslog::push_descriptors(&mut keep_rds);
    cros_tracing::push_descriptors!(&mut keep_rds);
    metrics::push_descriptors(&mut keep_rds);

    let pid = jail_and_fork(
        keep_rds,
        opts.shared_dir,
        opts.uid,
        opts.gid,
        opts.uid_map,
        opts.gid_map,
        opts.disable_sandbox,
    )?;

    // Parent, nothing to do but wait and then exit
    if pid != 0 {
        // SAFETY: trivially safe
        unsafe { libc::waitpid(pid, std::ptr::null_mut(), 0) };
        return Ok(());
    }

<<<<<<< HEAD
    // TODO(crbug.com/1199487): Remove this once libc provides the wrapper for all targets.
    #[cfg(target_os = "linux")]
    {
        // We need to set the no setuid fixup secure bit so that we don't drop capabilities when
        // changing the thread uid/gid. Without this, creating new entries can fail in some corner
        // cases.
        const SECBIT_NO_SETUID_FIXUP: i32 = 1 << 2;

        // SAFETY:
        // Safe because this doesn't modify any memory and we check the return value.
        let mut securebits = unsafe { libc::prctl(libc::PR_GET_SECUREBITS) };
        if securebits < 0 {
            bail!(std::io::Error::last_os_error());
        }
        securebits |= SECBIT_NO_SETUID_FIXUP;
        // SAFETY:
        // Safe because this doesn't modify any memory and we check the return value.
        let ret = unsafe { libc::prctl(libc::PR_SET_SECUREBITS, securebits) };
        if ret < 0 {
            bail!(std::io::Error::last_os_error());
        }
    }

    // run_until() returns an Result<Result<..>> which the ? operator lets us flatten.
    ex.run_until(listener.run_backend(fs_device, &ex))?
=======
    // run_until() returns an Result<Result<..>> which the ? operator lets us flatten.
    ex.run_until(conn.run_backend(fs_device, &ex))?
>>>>>>> a0c9980f
}<|MERGE_RESOLUTION|>--- conflicted
+++ resolved
@@ -18,12 +18,7 @@
 
 use crate::virtio::vhost::user::device::fs::FsBackend;
 use crate::virtio::vhost::user::device::fs::Options;
-<<<<<<< HEAD
-use crate::virtio::vhost::user::device::listener::sys::VhostUserListener;
-use crate::virtio::vhost::user::device::listener::VhostUserListenerTrait;
-=======
 use crate::virtio::vhost::user::device::BackendConnection;
->>>>>>> a0c9980f
 
 fn default_uidmap() -> String {
     // SAFETY: trivially safe
@@ -124,15 +119,11 @@
     let fs_device = FsBackend::new(&opts.tag, opts.cfg)?;
 
     let mut keep_rds = fs_device.keep_rds.clone();
-<<<<<<< HEAD
-    let listener = VhostUserListener::new_socket(&opts.socket, Some(&mut keep_rds))?;
-=======
     keep_rds.append(&mut ex.as_raw_descriptors());
 
     let conn =
         BackendConnection::from_opts(opts.socket.as_deref(), opts.socket_path.as_deref(), opts.fd)?;
     keep_rds.push(conn.as_raw_descriptor());
->>>>>>> a0c9980f
 
     base::syslog::push_descriptors(&mut keep_rds);
     cros_tracing::push_descriptors!(&mut keep_rds);
@@ -155,34 +146,6 @@
         return Ok(());
     }
 
-<<<<<<< HEAD
-    // TODO(crbug.com/1199487): Remove this once libc provides the wrapper for all targets.
-    #[cfg(target_os = "linux")]
-    {
-        // We need to set the no setuid fixup secure bit so that we don't drop capabilities when
-        // changing the thread uid/gid. Without this, creating new entries can fail in some corner
-        // cases.
-        const SECBIT_NO_SETUID_FIXUP: i32 = 1 << 2;
-
-        // SAFETY:
-        // Safe because this doesn't modify any memory and we check the return value.
-        let mut securebits = unsafe { libc::prctl(libc::PR_GET_SECUREBITS) };
-        if securebits < 0 {
-            bail!(std::io::Error::last_os_error());
-        }
-        securebits |= SECBIT_NO_SETUID_FIXUP;
-        // SAFETY:
-        // Safe because this doesn't modify any memory and we check the return value.
-        let ret = unsafe { libc::prctl(libc::PR_SET_SECUREBITS, securebits) };
-        if ret < 0 {
-            bail!(std::io::Error::last_os_error());
-        }
-    }
-
-    // run_until() returns an Result<Result<..>> which the ? operator lets us flatten.
-    ex.run_until(listener.run_backend(fs_device, &ex))?
-=======
     // run_until() returns an Result<Result<..>> which the ? operator lets us flatten.
     ex.run_until(conn.run_backend(fs_device, &ex))?
->>>>>>> a0c9980f
 }