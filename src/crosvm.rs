// Copyright 2019 The Chromium OS Authors. All rights reserved.
// Use of this source code is governed by a BSD-style license that can be
// found in the LICENSE file.

//! The root level module that includes the config and aggregate of the submodules for running said
//! configs.

pub mod cmdline;
pub mod config;
#[cfg(all(target_arch = "x86_64", feature = "gdb"))]
pub mod gdb;
#[path = "crosvm/linux/mod.rs"]
pub mod platform;
#[cfg(feature = "plugin")]
pub mod plugin;
pub mod sys;

pub mod argument;

macro_rules! check_opt_path {
    ($struct:ident.$field:ident) => {
        if let Some(p) = &$struct.$field {
            if !p.exists() {
                return Err(format!(
                    "{} path {:?} does not exist",
                    stringify!($field),
                    p
                ));
            }
        }
    };
}

<<<<<<< HEAD
#[derive(Debug)]
pub struct FileBackedMappingParameters {
    pub address: u64,
    pub size: u64,
    pub path: PathBuf,
    pub offset: u64,
    pub writable: bool,
    pub sync: bool,
}

#[derive(Clone)]
pub struct HostPcieRootPortParameters {
    pub host_path: PathBuf,
    pub hp_gpe: Option<u32>,
}

#[derive(Debug)]
pub struct JailConfig {
    pub pivot_root: PathBuf,
    pub seccomp_policy_dir: PathBuf,
    pub seccomp_log_failures: bool,
}

impl Default for JailConfig {
    fn default() -> Self {
        JailConfig {
            pivot_root: PathBuf::from(option_env!("DEFAULT_PIVOT_ROOT").unwrap_or("/var/empty")),
            seccomp_policy_dir: PathBuf::from(SECCOMP_POLICY_DIR),
            seccomp_log_failures: false,
        }
    }
}

fn parse_bus_id_addr(v: &str) -> Result<(u8, u8, u16, u16), String> {
    debug!("parse_bus_id_addr: {}", v);
    let mut ids = v.split(':');
    let errorre = move |item| move |e| format!("{}: {}", item, e);
    match (ids.next(), ids.next(), ids.next(), ids.next()) {
        (Some(bus_id), Some(addr), Some(vid), Some(pid)) => {
            let bus_id = bus_id.parse::<u8>().map_err(errorre("bus_id"))?;
            let addr = addr.parse::<u8>().map_err(errorre("addr"))?;
            let vid = u16::from_str_radix(vid, 16).map_err(errorre("vid"))?;
            let pid = u16::from_str_radix(pid, 16).map_err(errorre("pid"))?;
            Ok((bus_id, addr, vid, pid))
        }
        _ => Err(String::from("BUS_ID:ADDR:BUS_NUM:DEV_NUM")),
    }
}

/// Aggregate of all configurable options for a running VM.
#[remain::sorted]
pub struct Config {
    #[cfg(feature = "audio")]
    pub ac97_parameters: Vec<Ac97Parameters>,
    pub acpi_tables: Vec<PathBuf>,
    pub android_fstab: Option<PathBuf>,
    pub balloon: bool,
    pub balloon_bias: i64,
    pub balloon_control: Option<PathBuf>,
    pub battery_type: Option<BatteryType>,
    pub cid: Option<u64>,
    pub coiommu_param: Option<devices::CoIommuParameters>,
    pub cpu_capacity: BTreeMap<usize, u32>, // CPU index -> capacity
    pub cpu_clusters: Vec<Vec<usize>>,
    #[cfg(feature = "audio_cras")]
    pub cras_snds: Vec<CrasSndParameters>,
    pub delay_rt: bool,
    #[cfg(feature = "direct")]
    pub direct_edge_irq: Vec<u32>,
    #[cfg(feature = "direct")]
    pub direct_gpe: Vec<u32>,
    #[cfg(feature = "direct")]
    pub direct_level_irq: Vec<u32>,
    #[cfg(feature = "direct")]
    pub direct_mmio: Option<DirectIoOption>,
    #[cfg(feature = "direct")]
    pub direct_pmio: Option<DirectIoOption>,
    pub disks: Vec<DiskOption>,
    pub display_window_keyboard: bool,
    pub display_window_mouse: bool,
    pub dmi_path: Option<PathBuf>,
    pub enable_pnp_data: bool,
    pub executable_path: Option<Executable>,
    pub file_backed_mappings: Vec<FileBackedMappingParameters>,
    pub force_s2idle: bool,
    #[cfg(all(target_arch = "x86_64", feature = "gdb"))]
    pub gdb: Option<u32>,
    #[cfg(feature = "gpu")]
    pub gpu_parameters: Option<GpuParameters>,
    #[cfg(feature = "gpu")]
    pub gpu_render_server_parameters: Option<GpuRenderServerParameters>,
    pub host_cpu_topology: bool,
    pub host_ip: Option<net::Ipv4Addr>,
    pub hugepages: bool,
    pub init_memory: Option<u64>,
    pub initrd_path: Option<PathBuf>,
    pub itmt: bool,
    pub jail_config: Option<JailConfig>,
    pub jail_enabled: bool,
    pub kvm_device_path: PathBuf,
    pub mac_address: Option<net_util::MacAddress>,
    pub memory: Option<u64>,
    pub memory_file: Option<PathBuf>,
    pub mmio_address_ranges: Vec<RangeInclusive<u64>>,
    pub net_vq_pairs: Option<u16>,
    pub netmask: Option<net::Ipv4Addr>,
    pub no_legacy: bool,
    pub no_smt: bool,
    pub params: Vec<String>,
    #[cfg(any(target_arch = "x86", target_arch = "x86_64"))]
    pub pci_low_start: Option<u64>,
    #[cfg(any(target_arch = "x86", target_arch = "x86_64"))]
    pub pcie_ecam: Option<MemRegion>,
    #[cfg(feature = "direct")]
    pub pcie_rp: Vec<HostPcieRootPortParameters>,
    pub per_vm_core_scheduling: bool,
    pub plugin_gid_maps: Vec<GidMap>,
    pub plugin_mounts: Vec<BindMount>,
    pub plugin_root: Option<PathBuf>,
    pub pmem_devices: Vec<DiskOption>,
    pub privileged_vm: bool,
    pub protected_vm: ProtectionType,
    pub pstore: Option<Pstore>,
    /// Must be `Some` iff `protected_vm == ProtectionType::UnprotectedWithFirmware`.
    pub pvm_fw: Option<PathBuf>,
    pub rng: bool,
    pub rt_cpus: Vec<usize>,
    pub serial_parameters: BTreeMap<(SerialHardware, u8), SerialParameters>,
    pub shared_dirs: Vec<SharedDir>,
    pub socket_path: Option<PathBuf>,
    pub software_tpm: bool,
    #[cfg(feature = "audio")]
    pub sound: Option<PathBuf>,
    pub split_irqchip: bool,
    pub strict_balloon: bool,
    pub stub_pci_devices: Vec<StubPciParameters>,
    pub swiotlb: Option<u64>,
    pub syslog_tag: Option<String>,
    pub tap_fd: Vec<RawFd>,
    pub tap_name: Vec<String>,
    #[cfg(target_os = "android")]
    pub task_profiles: Vec<String>,
    pub usb: bool,
    pub userspace_msr: BTreeMap<u32, MsrConfig>,
    pub vcpu_affinity: Option<VcpuAffinity>,
    pub vcpu_cgroup_path: Option<PathBuf>,
    pub vcpu_count: Option<usize>,
    pub vfio: Vec<VfioCommand>,
    pub vhost_net: bool,
    pub vhost_net_device_path: PathBuf,
    pub vhost_user_blk: Vec<VhostUserOption>,
    pub vhost_user_console: Vec<VhostUserOption>,
    pub vhost_user_fs: Vec<VhostUserFsOption>,
    pub vhost_user_gpu: Vec<VhostUserOption>,
    pub vhost_user_mac80211_hwsim: Option<VhostUserOption>,
    pub vhost_user_net: Vec<VhostUserOption>,
    #[cfg(feature = "audio")]
    pub vhost_user_snd: Vec<VhostUserOption>,
    pub vhost_user_vsock: Vec<VhostUserOption>,
    pub vhost_user_wl: Vec<VhostUserWlOption>,
    pub vhost_vsock_device: Option<PathBuf>,
    #[cfg(feature = "video-decoder")]
    pub video_dec: Option<VideoBackendType>,
    #[cfg(feature = "video-encoder")]
    pub video_enc: Option<VideoBackendType>,
    pub virtio_input_evdevs: Vec<PathBuf>,
    pub virtio_iommu: bool,
    pub virtio_keyboard: Vec<PathBuf>,
    pub virtio_mice: Vec<PathBuf>,
    pub virtio_multi_touch: Vec<TouchDeviceOption>,
    pub virtio_single_touch: Vec<TouchDeviceOption>,
    pub virtio_switches: Vec<PathBuf>,
    pub virtio_trackpad: Vec<TouchDeviceOption>,
    pub vvu_proxy: Vec<VvuOption>,
    pub wayland_socket_paths: BTreeMap<String, PathBuf>,
    pub x_display: Option<String>,
}

impl Default for Config {
    fn default() -> Config {
        Config {
            #[cfg(feature = "audio")]
            ac97_parameters: Vec::new(),
            acpi_tables: Vec::new(),
            android_fstab: None,
            balloon: true,
            balloon_bias: 0,
            balloon_control: None,
            battery_type: None,
            cid: None,
            coiommu_param: None,
            #[cfg(feature = "audio_cras")]
            cras_snds: Vec::new(),
            cpu_capacity: BTreeMap::new(),
            cpu_clusters: Vec::new(),
            delay_rt: false,
            #[cfg(feature = "direct")]
            direct_edge_irq: Vec::new(),
            #[cfg(feature = "direct")]
            direct_gpe: Vec::new(),
            #[cfg(feature = "direct")]
            direct_level_irq: Vec::new(),
            #[cfg(feature = "direct")]
            direct_mmio: None,
            #[cfg(feature = "direct")]
            direct_pmio: None,
            disks: Vec::new(),
            display_window_keyboard: false,
            display_window_mouse: false,
            dmi_path: None,
            enable_pnp_data: false,
            executable_path: None,
            file_backed_mappings: Vec::new(),
            force_s2idle: false,
            #[cfg(all(target_arch = "x86_64", feature = "gdb"))]
            gdb: None,
            #[cfg(feature = "gpu")]
            gpu_parameters: None,
            #[cfg(feature = "gpu")]
            gpu_render_server_parameters: None,
            host_cpu_topology: false,
            host_ip: None,
            hugepages: false,
            init_memory: None,
            initrd_path: None,
            itmt: false,
            // We initialize the jail configuration with a default value so jail-related options can
            // apply irrespective of whether jail is enabled or not. `jail_config` will then be
            // assigned `None` if it turns out that `jail_enabled` is `false` after we parse all the
            // arguments.
            jail_config: Some(Default::default()),
            jail_enabled: !cfg!(feature = "default-no-sandbox"),
            kvm_device_path: PathBuf::from(KVM_PATH),
            mac_address: None,
            memory: None,
            memory_file: None,
            mmio_address_ranges: Vec::new(),
            net_vq_pairs: None,
            netmask: None,
            no_legacy: false,
            no_smt: false,
            params: Vec::new(),
            #[cfg(any(target_arch = "x86", target_arch = "x86_64"))]
            pci_low_start: None,
            #[cfg(any(target_arch = "x86", target_arch = "x86_64"))]
            pcie_ecam: None,
            #[cfg(feature = "direct")]
            pcie_rp: Vec::new(),
            per_vm_core_scheduling: false,
            plugin_gid_maps: Vec::new(),
            plugin_mounts: Vec::new(),
            plugin_root: None,
            pmem_devices: Vec::new(),
            privileged_vm: false,
            protected_vm: ProtectionType::Unprotected,
            pstore: None,
            pvm_fw: None,
            rng: true,
            rt_cpus: Vec::new(),
            serial_parameters: BTreeMap::new(),
            shared_dirs: Vec::new(),
            socket_path: None,
            software_tpm: false,
            #[cfg(feature = "audio")]
            sound: None,
            split_irqchip: false,
            strict_balloon: false,
            stub_pci_devices: Vec::new(),
            swiotlb: None,
            syslog_tag: None,
            tap_fd: Vec::new(),
            tap_name: Vec::new(),
            #[cfg(target_os = "android")]
            task_profiles: Vec::new(),
            usb: true,
            userspace_msr: BTreeMap::new(),
            vcpu_affinity: None,
            vcpu_cgroup_path: None,
            vcpu_count: None,
            vfio: Vec::new(),
            vhost_net: false,
            vhost_net_device_path: PathBuf::from(VHOST_NET_PATH),
            vhost_user_blk: Vec::new(),
            vhost_user_console: Vec::new(),
            vhost_user_fs: Vec::new(),
            vhost_user_gpu: Vec::new(),
            vhost_user_mac80211_hwsim: None,
            vhost_user_net: Vec::new(),
            #[cfg(feature = "audio")]
            vhost_user_snd: Vec::new(),
            vhost_user_vsock: Vec::new(),
            vhost_user_wl: Vec::new(),
            vhost_vsock_device: None,
            #[cfg(feature = "video-decoder")]
            video_dec: None,
            #[cfg(feature = "video-encoder")]
            video_enc: None,
            virtio_input_evdevs: Vec::new(),
            virtio_iommu: false,
            virtio_keyboard: Vec::new(),
            virtio_mice: Vec::new(),
            virtio_multi_touch: Vec::new(),
            virtio_single_touch: Vec::new(),
            virtio_switches: Vec::new(),
            virtio_trackpad: Vec::new(),
            vvu_proxy: Vec::new(),
            wayland_socket_paths: BTreeMap::new(),
            x_display: None,
        }
    }
}
=======
pub(crate) use check_opt_path;
>>>>>>> ed071b6e
<|MERGE_RESOLUTION|>--- conflicted
+++ resolved
@@ -31,318 +31,4 @@
     };
 }
 
-<<<<<<< HEAD
-#[derive(Debug)]
-pub struct FileBackedMappingParameters {
-    pub address: u64,
-    pub size: u64,
-    pub path: PathBuf,
-    pub offset: u64,
-    pub writable: bool,
-    pub sync: bool,
-}
-
-#[derive(Clone)]
-pub struct HostPcieRootPortParameters {
-    pub host_path: PathBuf,
-    pub hp_gpe: Option<u32>,
-}
-
-#[derive(Debug)]
-pub struct JailConfig {
-    pub pivot_root: PathBuf,
-    pub seccomp_policy_dir: PathBuf,
-    pub seccomp_log_failures: bool,
-}
-
-impl Default for JailConfig {
-    fn default() -> Self {
-        JailConfig {
-            pivot_root: PathBuf::from(option_env!("DEFAULT_PIVOT_ROOT").unwrap_or("/var/empty")),
-            seccomp_policy_dir: PathBuf::from(SECCOMP_POLICY_DIR),
-            seccomp_log_failures: false,
-        }
-    }
-}
-
-fn parse_bus_id_addr(v: &str) -> Result<(u8, u8, u16, u16), String> {
-    debug!("parse_bus_id_addr: {}", v);
-    let mut ids = v.split(':');
-    let errorre = move |item| move |e| format!("{}: {}", item, e);
-    match (ids.next(), ids.next(), ids.next(), ids.next()) {
-        (Some(bus_id), Some(addr), Some(vid), Some(pid)) => {
-            let bus_id = bus_id.parse::<u8>().map_err(errorre("bus_id"))?;
-            let addr = addr.parse::<u8>().map_err(errorre("addr"))?;
-            let vid = u16::from_str_radix(vid, 16).map_err(errorre("vid"))?;
-            let pid = u16::from_str_radix(pid, 16).map_err(errorre("pid"))?;
-            Ok((bus_id, addr, vid, pid))
-        }
-        _ => Err(String::from("BUS_ID:ADDR:BUS_NUM:DEV_NUM")),
-    }
-}
-
-/// Aggregate of all configurable options for a running VM.
-#[remain::sorted]
-pub struct Config {
-    #[cfg(feature = "audio")]
-    pub ac97_parameters: Vec<Ac97Parameters>,
-    pub acpi_tables: Vec<PathBuf>,
-    pub android_fstab: Option<PathBuf>,
-    pub balloon: bool,
-    pub balloon_bias: i64,
-    pub balloon_control: Option<PathBuf>,
-    pub battery_type: Option<BatteryType>,
-    pub cid: Option<u64>,
-    pub coiommu_param: Option<devices::CoIommuParameters>,
-    pub cpu_capacity: BTreeMap<usize, u32>, // CPU index -> capacity
-    pub cpu_clusters: Vec<Vec<usize>>,
-    #[cfg(feature = "audio_cras")]
-    pub cras_snds: Vec<CrasSndParameters>,
-    pub delay_rt: bool,
-    #[cfg(feature = "direct")]
-    pub direct_edge_irq: Vec<u32>,
-    #[cfg(feature = "direct")]
-    pub direct_gpe: Vec<u32>,
-    #[cfg(feature = "direct")]
-    pub direct_level_irq: Vec<u32>,
-    #[cfg(feature = "direct")]
-    pub direct_mmio: Option<DirectIoOption>,
-    #[cfg(feature = "direct")]
-    pub direct_pmio: Option<DirectIoOption>,
-    pub disks: Vec<DiskOption>,
-    pub display_window_keyboard: bool,
-    pub display_window_mouse: bool,
-    pub dmi_path: Option<PathBuf>,
-    pub enable_pnp_data: bool,
-    pub executable_path: Option<Executable>,
-    pub file_backed_mappings: Vec<FileBackedMappingParameters>,
-    pub force_s2idle: bool,
-    #[cfg(all(target_arch = "x86_64", feature = "gdb"))]
-    pub gdb: Option<u32>,
-    #[cfg(feature = "gpu")]
-    pub gpu_parameters: Option<GpuParameters>,
-    #[cfg(feature = "gpu")]
-    pub gpu_render_server_parameters: Option<GpuRenderServerParameters>,
-    pub host_cpu_topology: bool,
-    pub host_ip: Option<net::Ipv4Addr>,
-    pub hugepages: bool,
-    pub init_memory: Option<u64>,
-    pub initrd_path: Option<PathBuf>,
-    pub itmt: bool,
-    pub jail_config: Option<JailConfig>,
-    pub jail_enabled: bool,
-    pub kvm_device_path: PathBuf,
-    pub mac_address: Option<net_util::MacAddress>,
-    pub memory: Option<u64>,
-    pub memory_file: Option<PathBuf>,
-    pub mmio_address_ranges: Vec<RangeInclusive<u64>>,
-    pub net_vq_pairs: Option<u16>,
-    pub netmask: Option<net::Ipv4Addr>,
-    pub no_legacy: bool,
-    pub no_smt: bool,
-    pub params: Vec<String>,
-    #[cfg(any(target_arch = "x86", target_arch = "x86_64"))]
-    pub pci_low_start: Option<u64>,
-    #[cfg(any(target_arch = "x86", target_arch = "x86_64"))]
-    pub pcie_ecam: Option<MemRegion>,
-    #[cfg(feature = "direct")]
-    pub pcie_rp: Vec<HostPcieRootPortParameters>,
-    pub per_vm_core_scheduling: bool,
-    pub plugin_gid_maps: Vec<GidMap>,
-    pub plugin_mounts: Vec<BindMount>,
-    pub plugin_root: Option<PathBuf>,
-    pub pmem_devices: Vec<DiskOption>,
-    pub privileged_vm: bool,
-    pub protected_vm: ProtectionType,
-    pub pstore: Option<Pstore>,
-    /// Must be `Some` iff `protected_vm == ProtectionType::UnprotectedWithFirmware`.
-    pub pvm_fw: Option<PathBuf>,
-    pub rng: bool,
-    pub rt_cpus: Vec<usize>,
-    pub serial_parameters: BTreeMap<(SerialHardware, u8), SerialParameters>,
-    pub shared_dirs: Vec<SharedDir>,
-    pub socket_path: Option<PathBuf>,
-    pub software_tpm: bool,
-    #[cfg(feature = "audio")]
-    pub sound: Option<PathBuf>,
-    pub split_irqchip: bool,
-    pub strict_balloon: bool,
-    pub stub_pci_devices: Vec<StubPciParameters>,
-    pub swiotlb: Option<u64>,
-    pub syslog_tag: Option<String>,
-    pub tap_fd: Vec<RawFd>,
-    pub tap_name: Vec<String>,
-    #[cfg(target_os = "android")]
-    pub task_profiles: Vec<String>,
-    pub usb: bool,
-    pub userspace_msr: BTreeMap<u32, MsrConfig>,
-    pub vcpu_affinity: Option<VcpuAffinity>,
-    pub vcpu_cgroup_path: Option<PathBuf>,
-    pub vcpu_count: Option<usize>,
-    pub vfio: Vec<VfioCommand>,
-    pub vhost_net: bool,
-    pub vhost_net_device_path: PathBuf,
-    pub vhost_user_blk: Vec<VhostUserOption>,
-    pub vhost_user_console: Vec<VhostUserOption>,
-    pub vhost_user_fs: Vec<VhostUserFsOption>,
-    pub vhost_user_gpu: Vec<VhostUserOption>,
-    pub vhost_user_mac80211_hwsim: Option<VhostUserOption>,
-    pub vhost_user_net: Vec<VhostUserOption>,
-    #[cfg(feature = "audio")]
-    pub vhost_user_snd: Vec<VhostUserOption>,
-    pub vhost_user_vsock: Vec<VhostUserOption>,
-    pub vhost_user_wl: Vec<VhostUserWlOption>,
-    pub vhost_vsock_device: Option<PathBuf>,
-    #[cfg(feature = "video-decoder")]
-    pub video_dec: Option<VideoBackendType>,
-    #[cfg(feature = "video-encoder")]
-    pub video_enc: Option<VideoBackendType>,
-    pub virtio_input_evdevs: Vec<PathBuf>,
-    pub virtio_iommu: bool,
-    pub virtio_keyboard: Vec<PathBuf>,
-    pub virtio_mice: Vec<PathBuf>,
-    pub virtio_multi_touch: Vec<TouchDeviceOption>,
-    pub virtio_single_touch: Vec<TouchDeviceOption>,
-    pub virtio_switches: Vec<PathBuf>,
-    pub virtio_trackpad: Vec<TouchDeviceOption>,
-    pub vvu_proxy: Vec<VvuOption>,
-    pub wayland_socket_paths: BTreeMap<String, PathBuf>,
-    pub x_display: Option<String>,
-}
-
-impl Default for Config {
-    fn default() -> Config {
-        Config {
-            #[cfg(feature = "audio")]
-            ac97_parameters: Vec::new(),
-            acpi_tables: Vec::new(),
-            android_fstab: None,
-            balloon: true,
-            balloon_bias: 0,
-            balloon_control: None,
-            battery_type: None,
-            cid: None,
-            coiommu_param: None,
-            #[cfg(feature = "audio_cras")]
-            cras_snds: Vec::new(),
-            cpu_capacity: BTreeMap::new(),
-            cpu_clusters: Vec::new(),
-            delay_rt: false,
-            #[cfg(feature = "direct")]
-            direct_edge_irq: Vec::new(),
-            #[cfg(feature = "direct")]
-            direct_gpe: Vec::new(),
-            #[cfg(feature = "direct")]
-            direct_level_irq: Vec::new(),
-            #[cfg(feature = "direct")]
-            direct_mmio: None,
-            #[cfg(feature = "direct")]
-            direct_pmio: None,
-            disks: Vec::new(),
-            display_window_keyboard: false,
-            display_window_mouse: false,
-            dmi_path: None,
-            enable_pnp_data: false,
-            executable_path: None,
-            file_backed_mappings: Vec::new(),
-            force_s2idle: false,
-            #[cfg(all(target_arch = "x86_64", feature = "gdb"))]
-            gdb: None,
-            #[cfg(feature = "gpu")]
-            gpu_parameters: None,
-            #[cfg(feature = "gpu")]
-            gpu_render_server_parameters: None,
-            host_cpu_topology: false,
-            host_ip: None,
-            hugepages: false,
-            init_memory: None,
-            initrd_path: None,
-            itmt: false,
-            // We initialize the jail configuration with a default value so jail-related options can
-            // apply irrespective of whether jail is enabled or not. `jail_config` will then be
-            // assigned `None` if it turns out that `jail_enabled` is `false` after we parse all the
-            // arguments.
-            jail_config: Some(Default::default()),
-            jail_enabled: !cfg!(feature = "default-no-sandbox"),
-            kvm_device_path: PathBuf::from(KVM_PATH),
-            mac_address: None,
-            memory: None,
-            memory_file: None,
-            mmio_address_ranges: Vec::new(),
-            net_vq_pairs: None,
-            netmask: None,
-            no_legacy: false,
-            no_smt: false,
-            params: Vec::new(),
-            #[cfg(any(target_arch = "x86", target_arch = "x86_64"))]
-            pci_low_start: None,
-            #[cfg(any(target_arch = "x86", target_arch = "x86_64"))]
-            pcie_ecam: None,
-            #[cfg(feature = "direct")]
-            pcie_rp: Vec::new(),
-            per_vm_core_scheduling: false,
-            plugin_gid_maps: Vec::new(),
-            plugin_mounts: Vec::new(),
-            plugin_root: None,
-            pmem_devices: Vec::new(),
-            privileged_vm: false,
-            protected_vm: ProtectionType::Unprotected,
-            pstore: None,
-            pvm_fw: None,
-            rng: true,
-            rt_cpus: Vec::new(),
-            serial_parameters: BTreeMap::new(),
-            shared_dirs: Vec::new(),
-            socket_path: None,
-            software_tpm: false,
-            #[cfg(feature = "audio")]
-            sound: None,
-            split_irqchip: false,
-            strict_balloon: false,
-            stub_pci_devices: Vec::new(),
-            swiotlb: None,
-            syslog_tag: None,
-            tap_fd: Vec::new(),
-            tap_name: Vec::new(),
-            #[cfg(target_os = "android")]
-            task_profiles: Vec::new(),
-            usb: true,
-            userspace_msr: BTreeMap::new(),
-            vcpu_affinity: None,
-            vcpu_cgroup_path: None,
-            vcpu_count: None,
-            vfio: Vec::new(),
-            vhost_net: false,
-            vhost_net_device_path: PathBuf::from(VHOST_NET_PATH),
-            vhost_user_blk: Vec::new(),
-            vhost_user_console: Vec::new(),
-            vhost_user_fs: Vec::new(),
-            vhost_user_gpu: Vec::new(),
-            vhost_user_mac80211_hwsim: None,
-            vhost_user_net: Vec::new(),
-            #[cfg(feature = "audio")]
-            vhost_user_snd: Vec::new(),
-            vhost_user_vsock: Vec::new(),
-            vhost_user_wl: Vec::new(),
-            vhost_vsock_device: None,
-            #[cfg(feature = "video-decoder")]
-            video_dec: None,
-            #[cfg(feature = "video-encoder")]
-            video_enc: None,
-            virtio_input_evdevs: Vec::new(),
-            virtio_iommu: false,
-            virtio_keyboard: Vec::new(),
-            virtio_mice: Vec::new(),
-            virtio_multi_touch: Vec::new(),
-            virtio_single_touch: Vec::new(),
-            virtio_switches: Vec::new(),
-            virtio_trackpad: Vec::new(),
-            vvu_proxy: Vec::new(),
-            wayland_socket_paths: BTreeMap::new(),
-            x_display: None,
-        }
-    }
-}
-=======
-pub(crate) use check_opt_path;
->>>>>>> ed071b6e
+pub(crate) use check_opt_path;