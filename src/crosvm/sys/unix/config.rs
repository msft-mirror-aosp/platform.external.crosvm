--- conflicted
+++ resolved
@@ -21,27 +21,6 @@
     },
     #[cfg(any(target_arch = "arm", target_arch = "aarch64"))]
     #[cfg(feature = "geniezone")]
-<<<<<<< HEAD
-    Geniezone,
-    #[cfg(all(any(target_arch = "arm", target_arch = "aarch64"), feature = "gunyah"))]
-    Gunyah,
-}
-
-impl FromStr for HypervisorKind {
-    type Err = &'static str;
-
-    fn from_str(s: &str) -> Result<Self, Self::Err> {
-        match s.to_lowercase().as_str() {
-            "kvm" => Ok(HypervisorKind::Kvm),
-            #[cfg(any(target_arch = "arm", target_arch = "aarch64"))]
-            #[cfg(feature = "geniezone")]
-            "geniezone" => Ok(HypervisorKind::Geniezone),
-            #[cfg(all(any(target_arch = "arm", target_arch = "aarch64"), feature = "gunyah"))]
-            "gunyah" => Ok(HypervisorKind::Gunyah),
-            _ => Err("invalid hypervisor backend"),
-        }
-    }
-=======
     Geniezone {
         device: Option<PathBuf>,
     },
@@ -49,7 +28,6 @@
     Gunyah {
         device: Option<PathBuf>,
     },
->>>>>>> 994eda23
 }
 
 #[cfg(feature = "audio")]
