--- conflicted
+++ resolved
@@ -2,17 +2,14 @@
 // Use of this source code is governed by a BSD-style license that can be
 // found in the LICENSE file.
 
-<<<<<<< HEAD
 use base::sched_attr;
 use base::sched_setattr;
 use base::warn;
 use base::Error;
-=======
 use std::os::unix::net::UnixStream;
 use std::sync::Arc;
 
 use sync::Mutex;
->>>>>>> 62d49289
 
 use crate::pci::CrosvmDeviceId;
 use crate::BusAccessInfo;
@@ -54,8 +51,7 @@
 }
 
 impl VirtCpufreq {
-<<<<<<< HEAD
-    pub fn new(pcpu: u32) -> Self {
+    pub fn new(pcpu: u32, _socket: Option<Arc<Mutex<UnixStream>>>) -> Self {
         let cpu_capacity = get_cpu_capacity(pcpu).expect("Error reading capacity");
         let cpu_fmax = get_cpu_maxfreq_khz(pcpu).expect("Error reading max freq");
 
@@ -64,10 +60,6 @@
             cpu_capacity,
             pcpu,
         }
-=======
-    pub fn new(pcpu: u32, _socket: Option<Arc<Mutex<UnixStream>>>) -> Self {
-        panic!("Virt Cpufreq not supported, do not use! {}", pcpu);
->>>>>>> 62d49289
     }
 }
 
