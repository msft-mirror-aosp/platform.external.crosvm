// Copyright 2022 The ChromiumOS Authors
// Use of this source code is governed by a BSD-style license that can be
// found in the LICENSE file.

cfg_if::cfg_if! {
    if #[cfg(unix)] {
        use std::net;

        use base::RawDescriptor;
        use devices::virtio::vhost::user::device::parse_wayland_sock;

        use super::sys::config::{
            VfioCommand, parse_vfio, parse_vfio_platform,
        };
        use super::config::SharedDir;
    } else if #[cfg(windows)] {
        use crate::crosvm::sys::config::IrqChipKind;

    }
}

use std::collections::BTreeMap;
#[cfg(feature = "config-file")]
use std::path::Path;
use std::path::PathBuf;
use std::str::FromStr;
use std::sync::atomic::AtomicUsize;
use std::sync::atomic::Ordering;

use arch::CpuSet;
#[cfg(any(target_arch = "x86", target_arch = "x86_64"))]
use arch::MsrConfig;
use arch::Pstore;
use arch::VcpuAffinity;
use argh::FromArgs;
use base::getpid;
use cros_async::ExecutorKind;
use devices::virtio::block::block::DiskOption;
#[cfg(any(feature = "video-decoder", feature = "video-encoder"))]
use devices::virtio::device_constants::video::VideoDeviceConfig;
#[cfg(feature = "audio")]
use devices::virtio::snd::parameters::Parameters as SndParameters;
use devices::virtio::vhost::user::device;
#[cfg(feature = "gpu")]
use devices::virtio::GpuDisplayParameters;
#[cfg(feature = "gpu")]
use devices::virtio::GpuParameters;
#[cfg(unix)]
use devices::virtio::NetParameters;
#[cfg(feature = "audio")]
use devices::Ac97Parameters;
use devices::PflashParameters;
use devices::SerialHardware;
use devices::SerialParameters;
use devices::StubPciParameters;
use hypervisor::ProtectionType;
use merge::bool::overwrite_false;
use merge::vec::append;
use resources::AddressRange;
use serde::Deserialize;
#[cfg(feature = "gpu")]
use serde_keyvalue::FromKeyValues;

#[cfg(feature = "gpu")]
use super::gpu_config::fixup_gpu_display_options;
#[cfg(feature = "gpu")]
use super::gpu_config::fixup_gpu_options;
#[cfg(all(feature = "gpu", feature = "virgl_renderer_next"))]
use super::sys::GpuRenderServerParameters;
use crate::crosvm::config::from_key_values;
#[cfg(feature = "audio")]
use crate::crosvm::config::parse_ac97_options;
use crate::crosvm::config::parse_bus_id_addr;
use crate::crosvm::config::parse_cpu_affinity;
use crate::crosvm::config::parse_cpu_capacity;
#[cfg(feature = "direct")]
use crate::crosvm::config::parse_direct_io_options;
#[cfg(any(target_arch = "x86", target_arch = "x86_64"))]
use crate::crosvm::config::parse_memory_region;
use crate::crosvm::config::parse_mmio_address_range;
#[cfg(feature = "direct")]
use crate::crosvm::config::parse_pcie_root_port_params;
use crate::crosvm::config::parse_pflash_parameters;
#[cfg(feature = "plugin")]
use crate::crosvm::config::parse_plugin_mount_option;
use crate::crosvm::config::parse_serial_options;
#[cfg(any(target_arch = "x86", target_arch = "x86_64"))]
use crate::crosvm::config::parse_userspace_msr_options;
use crate::crosvm::config::BatteryConfig;
#[cfg(feature = "plugin")]
use crate::crosvm::config::BindMount;
use crate::crosvm::config::CpuOptions;
#[cfg(feature = "direct")]
use crate::crosvm::config::DirectIoOption;
use crate::crosvm::config::Executable;
use crate::crosvm::config::FileBackedMappingParameters;
#[cfg(feature = "plugin")]
use crate::crosvm::config::GidMap;
#[cfg(feature = "direct")]
use crate::crosvm::config::HostPcieRootPortParameters;
use crate::crosvm::config::HypervisorKind;
use crate::crosvm::config::MemOptions;
use crate::crosvm::config::TouchDeviceOption;
use crate::crosvm::config::VhostUserFsOption;
use crate::crosvm::config::VhostUserOption;
use crate::crosvm::config::VvuOption;

#[derive(FromArgs)]
/// crosvm
pub struct CrosvmCmdlineArgs {
    #[argh(switch)]
    /// use extended exit status
    pub extended_status: bool,
    #[argh(option, default = r#"String::from("info")"#)]
    /// specify log level, eg "off", "error", "debug,disk=off", etc
    pub log_level: String,
    #[argh(option, arg_name = "TAG")]
    /// when logging to syslog, use the provided tag
    pub syslog_tag: Option<String>,
    #[argh(switch)]
    /// disable output to syslog
    pub no_syslog: bool,
    #[argh(subcommand)]
    pub command: Command,
}

#[allow(clippy::large_enum_variant)]
#[derive(FromArgs)]
#[argh(subcommand)]
pub enum CrossPlatformCommands {
    #[cfg(feature = "balloon")]
    Balloon(BalloonCommand),
    #[cfg(feature = "balloon")]
    BalloonStats(BalloonStatsCommand),
    Battery(BatteryCommand),
    #[cfg(feature = "composite-disk")]
    CreateComposite(CreateCompositeCommand),
    #[cfg(feature = "qcow")]
    CreateQcow2(CreateQcow2Command),
    Device(DeviceCommand),
    Disk(DiskCommand),
    #[cfg(feature = "gpu")]
    Gpu(GpuCommand),
    MakeRT(MakeRTCommand),
    Resume(ResumeCommand),
    Run(RunCommand),
    Stop(StopCommand),
    Suspend(SuspendCommand),
    Swap(SwapCommand),
    Powerbtn(PowerbtnCommand),
    Sleepbtn(SleepCommand),
    Gpe(GpeCommand),
    Usb(UsbCommand),
    Version(VersionCommand),
    Vfio(VfioCrosvmCommand),
    Snapshot(SnapshotCommand),
    Restore(RestoreCommand),
}

#[allow(clippy::large_enum_variant)]
#[derive(argh_helpers::FlattenSubcommand)]
pub enum Command {
    CrossPlatform(CrossPlatformCommands),
    Sys(super::sys::cmdline::Commands),
}

#[derive(FromArgs)]
#[argh(subcommand, name = "balloon")]
/// Set balloon size of the crosvm instance to `SIZE` bytes
pub struct BalloonCommand {
    #[argh(positional, arg_name = "SIZE")]
    /// amount of bytes
    pub num_bytes: u64,
    #[argh(positional, arg_name = "VM_SOCKET")]
    /// VM Socket path
    pub socket_path: String,
}

#[derive(argh::FromArgs)]
#[argh(subcommand, name = "balloon_stats")]
/// Prints virtio balloon statistics for a `VM_SOCKET`
pub struct BalloonStatsCommand {
    #[argh(positional, arg_name = "VM_SOCKET")]
    /// VM Socket path
    pub socket_path: String,
}

#[derive(FromArgs)]
#[argh(subcommand, name = "battery")]
/// Modify battery
pub struct BatteryCommand {
    #[argh(positional, arg_name = "BATTERY_TYPE")]
    /// battery type
    pub battery_type: String,
    #[argh(positional)]
    /// battery property
    /// status | present | health | capacity | aconline
    pub property: String,
    #[argh(positional)]
    /// battery property target
    /// STATUS | PRESENT | HEALTH | CAPACITY | ACONLINE
    pub target: String,
    #[argh(positional, arg_name = "VM_SOCKET")]
    /// VM Socket path
    pub socket_path: String,
}

#[cfg(feature = "composite-disk")]
#[derive(FromArgs)]
#[argh(subcommand, name = "create_composite")]
/// Create a new composite disk image file
pub struct CreateCompositeCommand {
    #[argh(positional, arg_name = "PATH")]
    /// image path
    pub path: String,
    #[argh(positional, arg_name = "LABEL:PARTITION")]
    /// partitions
    pub partitions: Vec<String>,
}

#[cfg(feature = "qcow")]
#[derive(FromArgs)]
#[argh(subcommand, name = "create_qcow2")]
/// Create Qcow2 image given path and size
pub struct CreateQcow2Command {
    #[argh(positional, arg_name = "PATH")]
    /// path to the new qcow2 file to create
    pub file_path: String,
    #[argh(positional, arg_name = "SIZE")]
    /// desired size of the image in bytes; required if not using --backing-file
    pub size: Option<u64>,
    #[argh(option)]
    /// path to backing file; if specified, the image will be the same size as the backing file, and
    /// SIZE may not be specified
    pub backing_file: Option<String>,
}

#[derive(FromArgs)]
#[argh(subcommand)]
pub enum DiskSubcommand {
    Resize(ResizeDiskSubcommand),
}

#[derive(FromArgs)]
/// resize disk
#[argh(subcommand, name = "resize")]
pub struct ResizeDiskSubcommand {
    #[argh(positional, arg_name = "DISK_INDEX")]
    /// disk index
    pub disk_index: usize,
    #[argh(positional, arg_name = "NEW_SIZE")]
    /// new disk size
    pub disk_size: u64,
    #[argh(positional, arg_name = "VM_SOCKET")]
    /// VM Socket path
    pub socket_path: String,
}

#[derive(FromArgs)]
#[argh(subcommand, name = "disk")]
/// Manage attached virtual disk devices
pub struct DiskCommand {
    #[argh(subcommand)]
    pub command: DiskSubcommand,
}

#[derive(FromArgs)]
#[argh(subcommand, name = "make_rt")]
/// Enables real-time vcpu priority for crosvm instances started with `--delay-rt`
pub struct MakeRTCommand {
    #[argh(positional, arg_name = "VM_SOCKET")]
    /// VM Socket path
    pub socket_path: String,
}

#[derive(FromArgs)]
#[argh(subcommand, name = "resume")]
/// Resumes the crosvm instance
pub struct ResumeCommand {
    #[argh(positional, arg_name = "VM_SOCKET")]
    /// VM Socket path
    pub socket_path: String,
}

#[derive(FromArgs)]
#[argh(subcommand, name = "stop")]
/// Stops crosvm instances via their control sockets
pub struct StopCommand {
    #[argh(positional, arg_name = "VM_SOCKET")]
    /// VM Socket path
    pub socket_path: String,
}

#[derive(FromArgs)]
#[argh(subcommand, name = "suspend")]
/// Suspends the crosvm instance
pub struct SuspendCommand {
    #[argh(positional, arg_name = "VM_SOCKET")]
    /// VM Socket path
    pub socket_path: String,
}

#[derive(FromArgs)]
#[argh(subcommand, name = "enable")]
/// Enable swap of a VM
pub struct SwapEnableCommand {
    #[argh(positional, arg_name = "VM_SOCKET")]
    /// VM Socket path
    pub socket_path: String,
}

#[derive(FromArgs)]
#[argh(subcommand, name = "disable")]
/// Disable swap of a VM
pub struct SwapDisableCommand {
    #[argh(positional, arg_name = "VM_SOCKET")]
    /// VM Socket path
    pub socket_path: String,
}

#[derive(FromArgs)]
#[argh(subcommand, name = "status")]
/// Get swap status of a VM
pub struct SwapStatusCommand {
    #[argh(positional, arg_name = "VM_SOCKET")]
    /// VM Socket path
    pub socket_path: String,
}

#[derive(FromArgs)]
#[argh(subcommand, name = "log_pagefault")]
/// Get swap status of a VM
pub struct SwapLogPageFaultCommand {
    #[argh(positional, arg_name = "VM_SOCKET")]
    /// VM Socket path
    pub socket_path: String,
}

#[derive(FromArgs)]
#[argh(subcommand, name = "swap", description = "vmm-swap related commands")]
pub struct SwapCommand {
    #[argh(subcommand)]
    pub nested: SwapSubcommands,
}

#[derive(FromArgs)]
#[argh(subcommand)]
/// Swap related operations
pub enum SwapSubcommands {
    Enable(SwapEnableCommand),
    Disable(SwapDisableCommand),
    Status(SwapStatusCommand),
    LogPageFault(SwapLogPageFaultCommand),
}

#[derive(FromArgs)]
#[argh(subcommand, name = "powerbtn")]
/// Triggers a power button event in the crosvm instance
pub struct PowerbtnCommand {
    #[argh(positional, arg_name = "VM_SOCKET")]
    /// VM Socket path
    pub socket_path: String,
}

#[derive(FromArgs)]
#[argh(subcommand, name = "sleepbtn")]
/// Triggers a sleep button event in the crosvm instance
pub struct SleepCommand {
    #[argh(positional, arg_name = "VM_SOCKET")]
    /// VM Socket path
    pub socket_path: String,
}

#[derive(FromArgs)]
#[argh(subcommand, name = "gpe")]
/// Injects a general-purpose event into the crosvm instance
pub struct GpeCommand {
    #[argh(positional)]
    /// GPE #
    pub gpe: u32,
    #[argh(positional, arg_name = "VM_SOCKET")]
    /// VM Socket path
    pub socket_path: String,
}

#[derive(FromArgs)]
#[argh(subcommand, name = "usb")]
/// Manage attached virtual USB devices.
pub struct UsbCommand {
    #[argh(subcommand)]
    pub command: UsbSubCommand,
}

#[cfg(feature = "gpu")]
#[derive(FromArgs)]
#[argh(subcommand, name = "gpu")]
/// Manage attached virtual GPU device.
pub struct GpuCommand {
    #[argh(subcommand)]
    pub command: GpuSubCommand,
}

#[derive(FromArgs)]
#[argh(subcommand, name = "version")]
/// Show package version.
pub struct VersionCommand {}

#[derive(FromArgs)]
#[argh(subcommand, name = "add")]
/// ADD
pub struct VfioAddSubCommand {
    #[argh(positional)]
    /// path to host's vfio sysfs
    pub vfio_path: PathBuf,
    #[argh(positional, arg_name = "VM_SOCKET")]
    /// VM Socket path
    pub socket_path: String,
}

#[derive(FromArgs)]
#[argh(subcommand, name = "remove")]
/// REMOVE
pub struct VfioRemoveSubCommand {
    #[argh(positional)]
    /// path to host's vfio sysfs
    pub vfio_path: PathBuf,
    #[argh(positional, arg_name = "VM_SOCKET")]
    /// VM Socket path
    pub socket_path: String,
}

#[derive(FromArgs)]
#[argh(subcommand)]
pub enum VfioSubCommand {
    Add(VfioAddSubCommand),
    Remove(VfioRemoveSubCommand),
}

#[derive(FromArgs)]
#[argh(subcommand, name = "vfio")]
/// add/remove host vfio pci device into guest
pub struct VfioCrosvmCommand {
    #[argh(subcommand)]
    pub command: VfioSubCommand,
}

#[derive(FromArgs)]
#[argh(subcommand, name = "device")]
/// Start a device process
pub struct DeviceCommand {
    /// configure async executor backend; "uring" or "epoll" on Linux, "handle" on Windows.
    /// If this option is omitted on Linux, "epoll" is used by default.
    #[argh(option, arg_name = "EXECUTOR")]
    pub async_executor: Option<ExecutorKind>,

    #[argh(subcommand)]
    pub command: DeviceSubcommand,
}

#[derive(FromArgs)]
#[argh(subcommand)]
/// Cross-platform Devices
pub enum CrossPlatformDevicesCommands {
    Block(device::BlockOptions),
    #[cfg(feature = "gpu")]
    Gpu(device::GpuOptions),
    #[cfg(unix)]
    Net(device::NetOptions),
}

#[derive(argh_helpers::FlattenSubcommand)]
pub enum DeviceSubcommand {
    CrossPlatform(CrossPlatformDevicesCommands),
    Sys(super::sys::cmdline::DeviceSubcommand),
}

#[cfg(feature = "gpu")]
#[derive(FromArgs)]
#[argh(subcommand)]
pub enum GpuSubCommand {
    AddDisplays(GpuAddDisplaysCommand),
    ListDisplays(GpuListDisplaysCommand),
    RemoveDisplays(GpuRemoveDisplaysCommand),
}

#[cfg(feature = "gpu")]
#[derive(FromArgs)]
/// Attach a new display to the GPU device.
#[argh(subcommand, name = "add-displays")]
pub struct GpuAddDisplaysCommand {
    #[argh(option)]
    /// displays
    pub gpu_display: Vec<GpuDisplayParameters>,

    #[argh(positional, arg_name = "VM_SOCKET")]
    /// VM Socket path
    pub socket_path: String,
}

#[cfg(feature = "gpu")]
#[derive(FromArgs)]
/// List the displays currently attached to the GPU device.
#[argh(subcommand, name = "list-displays")]
pub struct GpuListDisplaysCommand {
    #[argh(positional, arg_name = "VM_SOCKET")]
    /// VM Socket path
    pub socket_path: String,
}

#[cfg(feature = "gpu")]
#[derive(FromArgs)]
/// Detach an existing display from the GPU device.
#[argh(subcommand, name = "remove-displays")]
pub struct GpuRemoveDisplaysCommand {
    #[argh(option)]
    /// display id
    pub display_id: Vec<u32>,
    #[argh(positional, arg_name = "VM_SOCKET")]
    /// VM Socket path
    pub socket_path: String,
}

#[derive(FromArgs)]
#[argh(subcommand)]
pub enum UsbSubCommand {
    Attach(UsbAttachCommand),
    Detach(UsbDetachCommand),
    List(UsbListCommand),
}

#[derive(FromArgs)]
/// Attach usb device
#[argh(subcommand, name = "attach")]
pub struct UsbAttachCommand {
    #[argh(
        positional,
        arg_name = "BUS_ID:ADDR:BUS_NUM:DEV_NUM",
        from_str_fn(parse_bus_id_addr)
    )]
    pub addr: (u8, u8, u16, u16),
    #[argh(positional)]
    /// usb device path
    pub dev_path: String,
    #[argh(positional, arg_name = "VM_SOCKET")]
    /// VM Socket path
    pub socket_path: String,
}

#[derive(FromArgs)]
/// Detach usb device
#[argh(subcommand, name = "detach")]
pub struct UsbDetachCommand {
    #[argh(positional, arg_name = "PORT")]
    /// usb port
    pub port: u8,
    #[argh(positional, arg_name = "VM_SOCKET")]
    /// VM Socket path
    pub socket_path: String,
}

#[derive(FromArgs)]
/// Detach usb device
#[argh(subcommand, name = "list")]
pub struct UsbListCommand {
    #[argh(positional, arg_name = "VM_SOCKET")]
    /// VM Socket path
    pub socket_path: String,
}

/// Structure containing the parameters for a single disk as well as a unique counter increasing
/// each time a new disk parameter is parsed.
///
/// This allows the letters assigned to each disk to reflect the order of their declaration, as
/// we have several options for specifying disks (rwroot, root, etc) and order can thus be lost
/// when they are aggregated.
#[derive(Deserialize, Debug)]
#[serde(deny_unknown_fields, from = "DiskOption")]
struct DiskOptionWithId {
    disk_option: DiskOption,
    index: usize,
}

/// FromStr implementation for argh.
impl FromStr for DiskOptionWithId {
    type Err = String;

    fn from_str(s: &str) -> Result<Self, Self::Err> {
        let disk_option: DiskOption = from_key_values(s)?;
        Ok(Self::from(disk_option))
    }
}

/// Assign the next id to `disk_option`.
impl From<DiskOption> for DiskOptionWithId {
    fn from(disk_option: DiskOption) -> Self {
        static DISK_COUNTER: AtomicUsize = AtomicUsize::new(0);
        Self {
            disk_option,
            index: DISK_COUNTER.fetch_add(1, Ordering::Relaxed),
        }
    }
}

#[derive(FromArgs)]
#[argh(subcommand, name = "snapshot", description = "Snapshot commands")]
/// Snapshot commands
pub struct SnapshotCommand {
    #[argh(subcommand)]
    pub snapshot_command: SnapshotSubCommands,
}

#[derive(FromArgs)]
#[argh(subcommand, name = "take")]
/// Take a snapshot of the VM
pub struct SnapshotTakeCommand {
    #[argh(positional, arg_name = "snapshot_path")]
    /// VM Image path
    pub snapshot_path: PathBuf,
    #[argh(positional, arg_name = "VM_SOCKET")]
    /// VM Socket path
    pub socket_path: String,
}

#[derive(FromArgs)]
#[argh(subcommand)]
/// Snapshot commands
pub enum SnapshotSubCommands {
    Take(SnapshotTakeCommand),
}
#[derive(FromArgs)]
#[argh(subcommand, name = "restore", description = "Restore commands")]
/// Restore commands
pub struct RestoreCommand {
    #[argh(subcommand)]
    pub restore_command: RestoreSubCommands,
}

#[derive(FromArgs)]
#[argh(subcommand, name = "apply")]
/// Restore VM
pub struct RestoreApplyCommand {
    #[argh(positional, arg_name = "restore_path")]
    /// VM Restore image path
    pub restore_path: PathBuf,
    #[argh(positional, arg_name = "VM_SOCKET")]
    /// VM Socket path
    pub socket_path: String,
}

#[derive(FromArgs)]
#[argh(subcommand)]
/// Restore commands
pub enum RestoreSubCommands {
    Apply(RestoreApplyCommand),
}

/// Container for GpuParameters that have been fixed after parsing using serde.
///
/// This deserializes as a regular `GpuParameters` and applies validation.
#[cfg(feature = "gpu")]
#[derive(Debug, Deserialize, FromKeyValues)]
#[serde(try_from = "GpuParameters")]
pub struct FixedGpuParameters(pub GpuParameters);

#[cfg(feature = "gpu")]
impl TryFrom<GpuParameters> for FixedGpuParameters {
    type Error = String;

    fn try_from(gpu_params: GpuParameters) -> Result<Self, Self::Error> {
        fixup_gpu_options(gpu_params)
    }
}

/// Container for `GpuDisplayParameters` that have been fixed after parsing using serde.
///
/// This deserializes as a regular `GpuDisplayParameters` and applies validation.
/// TODO(b/260101753): Remove this once the old syntax for specifying DPI is deprecated.
#[cfg(feature = "gpu")]
#[derive(Debug, Deserialize, FromKeyValues)]
#[serde(try_from = "GpuDisplayParameters")]
pub struct FixedGpuDisplayParameters(pub GpuDisplayParameters);

#[cfg(feature = "gpu")]
impl TryFrom<GpuDisplayParameters> for FixedGpuDisplayParameters {
    type Error = String;

    fn try_from(gpu_display_params: GpuDisplayParameters) -> Result<Self, Self::Error> {
        fixup_gpu_display_options(gpu_display_params)
    }
}

/// Deserialize `config_file` into a `RunCommand`.
#[cfg(feature = "config-file")]
fn load_config_file<P: AsRef<Path>>(config_file: P) -> Result<Box<RunCommand>, String> {
    let config = std::fs::read_to_string(config_file).map_err(|e| e.to_string())?;

    serde_json::from_str(&config)
        .map_err(|e| e.to_string())
        .map(Box::new)
}

/// Overwrite an `Option<T>` if the right member is set.
///
/// The default merge strategy for `Option<T>` is to merge `right` into `left` iff `left.is_none()`.
/// This doesn't play well with our need to overwrite options that have already been set.
///
/// `overwrite_option` merges `right` into `left` iff `right.is_some()`, which allows us to override
/// previously-set options.
fn overwrite_option<T>(left: &mut Option<T>, right: Option<T>) {
    if right.is_some() {
        *left = right;
    }
}

#[allow(dead_code)]
fn overwrite<T>(left: &mut T, right: T) {
    let _ = std::mem::replace(left, right);
}

/// Each field of this structure has a dual use:
///
/// 1) As a command-line parameter, controlled by the `#[argh]` helper attribute.
/// 2) As a configuration file parameter, controlled by the `#[serde]` helper attribute.
///
/// For consistency, the names should be the same and use kebab-case for both uses, so please
/// refrain from using renaming directives and give the field the desired parameter name (it will
/// automatically be converted to kebab-case).
///
/// For consistency and convenience, all parameters should be deserializable by `serde_keyvalue`, as
/// this will automatically provide the same schema for both the command-line and configuration
/// file. This is particularly important for fields that are enums or structs, for which extra
/// parameters can be specified. Make sure to annotate your struct/enum with
/// `#[serde(deny_unknown_fields, rename_all = "kebab-case")]` so invalid fields are properly
/// rejected and all members are converted to kebab-case.
///
/// Each member should also have a `#[merge]` helper attribute, which defines the strategy to use
/// when merging two configurations into one. This happens when e.g. the user has specified extra
/// command-line arguments along with a configuration file. In this case, the `RunCommand` created
/// from the command-line arguments will be merged into the `RunCommand` deserialized from the
/// configuration file.
///
/// The rule of thumb for `#[merge]` attributes is that parameters that can only be specified once
/// (typically of `Option` type) should be overridden (`#[merge(strategy = overwrite_option)]`),
/// while parameters that can be specified several times (typically of `Vec` type) should be
/// appended (`#[merge(strategy = append)]`), but there might also be exceptions.
///
/// The doccomment of the member will be displayed as its help message with `--help`.
///
/// Note that many parameters are marked with `#[serde(skip)]` and annotated with b/255223604. This
/// is because we only want to enable parameters in the config file after they undergo a proper
/// review to make sure they won't be obsoleted.
#[remain::sorted]
#[argh_helpers::pad_description_for_argh]
#[derive(FromArgs, Deserialize, merge::Merge)]
#[argh(subcommand, name = "run", description = "Start a new crosvm instance")]
#[serde(deny_unknown_fields, rename_all = "kebab-case")]
pub struct RunCommand {
    #[cfg(feature = "audio")]
    #[argh(
        option,
        from_str_fn(parse_ac97_options),
        arg_name = "[backend=BACKEND,capture=true,capture_effect=EFFECT,client_type=TYPE,shm-fd=FD,client-fd=FD,server-fd=FD]"
    )]
    #[serde(skip)] // TODO(b/255223604)
    #[merge(strategy = append)]
    /// comma separated key=value pairs for setting up Ac97 devices.
    /// Can be given more than once.
    /// Possible key values:
    ///     backend=(null, cras) - Where to route the audio
    ///          device. If not provided, backend will default to
    ///          null. `null` for /dev/null, cras for CRAS server.
    ///     capture - Enable audio capture
    ///     capture_effects - | separated effects to be enabled for
    ///         recording. The only supported effect value now is
    ///         EchoCancellation or aec.
    ///     client_type - Set specific client type for cras backend.
    ///     socket_type - Set specific socket type for cras backend.
    pub ac97: Vec<Ac97Parameters>,

    #[argh(option, arg_name = "PATH")]
    #[serde(skip)] // TODO(b/255223604)
    #[merge(strategy = append)]
    /// path to user provided ACPI table
    pub acpi_table: Vec<PathBuf>,

    #[argh(option)]
    #[serde(skip)] // TODO(b/255223604)
    #[merge(strategy = overwrite_option)]
    /// path to Android fstab
    pub android_fstab: Option<PathBuf>,

    /// configure async executor backend; "uring" or "epoll" on Linux, "handle" on Windows.
    /// If this option is omitted on Linux, "epoll" is used by default.
    #[argh(option, arg_name = "EXECUTOR")]
    #[serde(skip)] // TODO(b/255223604)
    pub async_executor: Option<ExecutorKind>,

    #[argh(option, arg_name = "N")]
    #[serde(skip)] // TODO(b/255223604)
    #[merge(strategy = overwrite_option)]
    /// amount to bias balance of memory between host and guest as the balloon inflates, in mib.
    pub balloon_bias_mib: Option<i64>,

    #[argh(option, arg_name = "PATH")]
    #[serde(skip)] // TODO(b/255223604)
    #[merge(strategy = overwrite_option)]
    /// path for balloon controller socket.
    pub balloon_control: Option<PathBuf>,

    #[argh(switch)]
    #[serde(skip)] // TODO(b/255223604)
    #[merge(strategy = overwrite_false)]
    /// enable page reporting in balloon.
    pub balloon_page_reporting: bool,

    #[argh(option)]
    /// comma separated key=value pairs for setting up battery
    /// device
    /// Possible key values:
    ///     type=goldfish - type of battery emulation, defaults to
    ///     goldfish
    #[merge(strategy = overwrite_option)]
    pub battery: Option<BatteryConfig>,

    #[argh(option)]
    #[serde(skip)] // TODO(b/255223604)
    #[merge(strategy = overwrite_option)]
    /// path to BIOS/firmware ROM
    pub bios: Option<PathBuf>,

    #[argh(option, short = 'b', arg_name = "PATH[,key=value[,key=value[,...]]]")]
    #[serde(default)]
    #[merge(strategy = append)]
    /// parameters for setting up a block device.
    /// Valid keys:
    ///     path=PATH - Path to the disk image. Can be specified
    ///         without the key as the first argument.
    ///     ro=BOOL - Whether the block should be read-only.
    ///         (default: false)
    ///     root=BOOL - Whether the block device should be mounted
    ///         as the root filesystem. This will add the required
    ///         parameters to the kernel command-line. Can only be
    ///         specified once. (default: false)
    ///     sparse=BOOL - Indicates whether the disk should support
    ///         the discard operation. (default: true)
    ///     block-size=BYTES - Set the reported block size of the
    ///         disk. (default: 512)
    ///     id=STRING - Set the block device identifier to an ASCII
    ///         string, up to 20 characters. (default: no ID)
    ///     direct=BOOL - Use O_DIRECT mode to bypass page cache.
    ///         (default: false)
    ///     async-executor=epoll|uring - set the async executor kind
    ///         to simulate the block device with. This takes
    ///         precedence over the global --async-executor option.
    block: Vec<DiskOptionWithId>,

    /// ratelimit enforced on detected bus locks in guest.
    /// The default value of the bus_lock_ratelimit is 0 per second,
    /// which means no limitation on the guest's bus locks.
<<<<<<< HEAD
    #[cfg(all(any(target_arch = "x86", target_arch = "x86_64"), target_family = "unix"))]
=======
    #[cfg(all(any(target_arch = "x86", target_arch = "x86_64"), unix))]
>>>>>>> da9ba090
    #[argh(option)]
    pub bus_lock_ratelimit: Option<u64>,

    #[cfg(feature = "config-file")]
    #[argh(option, arg_name = "CONFIG_FILE", from_str_fn(load_config_file))]
    // TODO(b/218223240) We only allow one configuration file because accurate merging is not
    // possible on boolean fields. We would need to convert these to `Option<bool>` but
    // unfortunately argh is currently unable to recognize these as switches.
    //
    // For now, we only allow one configuration file to be specified. Since argh's switches can
    // only be true, and the command-line parameters are merged last, merging using
    // `merging::overwrite_false` is guaranteed to be accurate since only true values can be
    // explicitly specified through the command-line.
    //
    // Eventually we will want to turn this into a `Vec<Self>` so several configuration files can
    // be passed, and remove the `#[serde(skip)]` attribute so they can be included from other
    // configuration files as well.
    #[serde(skip)]
    #[merge(skip)]
    /// path to a JSON configuration file to load.
    ///
    /// The options specified in the file can be overridden or augmented by other command-line
    /// parameters.
    cfg: Option<Box<Self>>,

    #[argh(option, arg_name = "CID")]
    #[serde(skip)] // TODO(b/255223604)
    #[merge(strategy = overwrite_option)]
    /// context ID for virtual sockets.
    pub cid: Option<u64>,

    #[cfg(unix)]
    #[argh(
        option,
        arg_name = "unpin_policy=POLICY,unpin_interval=NUM,unpin_limit=NUM,unpin_gen_threshold=NUM"
    )]
    #[serde(skip)] // TODO(b/255223604)
    #[merge(strategy = overwrite_option)]
    /// comma separated key=value pairs for setting up coiommu
    /// devices.
    /// Possible key values:
    ///     unpin_policy=lru - LRU unpin policy.
    ///     unpin_interval=NUM - Unpin interval time in seconds.
    ///     unpin_limit=NUM - Unpin limit for each unpin cycle, in
    ///        unit of page count. 0 is invalid.
    ///     unpin_gen_threshold=NUM -  Number of unpin intervals a
    ///        pinned page must be busy for to be aged into the
    ///        older which is less frequently checked generation.
    pub coiommu: Option<devices::CoIommuParameters>,

    #[argh(option, arg_name = "CPUSET", from_str_fn(parse_cpu_affinity))]
    #[serde(skip)] // TODO(b/255223604)
    #[merge(strategy = overwrite_option)]
    /// comma-separated list of CPUs or CPU ranges to run VCPUs on (e.g. 0,1-3,5)
    /// or colon-separated list of assignments of guest to host CPU assignments (e.g. 0=0:1=1:2=2) (default: no mask)
    pub cpu_affinity: Option<VcpuAffinity>,

    #[argh(
        option,
        arg_name = "CPU=CAP[,CPU=CAP[,...]]",
        from_str_fn(parse_cpu_capacity)
    )]
    #[serde(skip)] // TODO(b/255223604)
    #[merge(strategy = overwrite_option)]
    /// set the relative capacity of the given CPU (default: no capacity)
    pub cpu_capacity: Option<BTreeMap<usize, u32>>, // CPU index -> capacity

    #[argh(option, arg_name = "CPUSET")]
    #[serde(skip)] // Deprecated - use `cpu clusters=[...]` instead.
    #[merge(strategy = append)]
    /// group the given CPUs into a cluster (default: no clusters)
    pub cpu_cluster: Vec<CpuSet>,

    #[argh(option, short = 'c')]
    #[merge(strategy = overwrite_option)]
    /// cpu parameters.
    /// Possible key values:
    ///     num-cores=NUM - number of VCPUs. (default: 1)
    ///     clusters=[[CLUSTER],...] - CPU clusters (default: None)
    ///       Each CLUSTER is a set containing a list of CPUs
    ///       that should belong to the same cluster. Individual
    ///       CPU ids or ranges can be specified, comma-separated.
    ///       Examples:
    ///       clusters=[[0],[1],[2],[3]] - creates 4 clusters, one
    ///         for each specified core.
    ///       clusters=[[0-3]] - creates a cluster for cores 0 to 3
    ///         included.
    ///       clusters=[[0,2],[1,3],[4-7,12]] - creates one cluster
    ///         for cores 0 and 2, another one for cores 1 and 3,
    ///         and one last for cores 4, 5, 6, 7 and 12.
    pub cpus: Option<CpuOptions>,

    #[cfg(feature = "crash-report")]
    #[argh(option, arg_name = "\\\\.\\pipe\\PIPE_NAME")]
    #[serde(skip)] // TODO(b/255223604)
    #[merge(strategy = overwrite_option)]
    /// the crash handler ipc pipe name.
    pub crash_pipe_name: Option<String>,

    #[argh(switch)]
    #[serde(skip)] // TODO(b/255223604)
    #[merge(strategy = overwrite_false)]
    /// don't set VCPUs real-time until make-rt command is run
    pub delay_rt: bool,

    #[cfg(feature = "direct")]
    #[argh(option, arg_name = "irq")]
    #[serde(skip)] // TODO(b/255223604)
    #[merge(strategy = overwrite)]
    /// enable interrupt passthrough
    pub direct_edge_irq: Vec<u32>,

    #[cfg(feature = "direct")]
    #[argh(option, arg_name = "event=gbllock|powerbtn|sleepbtn|rtc")]
    #[serde(skip)] // TODO(b/255223604)
    #[merge(strategy = overwrite)]
    /// enable ACPI fixed event interrupt and register access passthrough
    pub direct_fixed_event: Vec<devices::ACPIPMFixedEvent>,

    #[cfg(feature = "direct")]
    #[argh(option, arg_name = "gpe")]
    #[serde(skip)] // TODO(b/255223604)
    #[merge(strategy = overwrite)]
    /// enable GPE interrupt and register access passthrough
    pub direct_gpe: Vec<u32>,

    #[cfg(feature = "direct")]
    #[argh(option, arg_name = "irq")]
    #[serde(skip)] // TODO(b/255223604)
    #[merge(strategy = overwrite)]
    /// enable interrupt passthrough
    pub direct_level_irq: Vec<u32>,

    #[cfg(feature = "direct")]
    #[argh(
        option,
        arg_name = "PATH@RANGE[,RANGE[,...]]",
        from_str_fn(parse_direct_io_options)
    )]
    #[serde(skip)] // TODO(b/255223604)
    #[merge(strategy = overwrite_option)]
    /// path and ranges for direct memory mapped I/O access. RANGE may be decimal or hex (starting with 0x)
    pub direct_mmio: Option<DirectIoOption>,

    #[cfg(feature = "direct")]
    #[argh(
        option,
        arg_name = "PATH@RANGE[,RANGE[,...]]",
        from_str_fn(parse_direct_io_options)
    )]
    #[serde(skip)] // TODO(b/255223604)
    #[merge(strategy = overwrite_option)]
    /// path and ranges for direct port mapped I/O access. RANGE may be decimal or hex (starting with 0x)
    pub direct_pmio: Option<DirectIoOption>,

    #[argh(switch)]
    #[serde(skip)] // TODO(b/255223604)
    #[merge(strategy = overwrite_false)]
    /// run all devices in one, non-sandboxed process
    pub disable_sandbox: bool,

    #[argh(switch)]
    #[serde(skip)] // TODO(b/255223604)
    #[merge(strategy = overwrite_false)]
    /// disable INTx in virtio devices
    pub disable_virtio_intx: bool,

    #[argh(option, short = 'd', arg_name = "PATH[,key=value[,key=value[,...]]]")]
    #[serde(skip)] // Deprecated - use `block` instead.
    #[merge(strategy = append)]
    /// path to a disk image followed by optional comma-separated
    /// options.
    /// Valid keys:
    ///    sparse=BOOL - Indicates whether the disk should support
    ///        the discard operation (default: true)
    ///    block_size=BYTES - Set the reported block size of the
    ///        disk (default: 512)
    ///    id=STRING - Set the block device identifier to an ASCII
    ///        string, up to 20 characters (default: no ID)
    ///    o_direct=BOOL - Use O_DIRECT mode to bypass page cache"
    disk: Vec<DiskOptionWithId>,

    #[argh(switch)]
    #[serde(skip)] // TODO(b/255223604)
    #[merge(strategy = overwrite_false)]
    /// capture keyboard input from the display window
    pub display_window_keyboard: bool,

    #[argh(switch)]
    #[serde(skip)] // TODO(b/255223604)
    #[merge(strategy = overwrite_false)]
    /// capture keyboard input from the display window
    pub display_window_mouse: bool,

    #[argh(option, arg_name = "DIR")]
    #[serde(skip)] // TODO(b/255223604)
    #[merge(strategy = overwrite_option)]
    /// directory with smbios_entry_point/DMI files
    pub dmi: Option<PathBuf>,

    #[argh(switch)]
    #[serde(skip)] // TODO(b/255223604)
    #[merge(strategy = overwrite_false)]
    /// expose HWP feature to the guest
    pub enable_hwp: bool,

    #[argh(switch)]
    #[serde(skip)] // TODO(b/255223604)
    #[merge(strategy = overwrite_false)]
    /// expose Power and Perfomance (PnP) data to guest and guest can show these PnP data
    pub enable_pnp_data: bool,

    #[argh(option, arg_name = "PATH")]
    #[serde(skip)] // TODO(b/255223604)
    #[merge(strategy = append)]
    /// path to an event device node. The device will be grabbed (unusable from the host) and made available to the guest with the same configuration it shows on the host
    pub evdev: Vec<PathBuf>,

    #[cfg(windows)]
    #[argh(switch)]
    #[serde(skip)] // TODO(b/255223604)
    #[merge(strategy = overwrite_false)]
    /// gather and display statistics on Vm Exits and Bus Reads/Writes.
    pub exit_stats: bool,

    #[argh(
        option,
        arg_name = "addr=NUM,size=SIZE,path=PATH[,offset=NUM][,rw][,sync]"
    )]
    #[serde(skip)] // TODO(b/255223604)
    #[merge(strategy = append)]
    /// map the given file into guest memory at the specified
    /// address.
    /// Parameters (addr, size, path are required):
    ///     addr=NUM - guest physical address to map at
    ///     size=NUM - amount of memory to map
    ///     path=PATH - path to backing file/device to map
    ///     offset=NUM - offset in backing file (default 0)
    ///     rw - make the mapping writable (default readonly)
    ///     sync - open backing file with O_SYNC
    ///     align - whether to adjust addr and size to page
    ///        boundaries implicitly
    pub file_backed_mapping: Vec<FileBackedMappingParameters>,

    #[cfg(any(target_arch = "x86", target_arch = "x86_64"))]
    #[argh(switch)]
    #[serde(skip)] // TODO(b/255223604)
    #[merge(strategy = overwrite_false)]
    /// force use of a calibrated TSC cpuid leaf (0x15) even if the hypervisor
    /// doesn't require one.
    pub force_calibrated_tsc_leaf: bool,

    #[cfg(feature = "gdb")]
    #[argh(option, arg_name = "PORT")]
    #[merge(strategy = overwrite_option)]
    /// (EXPERIMENTAL) gdb on the given port
    pub gdb: Option<u32>,

    #[cfg(feature = "gpu")]
    #[argh(option)]
    // Although `gpu` is a vector, we are currently limited to a single GPU device due to the
    // resource bridge and interaction with other video devices. We do use a vector so the GPU
    // device can be specified like other device classes in the configuration file, and because we
    // hope to lift this limitation eventually.
    #[serde(skip)] // TODO(b/255223604)
    #[merge(strategy = append)]
    /// (EXPERIMENTAL) Comma separated key=value pairs for setting
    /// up a virtio-gpu device
    /// Possible key values:
    ///     backend=(2d|virglrenderer|gfxstream) - Which backend to
    ///        use for virtio-gpu (determining rendering protocol)
    ///     displays=[[GpuDisplayParameters]] - The list of virtual
    ///         displays to create. See the possible key values for
    ///         GpuDisplayParameters in the section below.
    ///     context-types=LIST - The list of supported context
    ///       types, separated by ':' (default: no contexts enabled)
    ///     width=INT - The width of the virtual display connected
    ///        to the virtio-gpu.
    ///        Deprecated - use `displays` instead.
    ///     height=INT - The height of the virtual display
    ///        connected to the virtio-gpu.
    ///        Deprecated - use `displays` instead.
    ///     egl[=true|=false] - If the backend should use a EGL
    ///        context for rendering.
    ///     glx[=true|=false] - If the backend should use a GLX
    ///        context for rendering.
    ///     surfaceless[=true|=false] - If the backend should use a
    ///         surfaceless context for rendering.
    ///     angle[=true|=false] - If the gfxstream backend should
    ///        use ANGLE (OpenGL on Vulkan) as its native OpenGL
    ///        driver.
    ///     vulkan[=true|=false] - If the backend should support
    ///        vulkan
    ///     wsi=vk - If the gfxstream backend should use the Vulkan
    ///        swapchain to draw on a window
    ///     cache-path=PATH - The path to the virtio-gpu device
    ///        shader cache.
    ///     cache-size=SIZE - The maximum size of the shader cache.
    ///     pci-bar-size=SIZE - The size for the PCI BAR in bytes
    ///        (default 8gb).
    ///
    /// Possible key values for GpuDisplayParameters:
    ///     mode=(borderless_full_screen|windowed[width,height]) -
    ///        Whether to show the window on the host in full
    ///        screen or windowed mode. If not specified, windowed
    ///        mode is used by default. "windowed" can also be
    ///        specified explicitly to use a window size different
    ///        from the default one.
    ///     hidden[=true|=false] - If the display window is
    ///        initially hidden (default: false).
    ///     refresh-rate=INT - Force a specific vsync generation
    ///        rate in hertz on the guest (default: 60)
    ///     dpi=[INT,INT] - The horizontal and vertical DPI of the
    ///        display (default: [320,320])
    ///     horizontal-dpi=INT - The horizontal DPI of the display
    ///        (default: 320)
    ///        Deprecated - use `dpi` instead.
    ///     vertical-dpi=INT - The vertical DPI of the display
    ///        (default: 320)
    ///        Deprecated - use `dpi` instead.
    pub gpu: Vec<FixedGpuParameters>,

    #[cfg(feature = "gpu")]
    #[argh(option)]
    #[serde(skip)] // TODO(b/255223604). Deprecated - use `gpu` instead.
    #[merge(strategy = append)]
    /// (EXPERIMENTAL) Comma separated key=value pairs for setting
    /// up a display on the virtio-gpu device. See comments for `gpu`
    /// for possible key values of GpuDisplayParameters.
    pub gpu_display: Vec<FixedGpuDisplayParameters>,

    #[cfg(all(unix, feature = "gpu", feature = "virgl_renderer_next"))]
    #[argh(option)]
    #[serde(skip)] // TODO(b/255223604)
    #[merge(strategy = overwrite_option)]
    /// (EXPERIMENTAL) Comma separated key=value pairs for setting
    /// up a render server for the virtio-gpu device
    /// Possible key values:
    ///     path=PATH - The path to the render server executable.
    ///     cache-path=PATH - The path to the render server shader
    ///         cache.
    ///     cache-size=SIZE - The maximum size of the shader cache
    pub gpu_render_server: Option<GpuRenderServerParameters>,

    #[argh(switch)]
    #[serde(skip)] // TODO(b/255223604)
    #[merge(strategy = overwrite_false)]
    /// use mirror cpu topology of Host for Guest VM, also copy some cpu feature to Guest VM
    pub host_cpu_topology: bool,

    #[cfg(windows)]
    #[argh(option, arg_name = "PATH")]
    #[serde(skip)] // TODO(b/255223604)
    #[merge(strategy = overwrite_option)]
    /// string representation of the host guid in registry format, for namespacing vsock connections.
    pub host_guid: Option<String>,

    #[cfg(unix)]
    #[argh(option, arg_name = "IP")]
    #[serde(skip)] // Deprecated - use `net` instead.
    #[merge(strategy = overwrite_option)]
    /// IP address to assign to host tap interface
    pub host_ip: Option<net::Ipv4Addr>,

    #[argh(switch)]
    #[serde(skip)] // TODO(b/255223604)
    #[merge(strategy = overwrite_false)]
    /// advise the kernel to use Huge Pages for guest memory mappings
    pub hugepages: bool,

    /// hypervisor backend
    #[argh(option)]
    #[serde(skip)] // TODO(b/255223604)
    #[merge(strategy = overwrite_option)]
    pub hypervisor: Option<HypervisorKind>,

    #[argh(option, arg_name = "N")]
    #[serde(skip)] // TODO(b/255223604)
    #[merge(strategy = overwrite_option)]
    /// amount of guest memory outside the balloon at boot in MiB. (default: --mem)
    pub init_mem: Option<u64>,

    #[argh(option, short = 'i', arg_name = "PATH")]
    #[merge(strategy = overwrite_option)]
    /// initial ramdisk to load
    pub initrd: Option<PathBuf>,

    #[cfg(windows)]
    #[argh(option, arg_name = "kernel|split|userspace")]
    #[serde(skip)] // TODO(b/255223604)
    #[merge(strategy = overwrite_option)]
    /// type of interrupt controller emulation.  \"split\" is only available for x86 KVM.
    pub irqchip: Option<IrqChipKind>,

    #[argh(switch)]
    #[serde(skip)] // TODO(b/255223604)
    #[merge(strategy = overwrite_false)]
    /// allow to enable ITMT scheduling feature in VM. The success of enabling depends on HWP and ACPI CPPC support on hardware
    pub itmt: bool,

    #[argh(positional, arg_name = "KERNEL")]
    #[merge(strategy = overwrite_option)]
    /// bzImage of kernel to run
    pub kernel: Option<PathBuf>,

    #[cfg(windows)]
    #[argh(option, arg_name = "PATH")]
    #[serde(skip)] // TODO(b/255223604)
    #[merge(strategy = overwrite_option)]
    /// forward hypervisor kernel driver logs for this VM to a file.
    pub kernel_log_file: Option<String>,

    #[argh(option, arg_name = "PATH")]
    #[serde(skip)] // TODO(b/255223604)
    #[merge(strategy = append)]
    /// path to a socket from where to read keyboard input events and write status updates to
    pub keyboard: Vec<PathBuf>,

    #[cfg(unix)]
    #[argh(option, arg_name = "PATH")]
    #[serde(skip)] // TODO(b/255223604)
    #[merge(strategy = overwrite_option)]
    /// path to the KVM device. (default /dev/kvm)
    pub kvm_device: Option<PathBuf>,

    #[cfg(unix)]
    #[argh(switch)]
    #[serde(skip)] // TODO(b/255223604)
    #[merge(strategy = overwrite_false)]
    /// disable host swap on guest VM pages.
    pub lock_guest_memory: bool,

    #[cfg(windows)]
    #[argh(option, arg_name = "PATH")]
    #[serde(skip)] // TODO(b/255223604)
    #[merge(strategy = overwrite_option)]
    /// redirect logs to the supplied log file at PATH rather than stderr. For multi-process mode, use --logs-directory instead
    pub log_file: Option<String>,

    #[cfg(windows)]
    #[argh(option, arg_name = "PATH")]
    #[serde(skip)] // TODO(b/255223604)
    #[merge(strategy = overwrite_option)]
    /// path to the logs directory used for crosvm processes. Logs will be sent to stderr if unset, and stderr/stdout will be uncaptured
    pub logs_directory: Option<String>,

    #[cfg(unix)]
    #[argh(option, arg_name = "MAC", long = "mac")]
    #[serde(skip)] // Deprecated - use `net` instead.
    #[merge(strategy = overwrite_option)]
    /// MAC address for VM
    pub mac_address: Option<net_util::MacAddress>,

    #[argh(option, short = 'm', arg_name = "N")]
    #[merge(strategy = overwrite_option)]
    /// memory parameters.
    /// Possible key values:
    ///     size=NUM - amount of guest memory in MiB. (default: 256)
    pub mem: Option<MemOptions>,

    #[argh(option, from_str_fn(parse_mmio_address_range))]
    #[serde(skip)] // TODO(b/255223604)
    #[merge(strategy = overwrite_option)]
    /// MMIO address ranges
    pub mmio_address_range: Option<Vec<AddressRange>>,

    #[argh(option, arg_name = "PATH")]
    #[serde(skip)] // TODO(b/255223604)
    #[merge(strategy = append)]
    /// path to a socket from where to read mouse input events and write status updates to
    pub mouse: Vec<PathBuf>,

    #[cfg(target_arch = "aarch64")]
    #[argh(switch)]
    #[serde(skip)] // TODO(b/255223604)
    #[merge(strategy = overwrite_false)]
    /// enable the Memory Tagging Extension in the guest
    pub mte: bool,

    #[argh(option, arg_name = "PATH:WIDTH:HEIGHT")]
    #[serde(skip)] // TODO(b/255223604)
    #[merge(strategy = append)]
    /// path to a socket from where to read multi touch input events (such as those from a touchscreen) and write status updates to, optionally followed by width and height (defaults to 800x1280)
    pub multi_touch: Vec<TouchDeviceOption>,

    #[cfg(unix)]
    #[argh(
        option,
        arg_name = "(tap-name=TAP_NAME,mac=MAC_ADDRESS|tap-fd=TAP_FD,mac=MAC_ADDRESS|host-ip=IP,netmask=NETMASK,mac=MAC_ADDRESS),vhost-net=VHOST_NET"
    )]
    #[serde(default)]
    #[merge(strategy = append)]
    /// comma separated key=value pairs for setting up a network
    /// device.
    /// Possible key values:
    ///   (
    ///      tap-name=STRING - name of a configured persistent TAP
    ///                          interface to use for networking.
    ///      mac=STRING      - MAC address for VM. [Optional]
    ///    OR
    ///      tap-fd=INT      - File descriptor for configured tap
    ///                          device.
    ///      mac=STRING      - MAC address for VM. [Optional]
    ///    OR
    ///      (
    ///         host-ip=STRING  - IP address to assign to host tap
    ///                             interface.
    ///       AND
    ///         netmask=STRING  - Netmask for VM subnet.
    ///       AND
    ///         mac=STRING      - MAC address for VM.
    ///      )
    ///   )
    /// AND
    ///   vhost-net=BOOL  - whether enable vhost_net or not.
    ///                       Default: false.  [Optional]
    ///
    /// Either one tap_name, one tap_fd or a triplet of host_ip,
    /// netmask and mac must be specified.
    pub net: Vec<NetParameters>,

    #[cfg(unix)]
    #[argh(option, arg_name = "N")]
    #[serde(skip)] // TODO(b/255223604)
    #[merge(strategy = overwrite_option)]
    /// virtio net virtual queue pairs. (default: 1)
    pub net_vq_pairs: Option<u16>,

    #[cfg(unix)]
    #[argh(option, arg_name = "NETMASK")]
    #[serde(skip)] // Deprecated - use `net` instead.
    #[merge(strategy = overwrite_option)]
    /// netmask for VM subnet
    pub netmask: Option<net::Ipv4Addr>,

    #[argh(switch)]
    #[serde(skip)] // TODO(b/255223604)
    #[merge(strategy = overwrite_false)]
    /// don't use virtio-balloon device in the guest
    pub no_balloon: bool,

    #[cfg(any(target_arch = "x86", target_arch = "x86_64"))]
    #[argh(switch)]
    #[serde(skip)] // TODO(b/255223604)
    #[merge(strategy = overwrite_false)]
    /// don't use legacy KBD devices emulation
    pub no_i8042: bool,

    #[argh(switch)]
    #[serde(skip)] // TODO(b/255223604)
    #[merge(strategy = overwrite_false)]
    /// don't create RNG device in the guest
    pub no_rng: bool,

    #[cfg(any(target_arch = "x86", target_arch = "x86_64"))]
    #[argh(switch)]
    #[serde(skip)] // TODO(b/255223604)
    #[merge(strategy = overwrite_false)]
    /// don't use legacy RTC devices emulation
    pub no_rtc: bool,

    #[argh(switch)]
    #[serde(skip)] // TODO(b/255223604)
    #[merge(strategy = overwrite_false)]
    /// don't use SMT in the guest
    pub no_smt: bool,

    #[argh(switch)]
    #[serde(skip)] // TODO(b/255223604)
    #[merge(strategy = overwrite_false)]
    /// don't use usb devices in the guest
    pub no_usb: bool,

    #[cfg(any(target_arch = "x86", target_arch = "x86_64"))]
    #[argh(option, arg_name = "OEM_STRING")]
    #[serde(skip)] // TODO(b/255223604)
    #[merge(strategy = append)]
    /// SMBIOS OEM string values to add to the DMI tables
    pub oem_strings: Vec<String>,

    #[argh(option, short = 'p', arg_name = "PARAMS")]
    #[serde(default)]
    #[merge(strategy = append)]
    /// extra kernel or plugin command line arguments. Can be given more than once
    pub params: Vec<String>,

    #[cfg(any(target_arch = "x86", target_arch = "x86_64"))]
    #[argh(option, arg_name = "pci_low_mmio_start")]
    #[serde(skip)] // TODO(b/255223604)
    #[merge(strategy = overwrite_option)]
    /// the pci mmio start address below 4G
    pub pci_start: Option<u64>,

    #[cfg(any(target_arch = "x86", target_arch = "x86_64"))]
    #[argh(
        option,
        arg_name = "mmio_base,mmio_length",
        from_str_fn(parse_memory_region)
    )]
    #[serde(skip)] // TODO(b/255223604)
    #[merge(strategy = overwrite_option)]
    /// region for PCIe Enhanced Configuration Access Mechanism
    pub pcie_ecam: Option<AddressRange>,

    #[cfg(feature = "direct")]
    #[argh(
        option,
        arg_name = "PATH[,hp_gpe=NUM]",
        from_str_fn(parse_pcie_root_port_params)
    )]
    #[serde(skip)] // TODO(b/255223604)
    #[merge(strategy = overwrite)]
    /// path to sysfs of host pcie root port and host pcie root port hotplug gpe number
    pub pcie_root_port: Vec<HostPcieRootPortParameters>,

    #[argh(switch)]
    #[serde(skip)] // TODO(b/255223604)
    #[merge(strategy = overwrite_false)]
    /// enable per-VM core scheduling intead of the default one (per-vCPU core scheduing) by
    /// making all vCPU threads share same cookie for core scheduling.
    /// This option is no-op on devices that have neither MDS nor L1TF vulnerability
    pub per_vm_core_scheduling: bool,

    #[argh(
        option,
        arg_name = "path=PATH,[block_size=SIZE]",
        from_str_fn(parse_pflash_parameters)
    )]
    #[serde(skip)] // TODO(b/255223604)
    #[merge(strategy = overwrite_option)]
    /// comma-seperated key-value pair for setting up the pflash device, which provides space to store UEFI variables.
    /// block_size defaults to 4K.
    /// [--pflash <path=PATH,[block_size=SIZE]>]
    pub pflash: Option<PflashParameters>,

    #[argh(option, arg_name = "PATH")]
    #[serde(skip)] // TODO(b/255223604)
    #[merge(strategy = overwrite_option)]
    /// path to empty directory to use for sandbox pivot root
    pub pivot_root: Option<PathBuf>,

    #[cfg(feature = "plugin")]
    #[argh(option, arg_name = "PATH")]
    #[serde(skip)] // TODO(b/255223604)
    #[merge(strategy = overwrite_option)]
    /// absolute path to plugin process to run under crosvm
    pub plugin: Option<PathBuf>,

    #[cfg(feature = "plugin")]
    #[argh(option, arg_name = "GID:GID:INT")]
    #[serde(skip)] // TODO(b/255223604)
    #[merge(strategy = append)]
    /// supplemental GIDs that should be mapped in plugin jail.  Can be given more than once
    pub plugin_gid_map: Vec<GidMap>,

    #[cfg(feature = "plugin")]
    #[argh(option)]
    #[serde(skip)] // TODO(b/255223604)
    #[merge(strategy = overwrite_option)]
    /// path to the file listing supplemental GIDs that should be mapped in plugin jail.  Can be given more than once
    pub plugin_gid_map_file: Option<PathBuf>,

    #[cfg(feature = "plugin")]
    #[argh(option, arg_name = "PATH:PATH:BOOL")]
    #[serde(skip)] // TODO(b/255223604)
    #[merge(strategy = append)]
    /// path to be mounted into the plugin's root filesystem.  Can be given more than once
    pub plugin_mount: Vec<BindMount>,

    #[cfg(feature = "plugin")]
    #[argh(option, arg_name = "PATH")]
    #[serde(skip)] // TODO(b/255223604)
    #[merge(strategy = overwrite_option)]
    /// path to the file listing paths be mounted into the plugin's root filesystem.  Can be given more than once
    pub plugin_mount_file: Option<PathBuf>,

    #[cfg(feature = "plugin")]
    #[argh(option, arg_name = "PATH")]
    #[serde(skip)] // TODO(b/255223604)
    #[merge(strategy = overwrite_option)]
    /// absolute path to a directory that will become root filesystem for the plugin process.
    pub plugin_root: Option<PathBuf>,

    #[argh(option, arg_name = "PATH")]
    #[serde(skip)] // TODO(b/255223604)
    #[merge(strategy = append)]
    /// path to a disk image
    pub pmem_device: Vec<DiskOption>,

    #[argh(switch)]
    #[serde(skip)] // TODO(b/255223604)
    #[merge(strategy = overwrite_false)]
    /// grant this Guest VM certain privileges to manage Host resources, such as power management
    pub privileged_vm: bool,

    #[cfg(feature = "process-invariants")]
    #[argh(option, arg_name = "PATH")]
    #[serde(skip)] // TODO(b/255223604)
    #[merge(strategy = overwrite_option)]
    /// shared read-only memory address for a serialized EmulatorProcessInvariants proto
    pub process_invariants_handle: Option<u64>,

    #[cfg(feature = "process-invariants")]
    #[argh(option, arg_name = "PATH")]
    #[serde(skip)] // TODO(b/255223604)
    #[merge(strategy = overwrite_option)]
    /// size of the serialized EmulatorProcessInvariants proto pointed at by process-invariants-handle
    pub process_invariants_size: Option<usize>,

    #[cfg(windows)]
    #[argh(option)]
    #[serde(skip)] // TODO(b/255223604)
    #[merge(strategy = overwrite_option)]
    /// product channel
    pub product_channel: Option<String>,

    #[cfg(windows)]
    #[argh(option)]
    #[serde(skip)] // TODO(b/255223604)
    #[merge(strategy = overwrite_option)]
    /// the product name for file paths.
    pub product_name: Option<String>,

    #[cfg(windows)]
    #[argh(option)]
    #[serde(skip)] // TODO(b/255223604)
    #[merge(strategy = overwrite_option)]
    /// product version
    pub product_version: Option<String>,

    #[argh(switch)]
    #[serde(skip)] // TODO(b/255223604)
    #[merge(strategy = overwrite_false)]
    /// prevent host access to guest memory
    pub protected_vm: bool,

    #[argh(option, arg_name = "PATH")]
    #[serde(skip)] // TODO(b/255223604)
    #[merge(strategy = overwrite_option)]
    /// (EXPERIMENTAL/FOR DEBUGGING) Use custom VM firmware to run in protected mode
    pub protected_vm_with_firmware: Option<PathBuf>,

    #[argh(switch)]
    #[serde(skip)] // TODO(b/255223604)
    #[merge(strategy = overwrite_false)]
    /// (EXPERIMENTAL) prevent host access to guest memory, but don't use protected VM firmware
    protected_vm_without_firmware: bool,

    #[argh(option, arg_name = "path=PATH,size=SIZE")]
    #[serde(skip)] // TODO(b/255223604)
    #[merge(strategy = overwrite_option)]
    /// path to pstore buffer backend file followed by size
    ///     [--pstore <path=PATH,size=SIZE>]
    pub pstore: Option<Pstore>,

    #[cfg(windows)]
    #[argh(switch)]
    #[serde(skip)] // TODO(b/255223604)
    #[merge(strategy = overwrite_false)]
    /// enable virtio-pvclock.
    pub pvclock: bool,

    #[argh(option, long = "restore", arg_name = "PATH")]
    #[serde(skip)] // TODO(b/255223604)
    #[merge(strategy = overwrite_option)]
    /// path of the snapshot that is used to restore the VM on startup.
    pub restore: Option<PathBuf>,

    #[argh(option, arg_name = "PATH[,key=value[,key=value[,...]]]", short = 'r')]
    #[serde(skip)] // Deprecated - use `block` instead.
    #[merge(strategy = overwrite_option)]
    /// path to a disk image followed by optional comma-separated
    /// options.
    /// Valid keys:
    ///     sparse=BOOL - Indicates whether the disk should support
    ///         the discard operation (default: true)
    ///     block_size=BYTES - Set the reported block size of the
    ///        disk (default: 512)
    ///     id=STRING - Set the block device identifier to an ASCII
    ///     string, up to 20 characters (default: no ID)
    ///     o_direct=BOOL - Use O_DIRECT mode to bypass page cache
    root: Option<DiskOptionWithId>,

    #[argh(option, arg_name = "CPUSET")]
    #[serde(skip)] // TODO(b/255223604)
    #[merge(strategy = overwrite_option)]
    /// comma-separated list of CPUs or CPU ranges to run VCPUs on. (e.g. 0,1-3,5) (default: none)
    pub rt_cpus: Option<CpuSet>,

    #[argh(option, arg_name = "PATH")]
    #[serde(skip)] // TODO(b/255223604)
    #[merge(strategy = append)]
    /// path to a writable disk image
    rw_pmem_device: Vec<DiskOption>,

    #[argh(option, arg_name = "PATH[,key=value[,key=value[,...]]]")]
    #[serde(skip)] // Deprecated - use `block` instead.
    #[merge(strategy = append)]
    /// path to a read-write disk image followed by optional
    /// comma-separated options.
    /// Valid keys:
    ///     sparse=BOOL - Indicates whether the disk should support
    ///        the discard operation (default: true)
    ///     block_size=BYTES - Set the reported block size of the
    ///        disk (default: 512)
    ///     id=STRING - Set the block device identifier to an ASCII
    ///       string, up to 20 characters (default: no ID)
    ///     o_direct=BOOL - Use O_DIRECT mode to bypass page cache
    rwdisk: Vec<DiskOptionWithId>,

    #[argh(option, arg_name = "PATH[,key=value[,key=value[,...]]]")]
    #[serde(skip)] // Deprecated - use `block` instead.
    #[merge(strategy = overwrite_option)]
    /// path to a read-write root disk image followed by optional
    /// comma-separated options.
    /// Valid keys:
    ///     sparse=BOOL - Indicates whether the disk should support
    ///       the discard operation (default: true)
    ///     block_size=BYTES - Set the reported block size of the
    ///        disk (default: 512)
    ///     id=STRING - Set the block device identifier to an ASCII
    ///        string, up to 20 characters (default: no ID)
    ///     o_direct=BOOL - Use O_DIRECT mode to bypass page cache
    rwroot: Option<DiskOptionWithId>,

    #[argh(switch)]
    #[serde(skip)] // TODO(b/255223604)
    #[merge(strategy = overwrite_false)]
    /// set Low Power S0 Idle Capable Flag for guest Fixed ACPI
    /// Description Table, additionally use enhanced crosvm suspend and resume
    /// routines to perform full guest suspension/resumption
    pub s2idle: bool,

    #[cfg(unix)]
    #[argh(switch)]
    #[serde(skip)] // TODO(b/255223604)
    #[merge(strategy = overwrite_false)]
    /// instead of seccomp filter failures being fatal, they will be logged instead
    pub seccomp_log_failures: bool,

    #[cfg(unix)]
    #[argh(option, arg_name = "PATH")]
    #[serde(skip)] // TODO(b/255223604)
    #[merge(strategy = overwrite_option)]
    /// path to seccomp .policy files
    pub seccomp_policy_dir: Option<PathBuf>,

    #[argh(
        option,
        arg_name = "type=TYPE,[hardware=HW,num=NUM,path=PATH,input=PATH,console,earlycon,stdin]",
        from_str_fn(parse_serial_options)
    )]
    #[serde(default)]
    #[merge(strategy = append)]
    /// comma separated key=value pairs for setting up serial
    /// devices. Can be given more than once.
    /// Possible key values:
    ///     type=(stdout,syslog,sink,file) - Where to route the
    ///        serial device
    ///     hardware=(serial,virtio-console,debugcon) - Which type
    ///        of serial hardware to emulate. Defaults to 8250 UART
    ///        (serial).
    ///     num=(1,2,3,4) - Serial Device Number. If not provided,
    ///        num will default to 1.
    ///     debugcon_port=PORT - Port for the debugcon device to
    ///        listen to. Defaults to 0x402, which is what OVMF
    ///        expects.
    ///     path=PATH - The path to the file to write to when
    ///        type=file
    ///     input=PATH - The path to the file to read from when not
    ///        stdin
    ///     console - Use this serial device as the guest console.
    ///        Can only be given once. Will default to first
    ///        serial port if not provided.
    ///     earlycon - Use this serial device as the early console.
    ///        Can only be given once.
    ///     stdin - Direct standard input to this serial device.
    ///        Can only be given once. Will default to first serial
    ///        port if not provided.
    pub serial: Vec<SerialParameters>,

    #[cfg(feature = "kiwi")]
    #[argh(option, arg_name = "PIPE_NAME")]
    #[serde(skip)] // TODO(b/255223604)
    #[merge(strategy = overwrite_option)]
    /// the service ipc pipe name. (Prefix \\\\.\\pipe\\ not needed.
    pub service_pipe_name: Option<String>,

    #[cfg(unix)]
    #[argh(
        option,
        arg_name = "PATH:TAG[:type=TYPE:writeback=BOOL:timeout=SECONDS:uidmap=UIDMAP:gidmap=GIDMAP:cache=CACHE:dax=BOOL,posix_acl=BOOL]"
    )]
    // TODO(b/218223240) add Deserialize implementation for SharedDir so it can be supported by the
    // config file.
    #[serde(skip)]
    #[merge(strategy = append)]
    /// colon-separated options for configuring a directory to be
    /// shared with the VM. The first field is the directory to be
    /// shared and the second field is the tag that the VM can use
    /// to identify the device. The remaining fields are key=value
    /// pairs that may appear in any order.
    ///  Valid keys are:
    ///     type=(p9, fs) - Indicates whether the directory should
    ///        be shared via virtio-9p or virtio-fs (default: p9).
    ///     uidmap=UIDMAP - The uid map to use for the device's
    ///        jail in the format "inner outer
    ///        count[,inner outer count]"
    ///        (default: 0 <current euid> 1).
    ///     gidmap=GIDMAP - The gid map to use for the device's
    ///        jail in the format "inner outer
    ///        count[,inner outer count]"
    ///        (default: 0 <current egid> 1).
    ///     cache=(never, auto, always) - Indicates whether the VM
    ///        can cache the contents of the shared directory
    ///        (default: auto).  When set to "auto" and the type
    ///        is "fs", the VM will use close-to-open consistency
    ///        for file contents.
    ///     timeout=SECONDS - How long the VM should consider file
    ///        attributes and directory entries to be valid
    ///        (default: 5).  If the VM has exclusive access to the
    ///        directory, then this should be a large value.  If
    ///        the directory can be modified by other processes,
    ///        then this should be 0.
    ///     writeback=BOOL - Enables writeback caching
    ///        (default: false).  This is only safe to do when the
    ///        VM has exclusive access to the files in a directory.
    ///        Additionally, the server should have read
    ///        permission for all files as the VM may issue read
    ///        requests even for files that are opened write-only.
    ///     dax=BOOL - Enables DAX support.  Enabling DAX can
    ///        improve performance for frequently accessed files
    ///        by mapping regions of the file directly into the
    ///        VM's memory. There is a cost of slightly increased
    ///        latency the first time the file is accessed.  Since
    ///        the mapping is shared directly from the host kernel's
    ///        file cache, enabling DAX can improve performance even
    ///         when the guest cache policy is "Never".  The default
    ///         value for this option is "false".
    ///     posix_acl=BOOL - Indicates whether the shared directory
    ///        supports POSIX ACLs.  This should only be enabled
    ///        when the underlying file system supports POSIX ACLs.
    ///        The default value for this option is "true".
    pub shared_dir: Vec<SharedDir>,

    #[argh(option, arg_name = "PATH:WIDTH:HEIGHT")]
    #[serde(skip)] // TODO(b/255223604)
    #[merge(strategy = append)]
    /// path to a socket from where to read single touch input events (such as those from a touchscreen) and write status updates to, optionally followed by width and height (defaults to 800x1280)
    pub single_touch: Vec<TouchDeviceOption>,

    #[cfg(feature = "slirp-ring-capture")]
    #[argh(option, arg_name = "PATH")]
    #[serde(skip)] // TODO(b/255223604)
    #[merge(strategy = overwrite_option)]
    /// Redirects slirp network packets to the supplied log file rather than the current directory as `slirp_capture_packets.pcap`
    pub slirp_capture_file: Option<String>,

    #[argh(option, short = 's', arg_name = "PATH")]
    #[merge(strategy = overwrite_option)]
    /// path to put the control socket. If PATH is a directory, a name will be generated
    pub socket: Option<PathBuf>,

    #[cfg(feature = "tpm")]
    #[argh(switch)]
    #[serde(skip)] // TODO(b/255223604)
    #[merge(strategy = overwrite_false)]
    /// enable a software emulated trusted platform module device
    pub software_tpm: bool,

    #[cfg(feature = "audio")]
    #[argh(option, arg_name = "PATH")]
    #[serde(skip)] // TODO(b/255223604)
    #[merge(strategy = overwrite_option)]
    /// path to the VioS server socket for setting up virtio-snd devices
    pub sound: Option<PathBuf>,

    #[cfg(any(target_arch = "x86", target_arch = "x86_64"))]
    #[argh(switch)]
    #[serde(skip)] // TODO(b/255223604)
    #[merge(strategy = overwrite_false)]
    /// (EXPERIMENTAL) enable split-irqchip support
    pub split_irqchip: bool,

    #[argh(switch)]
    #[serde(skip)] // TODO(b/255223604)
    #[merge(strategy = overwrite_false)]
    /// don't allow guest to use pages from the balloon
    pub strict_balloon: bool,

    #[argh(
        option,
        arg_name = "DOMAIN:BUS:DEVICE.FUNCTION[,vendor=NUM][,device=NUM][,class=NUM][,subsystem_vendor=NUM][,subsystem_device=NUM][,revision=NUM]"
    )]
    #[serde(skip)] // TODO(b/255223604)
    #[merge(strategy = append)]
    /// comma-separated key=value pairs for setting up a stub PCI
    /// device that just enumerates. The first option in the list
    /// must specify a PCI address to claim.
    /// Optional further parameters
    ///     vendor=NUM - PCI vendor ID
    ///     device=NUM - PCI device ID
    ///     class=NUM - PCI class (including class code, subclass,
    ///        and programming interface)
    ///     subsystem_vendor=NUM - PCI subsystem vendor ID
    ///     subsystem_device=NUM - PCI subsystem device ID
    ///     revision=NUM - revision
    pub stub_pci_device: Vec<StubPciParameters>,

    #[argh(option, long = "swap", arg_name = "PATH")]
    #[serde(skip)] // TODO(b/255223604)
    #[merge(strategy = overwrite_option)]
    /// path to create the swap files from. The PATH should be a directory.
    pub swap_dir: Option<PathBuf>,

    #[argh(option, arg_name = "N")]
    #[serde(skip)] // TODO(b/255223604)
    #[merge(strategy = overwrite_option)]
    /// (EXPERIMENTAL) Size of virtio swiotlb buffer in MiB (default: 64 if `--protected-vm` or `--protected-vm-without-firmware` is present)
    pub swiotlb: Option<u64>,

    #[argh(option, arg_name = "PATH")]
    #[serde(skip)] // TODO(b/255223604)
    #[merge(strategy = append)]
    /// path to a socket from where to read switch input events and write status updates to
    pub switches: Vec<PathBuf>,

    #[argh(option, arg_name = "TAG")]
    #[serde(skip)] // TODO(b/255223604)
    #[merge(strategy = overwrite_option)]
    /// when logging to syslog, use the provided tag
    pub syslog_tag: Option<String>,

    #[cfg(unix)]
    #[argh(option)]
    #[serde(skip)] // Deprecated - use `net` instead.
    #[merge(strategy = append)]
    /// file descriptor for configured tap device. A different virtual network card will be added each time this argument is given
    pub tap_fd: Vec<RawDescriptor>,

    #[cfg(unix)]
    #[argh(option)]
    #[serde(skip)] // Deprecated - use `net` instead.
    #[merge(strategy = append)]
    /// name of a configured persistent TAP interface to use for networking. A different virtual network card will be added each time this argument is given
    pub tap_name: Vec<String>,

    #[cfg(target_os = "android")]
    #[argh(option, arg_name = "NAME[,...]")]
    #[serde(skip)] // TODO(b/255223604)
    #[merge(strategy = append)]
    /// comma-separated names of the task profiles to apply to all threads in crosvm including the vCPU threads
    pub task_profiles: Vec<String>,

    #[argh(option, arg_name = "PATH:WIDTH:HEIGHT")]
    #[serde(skip)] // TODO(b/255223604)
    #[merge(strategy = append)]
    /// path to a socket from where to read trackpad input events and write status updates to, optionally followed by screen width and height (defaults to 800x1280)
    pub trackpad: Vec<TouchDeviceOption>,

    // Must be `Some` iff `protection_type == ProtectionType::UnprotectedWithFirmware`.
    #[argh(option, arg_name = "PATH")]
    #[serde(skip)] // TODO(b/255223604)
    #[merge(strategy = overwrite_option)]
    /// (EXPERIMENTAL/FOR DEBUGGING) Use VM firmware, but allow host access to guest memory
    pub unprotected_vm_with_firmware: Option<PathBuf>,

    #[cfg(any(target_arch = "x86", target_arch = "x86_64"))]
    #[argh(
        option,
        arg_name = "INDEX,type=TYPE,action=ACTION,[from=FROM],[filter=FILTER]",
        from_str_fn(parse_userspace_msr_options)
    )]
    #[serde(skip)] // TODO(b/255223604)
    #[merge(strategy = append)]
    /// userspace MSR handling. Takes INDEX of the MSR and how they
    ///  are handled.
    ///     type=(r|w|rw|wr) - read/write permission control.
    ///     action=(pass|emu) - if the control of msr is effective
    ///        on host.
    ///     from=(cpu0) - source of msr value. if not set, the
    ///        source is running CPU.
    ///     filter=(yes|no) - if the msr is filtered in KVM.
    pub userspace_msr: Vec<(u32, MsrConfig)>,

    #[argh(option, arg_name = "PATH")]
    #[serde(skip)] // TODO(b/255223604)
    #[merge(strategy = overwrite_option)]
    /// move all vCPU threads to this CGroup (default: nothing moves)
    pub vcpu_cgroup_path: Option<PathBuf>,

    #[cfg(unix)]
    #[argh(
        option,
        arg_name = "PATH[,guest-address=auto|<BUS:DEVICE.FUNCTION>][,iommu=on|off]",
        from_str_fn(parse_vfio)
    )]
    #[serde(skip)] // TODO(b/255223604)
    #[merge(strategy = append)]
    /// path to sysfs of PCI pass through or mdev device.
    ///     guest-address=auto|<BUS:DEVICE.FUNCTION> - PCI address
    ///        that the device will be assigned in the guest
    ///        (default: auto).  When set to "auto", the device will
    ///        be assigned an address that mirrors its address in
    ///        the host.
    ///     iommu=on|off - indicates whether to enable virtio IOMMU
    ///        for this device
    pub vfio: Vec<VfioCommand>,

    #[cfg(unix)]
    #[argh(switch)]
    #[serde(skip)] // TODO(b/255223604)
    #[merge(strategy = overwrite_false)]
    /// isolate all hotplugged passthrough vfio device behind virtio-iommu
    pub vfio_isolate_hotplug: bool,

    #[cfg(unix)]
    #[argh(option, arg_name = "PATH", from_str_fn(parse_vfio_platform))]
    #[serde(skip)] // TODO(b/255223604)
    #[merge(strategy = append)]
    /// path to sysfs of platform pass through
    pub vfio_platform: Vec<VfioCommand>,

    #[argh(switch)]
    #[serde(skip)] // TODO(b/255223604)
    #[merge(strategy = overwrite_false)]
    /// use vhost for networking
    pub vhost_net: bool,

    #[cfg(unix)]
    #[argh(option, arg_name = "PATH")]
    #[serde(skip)] // TODO(b/255223604)
    #[merge(strategy = overwrite_option)]
    /// path to the vhost-net device. (default /dev/vhost-net)
    pub vhost_net_device: Option<PathBuf>,

    #[argh(option, arg_name = "SOCKET_PATH")]
    #[serde(skip)] // TODO(b/255223604)
    #[merge(strategy = append)]
    /// path to a socket for vhost-user block
    pub vhost_user_blk: Vec<VhostUserOption>,

    #[argh(option, arg_name = "SOCKET_PATH")]
    #[serde(skip)] // TODO(b/255223604)
    #[merge(strategy = append)]
    /// path to a socket for vhost-user console
    pub vhost_user_console: Vec<VhostUserOption>,

    #[argh(option, arg_name = "SOCKET_PATH:TAG")]
    #[serde(skip)] // TODO(b/255223604)
    #[merge(strategy = append)]
    /// path to a socket path for vhost-user fs, and tag for the shared dir
    pub vhost_user_fs: Vec<VhostUserFsOption>,

    #[argh(option, arg_name = "SOCKET_PATH")]
    #[serde(skip)] // TODO(b/255223604)
    #[merge(strategy = append)]
    /// paths to a vhost-user socket for gpu
    pub vhost_user_gpu: Vec<VhostUserOption>,

    #[argh(option, arg_name = "SOCKET_PATH")]
    #[serde(skip)] // TODO(b/255223604)
    #[merge(strategy = overwrite_option)]
    /// path to a socket for vhost-user mac80211_hwsim
    pub vhost_user_mac80211_hwsim: Option<VhostUserOption>,

    #[argh(option, arg_name = "SOCKET_PATH")]
    #[serde(skip)] // TODO(b/255223604)
    #[merge(strategy = append)]
    /// path to a socket for vhost-user net
    pub vhost_user_net: Vec<VhostUserOption>,

    #[argh(option, arg_name = "SOCKET_PATH")]
    #[serde(skip)] // TODO(b/255223604)
    #[merge(strategy = append)]
    /// path to a socket for vhost-user snd
    pub vhost_user_snd: Vec<VhostUserOption>,

    #[argh(option, arg_name = "SOCKET_PATH")]
    #[serde(default)]
    #[merge(strategy = append)]
    /// path to a socket for vhost-user video decoder
    pub vhost_user_video_decoder: Vec<VhostUserOption>,

    #[argh(option, arg_name = "SOCKET_PATH")]
    #[serde(skip)] // TODO(b/255223604)
    #[merge(strategy = append)]
    /// path to a socket for vhost-user vsock
    pub vhost_user_vsock: Vec<VhostUserOption>,

    #[argh(option, arg_name = "SOCKET_PATH")]
    #[serde(skip)] // TODO(b/255223604)
    #[merge(strategy = overwrite_option)]
    /// path to a vhost-user socket for wayland
    pub vhost_user_wl: Option<VhostUserOption>,

    #[cfg(unix)]
    #[argh(option, arg_name = "SOCKET_PATH")]
    #[serde(skip)] // TODO(b/255223604)
    #[merge(strategy = overwrite_option)]
    /// path to the vhost-vsock device. (default /dev/vhost-vsock)
    pub vhost_vsock_device: Option<PathBuf>,

    #[cfg(unix)]
    #[argh(option, arg_name = "FD")]
    #[serde(skip)] // TODO(b/255223604)
    #[merge(strategy = overwrite_option)]
    /// open FD to the vhost-vsock device, mutually exclusive with vhost-vsock-device
    pub vhost_vsock_fd: Option<RawDescriptor>,

    #[cfg(feature = "video-decoder")]
    #[argh(option, arg_name = "[backend]")]
    #[serde(default)]
    #[merge(strategy = append)]
    /// (EXPERIMENTAL) enable virtio-video decoder device
    /// Possible backend values: libvda, ffmpeg, vaapi
    pub video_decoder: Vec<VideoDeviceConfig>,

    #[cfg(feature = "video-encoder")]
    #[argh(option, arg_name = "[backend]")]
    #[serde(default)]
    #[merge(strategy = append)]
    /// (EXPERIMENTAL) enable virtio-video encoder device
    /// Possible backend values: libvda
    pub video_encoder: Vec<VideoDeviceConfig>,

    #[cfg(feature = "audio")]
    #[argh(
        option,
        arg_name = "[capture=true,backend=BACKEND,num_output_devices=1,
        num_input_devices=1,num_output_streams=1,num_input_streams=1]"
    )]
    #[serde(skip)] // TODO(b/255223604)
    #[merge(strategy = append)]
    /// comma separated key=value pairs for setting up virtio snd
    /// devices.
    /// Possible key values:
    ///     capture=(false,true) - Disable/enable audio capture.
    ///         Default is false.
    ///     backend=(null,[cras]) - Which backend to use for
    ///         virtio-snd.
    ///     client_type=(crosvm,arcvm,borealis) - Set specific
    ///         client type for cras backend. Default is crosvm.
    ///     socket_type=(legacy,unified) Set specific socket type
    ///         for cras backend. Default is unified.
    ///     num_output_devices=INT - Set number of output PCM
    ///         devices.
    ///     num_input_devices=INT - Set number of input PCM devices.
    ///     num_output_streams=INT - Set number of output PCM
    ///         streams per device.
    ///     num_input_streams=INT - Set number of input PCM streams
    ///         per device.
    pub virtio_snd: Vec<SndParameters>,

    #[cfg(all(feature = "vtpm", target_arch = "x86_64"))]
    #[argh(switch)]
    #[serde(skip)] // TODO(b/255223604)
    #[merge(strategy = overwrite_false)]
    /// enable the virtio-tpm connection to vtpm daemon
    pub vtpm_proxy: bool,

    #[argh(
        option,
        arg_name = "SOCKET_PATH[,addr=DOMAIN:BUS:DEVICE.FUNCTION,uuid=UUID]"
    )]
    #[serde(skip)] // TODO(b/255223604)
    #[merge(strategy = append)]
    /// socket path for the Virtio Vhost User proxy device.
    /// Parameters
    ///     addr=BUS:DEVICE.FUNCTION - PCI address that the proxy
    ///        device will be allocated
    ///        (default: automatically allocated)
    ///     uuid=UUID - UUID which will be stored in VVU PCI config
    ///        space that is readable from guest userspace
    pub vvu_proxy: Vec<VvuOption>,

    #[cfg(unix)]
    #[argh(option, arg_name = "PATH[,name=NAME]", from_str_fn(parse_wayland_sock))]
    #[serde(skip)] // TODO(b/255223604)
    #[merge(strategy = append)]
    /// path to the Wayland socket to use. The unnamed one is used for displaying virtual screens. Named ones are only for IPC
    pub wayland_sock: Vec<(String, PathBuf)>,

    #[cfg(unix)]
    #[argh(option, arg_name = "DISPLAY")]
    #[serde(skip)] // TODO(b/255223604)
    #[merge(strategy = overwrite_option)]
    /// X11 display name to use
    pub x_display: Option<String>,
}

#[cfg(feature = "config-file")]
impl RunCommand {
    /// Merge the content of `self` into `self.cfg` if it exists, and return the merged
    /// configuration which `self.cfg` is empty.
    pub fn squash(mut self) -> Self {
        use merge::Merge;

        self.cfg
            .take()
            .map(|b| *b)
            .into_iter()
            .chain(std::iter::once(self))
            .reduce(|mut acc: Self, cfg| {
                acc.merge(cfg);
                acc
            })
            .unwrap()
    }
}

impl TryFrom<RunCommand> for super::config::Config {
    type Error = String;

    fn try_from(cmd: RunCommand) -> Result<Self, Self::Error> {
        // Squash the configuration file (if any) and command-line arguments together.
        #[cfg(feature = "config-file")]
        let cmd = {
            if cmd.cfg.is_some() {
                log::warn!(
                    "`--cfg` is still experimental and the configuration file format may change"
                );
            }
            cmd.squash()
        };

        let mut cfg = Self::default();
        // TODO: we need to factor out some(?) of the checks into config::validate_config

        // Process arguments
        if let Some(p) = cmd.kernel {
            cfg.executable_path = Some(Executable::Kernel(p));
        }

        #[cfg(unix)]
        if let Some(p) = cmd.kvm_device {
            cfg.kvm_device_path = p;
        }

        #[cfg(unix)]
        if let Some(p) = cmd.vhost_net_device {
            if !p.exists() {
                return Err(format!("vhost-net-device path {:?} does not exist", p));
            }
            cfg.vhost_net_device_path = p;
        }

        cfg.android_fstab = cmd.android_fstab;

        cfg.async_executor = cmd.async_executor;

<<<<<<< HEAD
        #[cfg(all(any(target_arch = "x86", target_arch = "x86_64"), target_family = "unix"))]
=======
        #[cfg(all(any(target_arch = "x86", target_arch = "x86_64"), unix))]
>>>>>>> da9ba090
        if let Some(p) = cmd.bus_lock_ratelimit {
            cfg.bus_lock_ratelimit = p;
        }

        cfg.params.extend(cmd.params);

        cfg.per_vm_core_scheduling = cmd.per_vm_core_scheduling;

        // `--cpu` parameters.
        {
            let cpus = cmd.cpus.unwrap_or_default();
            cfg.vcpu_count = cpus.num_cores;

            // Only allow deprecated `--cpu-cluster` option only if `--cpu clusters=[...]` is not
            // used.
            cfg.cpu_clusters = match (&cpus.clusters.is_empty(), &cmd.cpu_cluster.is_empty()) {
                (_, true) => cpus.clusters,
                (true, false) => cmd.cpu_cluster,
                (false, false) => {
                    return Err(
                        "cannot specify both --cpu clusters=[...] and --cpu_cluster".to_string()
                    )
                }
            };
        }

        cfg.vcpu_affinity = cmd.cpu_affinity;

        if let Some(capacity) = cmd.cpu_capacity {
            cfg.cpu_capacity = capacity;
        }

        cfg.vcpu_cgroup_path = cmd.vcpu_cgroup_path;

        cfg.no_smt = cmd.no_smt;

        if let Some(rt_cpus) = cmd.rt_cpus {
            cfg.rt_cpus = rt_cpus;
        }

        cfg.delay_rt = cmd.delay_rt;

        let mem = cmd.mem.unwrap_or_default();
        cfg.memory = mem.size;

        #[cfg(target_arch = "aarch64")]
        {
            if cmd.mte && !(cmd.pmem_device.is_empty() && cmd.rw_pmem_device.is_empty()) {
                return Err(
                    "--mte cannot be specified together with --pmem-device or --rw-pmem-device"
                        .to_string(),
                );
            }
            cfg.mte = cmd.mte;
            cfg.swiotlb = cmd.swiotlb;
        }

        cfg.hugepages = cmd.hugepages;

        cfg.hypervisor = cmd.hypervisor;

        #[cfg(unix)]
        {
            cfg.lock_guest_memory = cmd.lock_guest_memory;
        }

        #[cfg(feature = "audio")]
        {
            cfg.ac97_parameters = cmd.ac97;
            cfg.sound = cmd.sound;
        }
        cfg.vhost_user_snd = cmd.vhost_user_snd;

        for serial_params in cmd.serial {
            super::sys::config::check_serial_params(&serial_params)?;

            let num = serial_params.num;
            let key = (serial_params.hardware, num);

            if cfg.serial_parameters.contains_key(&key) {
                return Err(format!(
                    "serial hardware {} num {}",
                    serial_params.hardware, num,
                ));
            }

            if serial_params.console {
                for params in cfg.serial_parameters.values() {
                    if params.console {
                        return Err(format!(
                            "{} device {} already set as console",
                            params.hardware, params.num,
                        ));
                    }
                }
            }

            if serial_params.earlycon {
                // Only SerialHardware::Serial supports earlycon= currently.
                match serial_params.hardware {
                    SerialHardware::Serial => {}
                    _ => {
                        return Err(super::config::invalid_value_err(
                            serial_params.hardware.to_string(),
                            String::from("earlycon not supported for hardware"),
                        ));
                    }
                }
                for params in cfg.serial_parameters.values() {
                    if params.earlycon {
                        return Err(format!(
                            "{} device {} already set as earlycon",
                            params.hardware, params.num,
                        ));
                    }
                }
            }

            if serial_params.stdin {
                if let Some(previous_stdin) = cfg.serial_parameters.values().find(|sp| sp.stdin) {
                    return Err(format!(
                        "{} device {} already connected to standard input",
                        previous_stdin.hardware, previous_stdin.num,
                    ));
                }
            }

            cfg.serial_parameters.insert(key, serial_params);
        }

        // Aggregate all the disks with the expected read-only and root values according to the
        // option they have been passed with.
        let mut disks = cmd
            .root
            .into_iter()
            .map(|mut d| {
                d.disk_option.read_only = true;
                d.disk_option.root = true;
                d
            })
            .chain(cmd.rwroot.into_iter().map(|mut d| {
                d.disk_option.read_only = false;
                d.disk_option.root = true;
                d
            }))
            .chain(cmd.disk.into_iter().map(|mut d| {
                d.disk_option.read_only = true;
                d.disk_option.root = false;
                d
            }))
            .chain(cmd.rwdisk.into_iter().map(|mut d| {
                d.disk_option.read_only = false;
                d.disk_option.root = false;
                d
            }))
            .chain(cmd.block.into_iter())
            .collect::<Vec<_>>();

        // Sort all our disks by index.
        disks.sort_by_key(|d| d.index);

        // Check that we don't have more than one root disk.
        if disks.iter().filter(|d| d.disk_option.root).count() > 1 {
            return Err("only one root disk can be specified".to_string());
        }

        // If we have a root disk, add the corresponding command-line parameters.
        if let Some(d) = disks.iter().find(|d| d.disk_option.root) {
            if d.index >= 26 {
                return Err("ran out of letters for to assign to root disk".to_string());
            }
            cfg.params.push(format!(
                "root=/dev/vd{} {}",
                char::from(b'a' + d.index as u8),
                if d.disk_option.read_only { "ro" } else { "rw" }
            ));
        }

        // Pass the sorted disks to the VM config.
        cfg.disks = disks.into_iter().map(|d| d.disk_option).collect();

        for (mut pmem, read_only) in cmd
            .pmem_device
            .into_iter()
            .map(|p| (p, true))
            .chain(cmd.rw_pmem_device.into_iter().map(|p| (p, false)))
        {
            pmem.read_only = read_only;
            cfg.pmem_devices.push(pmem);
        }

        #[cfg(windows)]
        {
            #[cfg(feature = "crash-report")]
            {
                cfg.crash_pipe_name = cmd.crash_pipe_name;
            }
            cfg.product_name = cmd.product_name;
            cfg.exit_stats = cmd.exit_stats;
            cfg.host_guid = cmd.host_guid;
            cfg.irq_chip = cmd.irqchip;
            cfg.kernel_log_file = cmd.kernel_log_file;
            cfg.log_file = cmd.log_file;
            cfg.logs_directory = cmd.logs_directory;
            #[cfg(feature = "process-invariants")]
            {
                cfg.process_invariants_data_handle = cmd.process_invariants_handle;

                cfg.process_invariants_data_size = cmd.process_invariants_size;
            }
            cfg.pvclock = cmd.pvclock;
            #[cfg(feature = "kiwi")]
            {
                cfg.service_pipe_name = cmd.service_pipe_name;
            }
            #[cfg(feature = "slirp-ring-capture")]
            {
                cfg.slirp_capture_file = cmd.slirp_capture_file;
            }
            cfg.syslog_tag = cmd.syslog_tag;
            cfg.product_channel = cmd.product_channel;
            cfg.product_version = cmd.product_version;
        }
        cfg.pstore = cmd.pstore;

        #[cfg(unix)]
        for (name, params) in cmd.wayland_sock {
            if cfg.wayland_socket_paths.contains_key(&name) {
                return Err(format!("wayland socket name already used: '{}'", name));
            }
            cfg.wayland_socket_paths.insert(name, params);
        }

        #[cfg(unix)]
        {
            cfg.x_display = cmd.x_display;
        }

        cfg.display_window_keyboard = cmd.display_window_keyboard;
        cfg.display_window_mouse = cmd.display_window_mouse;

        cfg.swap_dir = cmd.swap_dir;
        cfg.restore_path = cmd.restore;

        if let Some(mut socket_path) = cmd.socket {
            if socket_path.is_dir() {
                socket_path.push(format!("crosvm-{}.sock", getpid()));
            }
            cfg.socket_path = Some(socket_path);
        }

        cfg.balloon_control = cmd.balloon_control;

        cfg.cid = cmd.cid;

        #[cfg(feature = "plugin")]
        {
            use std::fs::File;
            use std::io::BufRead;
            use std::io::BufReader;

            if let Some(p) = cmd.plugin {
                if cfg.executable_path.is_some() {
                    return Err(format!(
                        "A VM executable was already specified: {:?}",
                        cfg.executable_path
                    ));
                }
                cfg.executable_path = Some(Executable::Plugin(p));
            }
            cfg.plugin_root = cmd.plugin_root;
            cfg.plugin_mounts = cmd.plugin_mount;

            if let Some(path) = cmd.plugin_mount_file {
                let file = File::open(path)
                    .map_err(|_| String::from("unable to open `plugin-mount-file` file"))?;
                let reader = BufReader::new(file);
                for l in reader.lines() {
                    let line = l.unwrap();
                    let trimmed_line = line.split_once('#').map_or(&*line, |x| x.0).trim();
                    if !trimmed_line.is_empty() {
                        let mount = parse_plugin_mount_option(trimmed_line)?;
                        cfg.plugin_mounts.push(mount);
                    }
                }
            }

            cfg.plugin_gid_maps = cmd.plugin_gid_map;

            if let Some(path) = cmd.plugin_gid_map_file {
                let file = File::open(path)
                    .map_err(|_| String::from("unable to open `plugin-gid-map-file` file"))?;
                let reader = BufReader::new(file);
                for l in reader.lines() {
                    let line = l.unwrap();
                    let trimmed_line = line.split_once('#').map_or(&*line, |x| x.0).trim();
                    if !trimmed_line.is_empty() {
                        let map = trimmed_line.parse()?;
                        cfg.plugin_gid_maps.push(map);
                    }
                }
            }
        }

        cfg.vhost_net = cmd.vhost_net;

        #[cfg(feature = "tpm")]
        {
            cfg.software_tpm = cmd.software_tpm;
        }

        #[cfg(all(feature = "vtpm", target_arch = "x86_64"))]
        {
            cfg.vtpm_proxy = cmd.vtpm_proxy;
        }

        cfg.virtio_single_touch = cmd.single_touch;
        cfg.virtio_multi_touch = cmd.multi_touch;
        cfg.virtio_trackpad = cmd.trackpad;
        cfg.virtio_mice = cmd.mouse;
        cfg.virtio_keyboard = cmd.keyboard;
        cfg.virtio_switches = cmd.switches;
        cfg.virtio_input_evdevs = cmd.evdev;

        #[cfg(any(target_arch = "x86", target_arch = "x86_64"))]
        {
            cfg.split_irqchip = cmd.split_irqchip;
        }

        cfg.initrd_path = cmd.initrd;

        if let Some(p) = cmd.bios {
            if cfg.executable_path.is_some() {
                return Err(format!(
                    "A VM executable was already specified: {:?}",
                    cfg.executable_path
                ));
            }
            cfg.executable_path = Some(Executable::Bios(p));
        }
        cfg.pflash_parameters = cmd.pflash;

        #[cfg(feature = "video-decoder")]
        {
            cfg.video_dec = cmd.video_decoder;
        }
        #[cfg(feature = "video-encoder")]
        {
            cfg.video_enc = cmd.video_encoder;
        }

        cfg.acpi_tables = cmd.acpi_table;

        cfg.usb = !cmd.no_usb;
        cfg.rng = !cmd.no_rng;
        cfg.balloon = !cmd.no_balloon;
        cfg.balloon_page_reporting = cmd.balloon_page_reporting;
        #[cfg(feature = "audio")]
        {
            cfg.virtio_snds = cmd.virtio_snd;
        }

        #[cfg(feature = "gpu")]
        {
            // Due to the resource bridge, we can only create a single GPU device at the moment.
            if cmd.gpu.len() > 1 {
                return Err("at most one GPU device can currently be created".to_string());
            }
            cfg.gpu_parameters = cmd.gpu.into_iter().map(|p| p.0).take(1).next();
            if !cmd.gpu_display.is_empty() {
                cfg.gpu_parameters
                    .get_or_insert_with(Default::default)
                    .display_params
                    .extend(cmd.gpu_display.into_iter().map(|p| p.0));
            }

            #[cfg(windows)]
            if let Some(gpu_parameters) = &cfg.gpu_parameters {
                let num_displays = gpu_parameters.display_params.len();
                if num_displays > 1 {
                    return Err(format!(
                        "Only one display is supported (supplied {})",
                        num_displays
                    ));
                }
            }
        }

        #[cfg(unix)]
        {
            if cmd.vhost_vsock_device.is_some() && cmd.vhost_vsock_fd.is_some() {
                return Err(
                    "Only one of vhost-vsock-device vhost-vsock-fd has to be specified".to_string(),
                );
            }

            cfg.vhost_vsock_device = cmd.vhost_vsock_device;

            if let Some(fd) = cmd.vhost_vsock_fd {
                cfg.vhost_vsock_device = Some(PathBuf::from(format!("/proc/self/fd/{}", fd)));
            }

            cfg.shared_dirs = cmd.shared_dir;

            cfg.net = cmd.net;
            cfg.host_ip = cmd.host_ip;
            cfg.netmask = cmd.netmask;
            cfg.mac_address = cmd.mac_address;

            cfg.tap_name = cmd.tap_name;
            cfg.tap_fd = cmd.tap_fd;

            cfg.coiommu_param = cmd.coiommu;

            #[cfg(all(feature = "gpu", feature = "virgl_renderer_next"))]
            {
                cfg.gpu_render_server_parameters = cmd.gpu_render_server;
            }

            if let Some(d) = cmd.seccomp_policy_dir {
                cfg.jail_config
                    .get_or_insert_with(Default::default)
                    .seccomp_policy_dir = Some(d);
            }

            if cmd.seccomp_log_failures {
                cfg.jail_config
                    .get_or_insert_with(Default::default)
                    .seccomp_log_failures = true;
            }

            if let Some(p) = cmd.pivot_root {
                cfg.jail_config
                    .get_or_insert_with(Default::default)
                    .pivot_root = p;
            }

            cfg.net_vq_pairs = cmd.net_vq_pairs;
        }

        let protection_flags = [
            cmd.protected_vm,
            cmd.protected_vm_with_firmware.is_some(),
            cmd.protected_vm_without_firmware,
            cmd.unprotected_vm_with_firmware.is_some(),
        ];

        if protection_flags.into_iter().filter(|b| *b).count() > 1 {
            return Err("Only one protection mode has to be specified".to_string());
        }

        cfg.protection_type = if cmd.protected_vm {
            ProtectionType::Protected
        } else if cmd.protected_vm_without_firmware {
            ProtectionType::ProtectedWithoutFirmware
        } else if let Some(p) = cmd.protected_vm_with_firmware {
            if !p.exists() || !p.is_file() {
                return Err(
                    "protected-vm-with-firmware path should be an existing file".to_string()
                );
            }
            cfg.pvm_fw = Some(p);
            ProtectionType::ProtectedWithCustomFirmware
        } else if let Some(p) = cmd.unprotected_vm_with_firmware {
            if !p.exists() || !p.is_file() {
                return Err(
                    "unprotected-vm-with-firmware path should be an existing file".to_string(),
                );
            }
            cfg.pvm_fw = Some(p);
            ProtectionType::UnprotectedWithFirmware
        } else {
            ProtectionType::Unprotected
        };

        if !matches!(cfg.protection_type, ProtectionType::Unprotected) {
            // USB devices only work for unprotected VMs.
            cfg.usb = false;
            // Protected VMs can't trust the RNG device, so don't provide it.
            cfg.rng = false;
        }

        cfg.battery_config = cmd.battery;

        #[cfg(feature = "gdb")]
        {
            cfg.gdb = cmd.gdb;
        }

        #[cfg(any(target_arch = "x86_64", target_arch = "x86"))]
        {
            cfg.enable_hwp = cmd.enable_hwp;
            cfg.host_cpu_topology = cmd.host_cpu_topology;
            cfg.force_s2idle = cmd.s2idle;
            cfg.pcie_ecam = cmd.pcie_ecam;
            cfg.pci_low_start = cmd.pci_start;
            cfg.no_i8042 = cmd.no_i8042;
            cfg.no_rtc = cmd.no_rtc;
            cfg.oem_strings = cmd.oem_strings;

            if !cfg.oem_strings.is_empty() && cfg.dmi_path.is_some() {
                return Err("unable to use oem-strings and dmi-path together".to_string());
            }
            for (index, msr_config) in cmd.userspace_msr {
                if cfg.userspace_msr.insert(index, msr_config).is_some() {
                    return Err(String::from("msr must be unique"));
                }
            }
        }

        // cfg.balloon_bias is in bytes.
        if let Some(b) = cmd.balloon_bias_mib {
            cfg.balloon_bias = b * 1024 * 1024;
        }

        cfg.vhost_user_blk = cmd.vhost_user_blk;
        cfg.vhost_user_console = cmd.vhost_user_console;
        cfg.vhost_user_fs = cmd.vhost_user_fs;
        cfg.vhost_user_gpu = cmd.vhost_user_gpu;
        cfg.vhost_user_mac80211_hwsim = cmd.vhost_user_mac80211_hwsim;
        cfg.vhost_user_net = cmd.vhost_user_net;
        cfg.vhost_user_video_dec = cmd.vhost_user_video_decoder;
        cfg.vhost_user_vsock = cmd.vhost_user_vsock;
        cfg.vhost_user_wl = cmd.vhost_user_wl;

        #[cfg(feature = "direct")]
        {
            cfg.direct_pmio = cmd.direct_pmio;
            cfg.direct_mmio = cmd.direct_mmio;
            cfg.direct_level_irq = cmd.direct_level_irq;
            cfg.direct_edge_irq = cmd.direct_edge_irq;
            cfg.direct_gpe = cmd.direct_gpe;
            cfg.direct_fixed_evts = cmd.direct_fixed_event;
            cfg.pcie_rp = cmd.pcie_root_port;
            cfg.mmio_address_ranges = cmd.mmio_address_range.unwrap_or_default();
        }

        cfg.disable_virtio_intx = cmd.disable_virtio_intx;

        cfg.dmi_path = cmd.dmi;

        cfg.itmt = cmd.itmt;

        #[cfg(any(target_arch = "x86", target_arch = "x86_64"))]
        if cmd.enable_pnp_data && cmd.force_calibrated_tsc_leaf {
            return Err(
                "Only one of [enable_pnp_data,force_calibrated_tsc_leaf] can be specified"
                    .to_string(),
            );
        }

        cfg.enable_pnp_data = cmd.enable_pnp_data;

        #[cfg(any(target_arch = "x86", target_arch = "x86_64"))]
        {
            cfg.force_calibrated_tsc_leaf = cmd.force_calibrated_tsc_leaf;
        }

        cfg.privileged_vm = cmd.privileged_vm;

        cfg.stub_pci_devices = cmd.stub_pci_device;

        cfg.vvu_proxy = cmd.vvu_proxy;

        cfg.file_backed_mappings = cmd.file_backed_mapping;

        cfg.init_memory = cmd.init_mem;

        cfg.strict_balloon = cmd.strict_balloon;

        #[cfg(target_os = "android")]
        {
            cfg.task_profiles = cmd.task_profiles;
        }

        #[cfg(unix)]
        {
            cfg.vfio.extend(cmd.vfio);
            cfg.vfio.extend(cmd.vfio_platform);
            cfg.vfio_isolate_hotplug = cmd.vfio_isolate_hotplug;
        }

        // `--disable-sandbox` has the effect of disabling sandboxing altogether, so make sure
        // to handle it after other sandboxing options since they implicitly enable it.
        if cmd.disable_sandbox {
            cfg.jail_config = None;
        }

        // Now do validation of constructed config
        super::config::validate_config(&mut cfg)?;

        Ok(cfg)
    }
}<|MERGE_RESOLUTION|>--- conflicted
+++ resolved
@@ -857,11 +857,7 @@
     /// ratelimit enforced on detected bus locks in guest.
     /// The default value of the bus_lock_ratelimit is 0 per second,
     /// which means no limitation on the guest's bus locks.
-<<<<<<< HEAD
-    #[cfg(all(any(target_arch = "x86", target_arch = "x86_64"), target_family = "unix"))]
-=======
     #[cfg(all(any(target_arch = "x86", target_arch = "x86_64"), unix))]
->>>>>>> da9ba090
     #[argh(option)]
     pub bus_lock_ratelimit: Option<u64>,
 
@@ -2213,11 +2209,7 @@
 
         cfg.async_executor = cmd.async_executor;
 
-<<<<<<< HEAD
-        #[cfg(all(any(target_arch = "x86", target_arch = "x86_64"), target_family = "unix"))]
-=======
         #[cfg(all(any(target_arch = "x86", target_arch = "x86_64"), unix))]
->>>>>>> da9ba090
         if let Some(p) = cmd.bus_lock_ratelimit {
             cfg.bus_lock_ratelimit = p;
         }
