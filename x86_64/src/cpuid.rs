--- conflicted
+++ resolved
@@ -204,13 +204,8 @@
             }
         }
         7 => {
-<<<<<<< HEAD
-            // b/228795137 Clear X86 FSRM feature. Broken on cuttlefish boot. Will remove once
-            // rootcaused and resolved.
-=======
             // b/228795137 Clear X86 FSRM feature which breaks Bruschetta boot. Remove
             // once this has been fixed.
->>>>>>> 2a8339f8
             entry.cpuid.edx &= !(1 << EDX_FSRM_SHIFT);
 
             if ctx.cpu_config.host_cpu_topology && entry.index == 0 {
