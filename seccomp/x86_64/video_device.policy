# Copyright 2020 The Chromium OS Authors. All rights reserved.
# Use of this source code is governed by a BSD-style license that can be
# found in the LICENSE file.

<<<<<<< HEAD
@include /usr/share/policy/crosvm/common_device.policy
=======
# Rules from common_device.policy with mmap and mprotect removed because the video device needs
# to allow more arguments for them.
brk: 1
clock_gettime: 1
clone: arg0 & CLONE_THREAD
close: 1
dup2: 1
dup: 1
epoll_create1: 1
epoll_ctl: 1
epoll_wait: 1
eventfd2: 1
exit: 1
exit_group: 1
futex: 1
getcwd: 1
getpid: 1
gettid: 1
gettimeofday: 1
io_uring_setup: 1
io_uring_enter: 1
kill: 1
madvise: arg2 == MADV_DONTNEED || arg2 == MADV_DONTDUMP || arg2 == MADV_REMOVE
mremap: 1
munmap: 1
nanosleep: 1
clock_nanosleep: 1
pipe2: 1
poll: 1
ppoll: 1
read: 1
readlink: 1
readlinkat: 1
readv: 1
recvfrom: 1
recvmsg: 1
restart_syscall: 1
rt_sigaction: 1
rt_sigprocmask: 1
rt_sigreturn: 1
sched_getaffinity: 1
sched_yield: 1
sendmsg: 1
sendto: 1
set_robust_list: 1
sigaltstack: 1
write: 1
writev: 1
fcntl: 1
uname: 1
>>>>>>> 8f1f7e79

# Syscalls specific to video devices.
clock_getres: 1
connect: 1
getdents: 1
getdents64: 1
getegid: 1
geteuid: 1
getgid: 1
getresgid: 1
getresuid: 1
getsockname: 1
getuid: 1
# ioctl: arg1 == DRM_IOCTL_*
ioctl: arg1 & 0x6400
openat: 1
sched_yield: 1
setpriority: 1
socket: arg0 == AF_UNIX
stat: 1
fstat: 1

# Rules needed for minigbm on AMD devices.
getrandom: 1
lstat: 1
# mmap/mprotect differ from the common_device.policy
mmap: arg2 == PROT_READ|PROT_WRITE || arg2 == PROT_NONE || arg2 == PROT_READ|PROT_EXEC || arg2 == PROT_WRITE || arg2 == PROT_READ
mprotect: arg2 == PROT_READ|PROT_WRITE || arg2 == PROT_NONE || arg2 == PROT_READ
readlink: 1
sched_setaffinity: 1
sched_setscheduler: arg1 == SCHED_IDLE || arg1 == SCHED_BATCH
uname: 1

# Required by mesa on AMD GPU
sysinfo: 1

prctl: arg0 == PR_SET_NAME<|MERGE_RESOLUTION|>--- conflicted
+++ resolved
@@ -2,9 +2,6 @@
 # Use of this source code is governed by a BSD-style license that can be
 # found in the LICENSE file.
 
-<<<<<<< HEAD
-@include /usr/share/policy/crosvm/common_device.policy
-=======
 # Rules from common_device.policy with mmap and mprotect removed because the video device needs
 # to allow more arguments for them.
 brk: 1
@@ -55,7 +52,6 @@
 writev: 1
 fcntl: 1
 uname: 1
->>>>>>> 8f1f7e79
 
 # Syscalls specific to video devices.
 clock_getres: 1
@@ -71,12 +67,15 @@
 getuid: 1
 # ioctl: arg1 == DRM_IOCTL_*
 ioctl: arg1 & 0x6400
+memfd_create: 1
+newfstatat: 1
 openat: 1
-sched_yield: 1
 setpriority: 1
 socket: arg0 == AF_UNIX
 stat: 1
 fstat: 1
+fstatfs: 1
+statx: 1
 
 # Rules needed for minigbm on AMD devices.
 getrandom: 1
@@ -84,10 +83,8 @@
 # mmap/mprotect differ from the common_device.policy
 mmap: arg2 == PROT_READ|PROT_WRITE || arg2 == PROT_NONE || arg2 == PROT_READ|PROT_EXEC || arg2 == PROT_WRITE || arg2 == PROT_READ
 mprotect: arg2 == PROT_READ|PROT_WRITE || arg2 == PROT_NONE || arg2 == PROT_READ
-readlink: 1
 sched_setaffinity: 1
 sched_setscheduler: arg1 == SCHED_IDLE || arg1 == SCHED_BATCH
-uname: 1
 
 # Required by mesa on AMD GPU
 sysinfo: 1
