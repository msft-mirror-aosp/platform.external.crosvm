--- conflicted
+++ resolved
@@ -20,12 +20,8 @@
 anyhow = "*"
 base = { path = "../../base" }
 bitflags = ">=1.0.1"
-<<<<<<< HEAD
 cfg-if = "1.0.0"
-data_model= "*"
-=======
 data_model = { path = "../../common/data_model" }
->>>>>>> f95198ac
 libc = ">=0.2.39"
 remain = "*"
 tempfile = "*"
