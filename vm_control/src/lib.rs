--- conflicted
+++ resolved
@@ -18,26 +18,27 @@
 use std::fmt::{self, Display};
 use std::fs::File;
 use std::os::raw::c_int;
+use std::path::PathBuf;
 use std::result::Result as StdResult;
 use std::str::FromStr;
-use std::sync::Arc;
-
-<<<<<<< HEAD
-use libc::{EINVAL, EIO, ENODEV};
-=======
+use std::sync::{mpsc, Arc};
+
 use std::thread::JoinHandle;
 
 use remain::sorted;
 use thiserror::Error;
 
 use libc::{EINVAL, EIO, ENODEV, ENOTSUP};
->>>>>>> 8f1f7e79
 use serde::{Deserialize, Serialize};
+
+pub use balloon_control::BalloonStats;
+use balloon_control::{BalloonTubeCommand, BalloonTubeResult};
 
 use base::{
     error, with_as_descriptor, AsRawDescriptor, Error as SysError, Event, ExternalMapping, Fd,
-    FromRawDescriptor, IntoRawDescriptor, MappedRegion, MemoryMappingArena, MemoryMappingBuilder,
-    MemoryMappingBuilderUnix, MmapError, Protection, Result, SafeDescriptor, SharedMemory, Tube,
+    FromRawDescriptor, IntoRawDescriptor, Killable, MappedRegion, MemoryMappingArena,
+    MemoryMappingBuilder, MemoryMappingBuilderUnix, MmapError, Protection, Result, SafeDescriptor,
+    SharedMemory, Tube, SIGRTMIN,
 };
 use hypervisor::{IrqRoute, IrqSource, Vm};
 use resources::{Alloc, MmioType, SystemAllocator};
@@ -66,11 +67,12 @@
 pub use hypervisor::MemSlot;
 
 /// Control the state of a particular VM CPU.
-#[derive(Debug)]
+#[derive(Clone, Debug)]
 pub enum VcpuControl {
     #[cfg(all(target_arch = "x86_64", feature = "gdb"))]
     Debug(VcpuDebug),
     RunState(VmRunMode),
+    MakeRT,
 }
 
 /// Mode of execution for the VM.
@@ -112,6 +114,7 @@
 /// require adding a big dependency for a single const.
 pub const USB_CONTROL_MAX_PORTS: usize = 16;
 
+// Balloon commands that are sent on the crosvm control socket.
 #[derive(Serialize, Deserialize, Debug)]
 pub enum BalloonControlCommand {
     /// Set the size of the VM's balloon.
@@ -121,58 +124,7 @@
     Stats,
 }
 
-// BalloonStats holds stats returned from the stats_queue.
-#[derive(Default, Serialize, Deserialize, Debug)]
-pub struct BalloonStats {
-    pub swap_in: Option<u64>,
-    pub swap_out: Option<u64>,
-    pub major_faults: Option<u64>,
-    pub minor_faults: Option<u64>,
-    pub free_memory: Option<u64>,
-    pub total_memory: Option<u64>,
-    pub available_memory: Option<u64>,
-    pub disk_caches: Option<u64>,
-    pub hugetlb_allocations: Option<u64>,
-    pub hugetlb_failures: Option<u64>,
-}
-
-impl Display for BalloonStats {
-    fn fmt(&self, f: &mut fmt::Formatter) -> fmt::Result {
-        write!(f, "{{")?;
-        if let Some(swap_in) = self.swap_in {
-            write!(f, "\n    swap_in: {}", swap_in)?;
-        }
-        if let Some(swap_out) = self.swap_out {
-            write!(f, "\n    swap_out: {}", swap_out)?;
-        }
-        if let Some(major_faults) = self.major_faults {
-            write!(f, "\n    major_faults: {}", major_faults)?;
-        }
-        if let Some(minor_faults) = self.minor_faults {
-            write!(f, "\n    minor_faults: {}", minor_faults)?;
-        }
-        if let Some(free_memory) = self.free_memory {
-            write!(f, "\n    free_memory: {}", free_memory)?;
-        }
-        if let Some(total_memory) = self.total_memory {
-            write!(f, "\n    total_memory: {}", total_memory)?;
-        }
-        if let Some(available_memory) = self.available_memory {
-            write!(f, "\n    available_memory: {}", available_memory)?;
-        }
-        if let Some(disk_caches) = self.disk_caches {
-            write!(f, "\n    disk_caches: {}", disk_caches)?;
-        }
-        if let Some(hugetlb_allocations) = self.hugetlb_allocations {
-            write!(f, "\n    hugetlb_allocations: {}", hugetlb_allocations)?;
-        }
-        if let Some(hugetlb_failures) = self.hugetlb_failures {
-            write!(f, "\n    hugetlb_failures: {}", hugetlb_failures)?;
-        }
-        write!(f, "\n}}")
-    }
-}
-
+// BalloonControlResult holds results for BalloonControlCommand defined above.
 #[derive(Serialize, Deserialize, Debug)]
 pub enum BalloonControlResult {
     Stats {
@@ -242,6 +194,7 @@
     NoSuchPort,
     FailedToOpenDevice,
     Devices([UsbControlAttachedDevice; USB_CONTROL_MAX_PORTS]),
+    FailedToInitHostDevice,
 }
 
 impl Display for UsbControlResult {
@@ -261,6 +214,7 @@
                 }
                 std::result::Result::Ok(())
             }
+            FailedToInitHostDevice => write!(f, "failed_to_init_host_device"),
         }
     }
 }
@@ -301,6 +255,7 @@
         size: usize,
         offset: u64,
         gpa: u64,
+        read_only: bool,
     },
 }
 
@@ -452,6 +407,7 @@
                 size,
                 offset,
                 gpa,
+                read_only,
             } => {
                 let mmap = match MemoryMappingBuilder::new(size)
                     .from_descriptor(descriptor)
@@ -461,8 +417,8 @@
                     Ok(v) => v,
                     Err(_e) => return VmMemoryResponse::Err(SysError::new(EINVAL)),
                 };
-                match vm.add_memory_region(GuestAddress(gpa), Box::new(mmap), false, false) {
-                    Ok(_) => VmMemoryResponse::Ok,
+                match vm.add_memory_region(GuestAddress(gpa), Box::new(mmap), read_only, false) {
+                    Ok(slot) => VmMemoryResponse::RegisterMemory { pfn: 0, slot },
                     Err(e) => VmMemoryResponse::Err(e),
                 }
             }
@@ -493,12 +449,19 @@
 #[derive(Serialize, Deserialize, Debug)]
 pub enum VmIrqRequest {
     /// Allocate one gsi, and associate gsi to irqfd with register_irqfd()
-    AllocateOneMsi { irqfd: Event },
+    AllocateOneMsi {
+        irqfd: Event,
+    },
     /// Add one msi route entry into the IRQ chip.
     AddMsiRoute {
         gsi: u32,
         msi_address: u64,
         msi_data: u32,
+    },
+    // unregister_irqfs() and release gsi
+    ReleaseOneIrq {
+        gsi: u32,
+        irqfd: Event,
     },
 }
 
@@ -508,6 +471,7 @@
 pub enum IrqSetup<'a> {
     Event(u32, &'a Event),
     Route(IrqRoute),
+    UnRegister(u32, &'a Event),
 }
 
 impl VmIrqRequest {
@@ -527,7 +491,7 @@
         match *self {
             AllocateOneMsi { ref irqfd } => {
                 if let Some(irq_num) = sys_allocator.allocate_irq() {
-                    match set_up_irq(IrqSetup::Event(irq_num, &irqfd)) {
+                    match set_up_irq(IrqSetup::Event(irq_num, irqfd)) {
                         Ok(_) => VmIrqResponse::AllocateOneMsi { gsi: irq_num },
                         Err(e) => VmIrqResponse::Err(e),
                     }
@@ -551,6 +515,11 @@
                     Ok(_) => VmIrqResponse::Ok,
                     Err(e) => VmIrqResponse::Err(e),
                 }
+            }
+            ReleaseOneIrq { gsi, ref irqfd } => {
+                let _ = set_up_irq(IrqSetup::UnRegister(gsi, irqfd));
+                sys_allocator.release_irq(gsi);
+                VmIrqResponse::Ok
             }
         }
     }
@@ -914,6 +883,8 @@
     Suspend,
     /// Resume the VM's VCPUs that were previously suspended.
     Resume,
+    /// Make the VM's RT VCPU real-time.
+    MakeRT,
     /// Command for balloon driver.
     BalloonCommand(BalloonControlCommand),
     /// Send a command to a disk chosen by `disk_index`.
@@ -926,6 +897,8 @@
     UsbCommand(UsbControlCommand),
     /// Command to set battery.
     BatCommand(BatteryType, BatControlCommand),
+    /// Command to add/remove vfio pci device
+    VfioCommand { vfio_path: PathBuf, add: bool },
 }
 
 fn register_memory(
@@ -987,10 +960,12 @@
     pub fn execute(
         &self,
         run_mode: &mut Option<VmRunMode>,
-        balloon_host_tube: &Tube,
+        balloon_host_tube: Option<&Tube>,
+        balloon_stats_id: &mut u64,
         disk_host_tubes: &[Tube],
-        usb_control_tube: &Tube,
+        usb_control_tube: Option<&Tube>,
         bat_control: &mut Option<BatControl>,
+        vcpu_handles: &[(JoinHandle<()>, mpsc::Sender<VcpuControl>)],
     ) -> VmResponse {
         match *self {
             VmRequest::Exit => {
@@ -1005,27 +980,16 @@
                 *run_mode = Some(VmRunMode::Running);
                 VmResponse::Ok
             }
+            VmRequest::MakeRT => {
+                for (handle, channel) in vcpu_handles {
+                    if let Err(e) = channel.send(VcpuControl::MakeRT) {
+                        error!("failed to send MakeRT: {}", e);
+                    }
+                    let _ = handle.kill(SIGRTMIN() + 0);
+                }
+                VmResponse::Ok
+            }
             VmRequest::BalloonCommand(BalloonControlCommand::Adjust { num_bytes }) => {
-<<<<<<< HEAD
-                match balloon_host_tube.send(&BalloonControlCommand::Adjust { num_bytes }) {
-                    Ok(_) => VmResponse::Ok,
-                    Err(_) => VmResponse::Err(SysError::last()),
-                }
-            }
-            VmRequest::BalloonCommand(BalloonControlCommand::Stats) => {
-                match balloon_host_tube.send(&BalloonControlCommand::Stats {}) {
-                    Ok(_) => match balloon_host_tube.recv() {
-                        Ok(BalloonControlResult::Stats {
-                            stats,
-                            balloon_actual,
-                        }) => VmResponse::BalloonStats {
-                            stats,
-                            balloon_actual,
-                        },
-                        Err(e) => {
-                            error!("balloon socket recv failed: {}", e);
-                            VmResponse::Err(SysError::last())
-=======
                 if let Some(balloon_host_tube) = balloon_host_tube {
                     match balloon_host_tube.send(&BalloonTubeCommand::Adjust {
                         num_bytes,
@@ -1080,10 +1044,11 @@
                                     }
                                 }
                             }
->>>>>>> 8f1f7e79
                         }
-                    },
-                    Err(_) => VmResponse::Err(SysError::last()),
+                        Err(_) => VmResponse::Err(SysError::last()),
+                    }
+                } else {
+                    VmResponse::Err(SysError::new(ENOTSUP))
                 }
             }
             VmRequest::DiskCommand {
@@ -1110,6 +1075,13 @@
                 }
             }
             VmRequest::UsbCommand(ref cmd) => {
+                let usb_control_tube = match usb_control_tube {
+                    Some(t) => t,
+                    None => {
+                        error!("attempted to execute USB request without control tube");
+                        return VmResponse::Err(SysError::new(ENODEV));
+                    }
+                };
                 let res = usb_control_tube.send(cmd);
                 if let Err(e) = res {
                     error!("fail to send command to usb control socket: {}", e);
@@ -1148,6 +1120,10 @@
                     None => VmResponse::BatResponse(BatControlResult::NoBatDevice),
                 }
             }
+            VmRequest::VfioCommand {
+                vfio_path: _,
+                add: _,
+            } => VmResponse::Ok,
         }
     }
 }
@@ -1203,11 +1179,15 @@
             VmResponse::BalloonStats {
                 stats,
                 balloon_actual,
-            } => write!(
-                f,
-                "balloon size: {}\nballoon stats: {}",
-                balloon_actual, stats
-            ),
+            } => {
+                write!(
+                    f,
+                    "stats: {}\nballoon_actual: {}",
+                    serde_json::to_string_pretty(&stats)
+                        .unwrap_or_else(|_| "invalid_response".to_string()),
+                    balloon_actual
+                )
+            }
             UsbResponse(result) => write!(f, "usb control request get result {:?}", result),
             BatResponse(result) => write!(f, "{}", result),
         }
