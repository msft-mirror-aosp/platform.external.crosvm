// Copyright 2019 The Chromium OS Authors. All rights reserved.
// Use of this source code is governed by a BSD-style license that can be
// found in the LICENSE file.

use crate::pci::{
<<<<<<< HEAD
    PciAddress, PciBarConfiguration, PciClassCode, PciConfiguration, PciDevice, PciDeviceError,
    PciHeaderType, PciInterruptPin, PciProgrammingInterface, PciSerialBusSubClass,
=======
    BarRange, PciAddress, PciBarConfiguration, PciBarPrefetchable, PciBarRegionType, PciClassCode,
    PciConfiguration, PciDevice, PciDeviceError, PciHeaderType, PciInterruptPin,
    PciProgrammingInterface, PciSerialBusSubClass,
>>>>>>> 8f1f7e79
};

use crate::register_space::{Register, RegisterSpace};
use crate::usb::host_backend::host_backend_device_provider::HostBackendDeviceProvider;
use crate::usb::xhci::xhci::Xhci;
use crate::usb::xhci::xhci_backend_device_provider::XhciBackendDeviceProvider;
use crate::usb::xhci::xhci_regs::{init_xhci_mmio_space_and_regs, XhciRegs};
use crate::utils::FailHandle;
use base::{error, Event, RawDescriptor};
use resources::{Alloc, MmioType, SystemAllocator};
use std::mem;
use std::sync::atomic::{AtomicBool, Ordering};
use std::sync::Arc;
use vm_memory::GuestMemory;

const XHCI_BAR0_SIZE: u64 = 0x10000;

#[derive(Clone, Copy)]
enum UsbControllerProgrammingInterface {
    Usb3HostController = 0x30,
}

impl PciProgrammingInterface for UsbControllerProgrammingInterface {
    fn get_register_value(&self) -> u8 {
        *self as u8
    }
}

/// Use this handle to fail xhci controller.
pub struct XhciFailHandle {
    usbcmd: Register<u32>,
    usbsts: Register<u32>,
    xhci_failed: AtomicBool,
}

impl XhciFailHandle {
    pub fn new(regs: &XhciRegs) -> XhciFailHandle {
        XhciFailHandle {
            usbcmd: regs.usbcmd.clone(),
            usbsts: regs.usbsts.clone(),
            xhci_failed: AtomicBool::new(false),
        }
    }
}

impl FailHandle for XhciFailHandle {
    /// Fail this controller. Will set related registers and flip failed bool.
    fn fail(&self) {
        // set run/stop to stop.
        const USBCMD_STOPPED: u32 = 0;
        // Set host system error bit.
        const USBSTS_HSE: u32 = 1 << 2;
        self.usbcmd.set_value(USBCMD_STOPPED);
        self.usbsts.set_value(USBSTS_HSE);

        self.xhci_failed.store(true, Ordering::SeqCst);
        error!("xhci controller stopped working");
    }

    /// Returns true if xhci is already failed.
    fn failed(&self) -> bool {
        self.xhci_failed.load(Ordering::SeqCst)
    }
}

// Xhci controller should be created with backend device provider. Then irq should be assigned
// before initialized. We are not making `failed` as a state here to optimize performance. Cause we
// need to set failed in other threads.
enum XhciControllerState {
    Unknown,
    Created {
        device_provider: HostBackendDeviceProvider,
    },
    IrqAssigned {
        device_provider: HostBackendDeviceProvider,
        irq_evt: Event,
        irq_resample_evt: Event,
    },
    Initialized {
        mmio: RegisterSpace,
        // Xhci init could fail.
        #[allow(dead_code)]
        xhci: Option<Arc<Xhci>>,
        fail_handle: Arc<dyn FailHandle>,
    },
}

/// xHCI PCI interface implementation.
pub struct XhciController {
    config_regs: PciConfiguration,
    pci_address: Option<PciAddress>,
    mem: GuestMemory,
    state: XhciControllerState,
}

impl XhciController {
    /// Create new xhci controller.
    pub fn new(mem: GuestMemory, usb_provider: HostBackendDeviceProvider) -> Self {
        let config_regs = PciConfiguration::new(
            0x01b73, // fresco logic, (google = 0x1ae0)
            0x1000,  // fresco logic pdk. This chip has broken msi. See kernel xhci-pci.c
            PciClassCode::SerialBusController,
            &PciSerialBusSubClass::USB,
            Some(&UsbControllerProgrammingInterface::Usb3HostController),
            PciHeaderType::Device,
            0,
            0,
            0,
        );
        XhciController {
            config_regs,
            pci_address: None,
            mem,
            state: XhciControllerState::Created {
                device_provider: usb_provider,
            },
        }
    }

    /// Init xhci controller when it's forked.
    pub fn init_when_forked(&mut self) {
        match mem::replace(&mut self.state, XhciControllerState::Unknown) {
            XhciControllerState::IrqAssigned {
                device_provider,
                irq_evt,
                irq_resample_evt,
            } => {
                let (mmio, regs) = init_xhci_mmio_space_and_regs();
                let fail_handle: Arc<dyn FailHandle> = Arc::new(XhciFailHandle::new(&regs));
                let xhci = match Xhci::new(
                    fail_handle.clone(),
                    self.mem.clone(),
                    device_provider,
                    irq_evt,
                    irq_resample_evt,
                    regs,
                ) {
                    Ok(xhci) => Some(xhci),
                    Err(_) => {
                        error!("fail to init xhci");
                        fail_handle.fail();
                        return;
                    }
                };

                self.state = XhciControllerState::Initialized {
                    mmio,
                    xhci,
                    fail_handle,
                }
            }
            _ => {
                error!("xhci controller is in a wrong state");
            }
        }
    }
}

impl PciDevice for XhciController {
    fn debug_label(&self) -> String {
        "xhci controller".to_owned()
    }

    fn allocate_address(
        &mut self,
        resources: &mut SystemAllocator,
    ) -> Result<PciAddress, PciDeviceError> {
        if self.pci_address.is_none() {
            self.pci_address = match resources.allocate_pci(self.debug_label()) {
                Some(Alloc::PciBar {
                    bus,
                    dev,
                    func,
                    bar: _,
                }) => Some(PciAddress { bus, dev, func }),
                _ => None,
            }
        }
        self.pci_address.ok_or(PciDeviceError::PciAllocationFailed)
    }

    fn keep_rds(&self) -> Vec<RawDescriptor> {
        match &self.state {
            XhciControllerState::Created { device_provider } => device_provider.keep_rds(),
            _ => {
                error!("xhci controller is in a wrong state");
                vec![]
            }
        }
    }

    fn assign_irq(
        &mut self,
        irq_evt: Event,
        irq_resample_evt: Event,
        irq_num: u32,
        irq_pin: PciInterruptPin,
    ) {
        match mem::replace(&mut self.state, XhciControllerState::Unknown) {
            XhciControllerState::Created { device_provider } => {
                self.config_regs.set_irq(irq_num as u8, irq_pin);
                self.state = XhciControllerState::IrqAssigned {
                    device_provider,
                    irq_evt,
                    irq_resample_evt,
                }
            }
            _ => {
                error!("xhci controller is in a wrong state");
            }
        }
    }

    fn allocate_io_bars(
        &mut self,
        resources: &mut SystemAllocator,
    ) -> std::result::Result<Vec<BarRange>, PciDeviceError> {
        let address = self
            .pci_address
            .expect("assign_address must be called prior to allocate_io_bars");
        // xHCI spec 5.2.1.
        let bar0_addr = resources
            .mmio_allocator(MmioType::Low)
            .allocate_with_align(
                XHCI_BAR0_SIZE,
                Alloc::PciBar {
                    bus: address.bus,
                    dev: address.dev,
                    func: address.func,
                    bar: 0,
                },
                "xhci_bar0".to_string(),
                XHCI_BAR0_SIZE,
            )
            .map_err(|e| PciDeviceError::IoAllocationFailed(XHCI_BAR0_SIZE, e))?;
        let bar0_config = PciBarConfiguration::default()
            .set_register_index(0)
            .set_address(bar0_addr)
            .set_size(XHCI_BAR0_SIZE);
        self.config_regs
            .add_pci_bar(bar0_config)
            .map_err(|e| PciDeviceError::IoRegistrationFailed(bar0_addr, e))?;
        Ok(vec![BarRange {
            addr: bar0_addr,
            size: XHCI_BAR0_SIZE,
            prefetchable: false,
        }])
    }

    fn read_config_register(&self, reg_idx: usize) -> u32 {
        self.config_regs.read_reg(reg_idx)
    }

    fn write_config_register(&mut self, reg_idx: usize, offset: u64, data: &[u8]) {
        (&mut self.config_regs).write_reg(reg_idx, offset, data)
    }

    fn read_bar(&mut self, addr: u64, data: &mut [u8]) {
        let bar0 = self.config_regs.get_bar_addr(0);
        if addr < bar0 || addr > bar0 + XHCI_BAR0_SIZE {
            return;
        }
        match &self.state {
            XhciControllerState::Initialized { mmio, .. } => {
                // Read bar would still work even if it's already failed.
                mmio.read(addr - bar0, data);
            }
            _ => {
                error!("xhci controller is in a wrong state");
            }
        }
    }

    fn write_bar(&mut self, addr: u64, data: &[u8]) {
        let bar0 = self.config_regs.get_bar_addr(0);
        if addr < bar0 || addr > bar0 + XHCI_BAR0_SIZE {
            return;
        }
        match &self.state {
            XhciControllerState::Initialized {
                mmio, fail_handle, ..
            } => {
                if !fail_handle.failed() {
                    mmio.write(addr - bar0, data);
                }
            }
            _ => {
                error!("xhci controller is in a wrong state");
            }
        }
    }

    fn on_device_sandboxed(&mut self) {
        self.init_when_forked();
    }
}<|MERGE_RESOLUTION|>--- conflicted
+++ resolved
@@ -3,14 +3,9 @@
 // found in the LICENSE file.
 
 use crate::pci::{
-<<<<<<< HEAD
-    PciAddress, PciBarConfiguration, PciClassCode, PciConfiguration, PciDevice, PciDeviceError,
-    PciHeaderType, PciInterruptPin, PciProgrammingInterface, PciSerialBusSubClass,
-=======
     BarRange, PciAddress, PciBarConfiguration, PciBarPrefetchable, PciBarRegionType, PciClassCode,
     PciConfiguration, PciDevice, PciDeviceError, PciHeaderType, PciInterruptPin,
     PciProgrammingInterface, PciSerialBusSubClass,
->>>>>>> 8f1f7e79
 };
 
 use crate::register_space::{Register, RegisterSpace};
@@ -19,7 +14,7 @@
 use crate::usb::xhci::xhci_backend_device_provider::XhciBackendDeviceProvider;
 use crate::usb::xhci::xhci_regs::{init_xhci_mmio_space_and_regs, XhciRegs};
 use crate::utils::FailHandle;
-use base::{error, Event, RawDescriptor};
+use base::{error, AsRawDescriptor, Event, RawDescriptor};
 use resources::{Alloc, MmioType, SystemAllocator};
 use std::mem;
 use std::sync::atomic::{AtomicBool, Ordering};
@@ -113,7 +108,7 @@
             0x01b73, // fresco logic, (google = 0x1ae0)
             0x1000,  // fresco logic pdk. This chip has broken msi. See kernel xhci-pci.c
             PciClassCode::SerialBusController,
-            &PciSerialBusSubClass::USB,
+            &PciSerialBusSubClass::Usb,
             Some(&UsbControllerProgrammingInterface::Usb3HostController),
             PciHeaderType::Device,
             0,
@@ -179,7 +174,7 @@
         resources: &mut SystemAllocator,
     ) -> Result<PciAddress, PciDeviceError> {
         if self.pci_address.is_none() {
-            self.pci_address = match resources.allocate_pci(self.debug_label()) {
+            self.pci_address = match resources.allocate_pci(0, self.debug_label()) {
                 Some(Alloc::PciBar {
                     bus,
                     dev,
@@ -195,6 +190,16 @@
     fn keep_rds(&self) -> Vec<RawDescriptor> {
         match &self.state {
             XhciControllerState::Created { device_provider } => device_provider.keep_rds(),
+            XhciControllerState::IrqAssigned {
+                device_provider,
+                irq_evt,
+                irq_resample_evt,
+            } => {
+                let mut keep_rds = device_provider.keep_rds();
+                keep_rds.push(irq_evt.as_raw_descriptor());
+                keep_rds.push(irq_resample_evt.as_raw_descriptor());
+                keep_rds
+            }
             _ => {
                 error!("xhci controller is in a wrong state");
                 vec![]
@@ -204,24 +209,29 @@
 
     fn assign_irq(
         &mut self,
-        irq_evt: Event,
-        irq_resample_evt: Event,
-        irq_num: u32,
-        irq_pin: PciInterruptPin,
-    ) {
+        irq_evt: &Event,
+        irq_resample_evt: &Event,
+        irq_num: Option<u32>,
+    ) -> Option<(u32, PciInterruptPin)> {
+        let gsi = irq_num?;
+        let pin = self.pci_address.map_or(
+            PciInterruptPin::IntA,
+            PciConfiguration::suggested_interrupt_pin,
+        );
         match mem::replace(&mut self.state, XhciControllerState::Unknown) {
             XhciControllerState::Created { device_provider } => {
-                self.config_regs.set_irq(irq_num as u8, irq_pin);
+                self.config_regs.set_irq(gsi as u8, pin);
                 self.state = XhciControllerState::IrqAssigned {
                     device_provider,
-                    irq_evt,
-                    irq_resample_evt,
+                    irq_evt: irq_evt.try_clone().ok()?,
+                    irq_resample_evt: irq_resample_evt.try_clone().ok()?,
                 }
             }
             _ => {
                 error!("xhci controller is in a wrong state");
             }
         }
+        Some((gsi, pin))
     }
 
     fn allocate_io_bars(
@@ -246,10 +256,13 @@
                 XHCI_BAR0_SIZE,
             )
             .map_err(|e| PciDeviceError::IoAllocationFailed(XHCI_BAR0_SIZE, e))?;
-        let bar0_config = PciBarConfiguration::default()
-            .set_register_index(0)
-            .set_address(bar0_addr)
-            .set_size(XHCI_BAR0_SIZE);
+        let bar0_config = PciBarConfiguration::new(
+            0,
+            XHCI_BAR0_SIZE,
+            PciBarRegionType::Memory32BitRegion,
+            PciBarPrefetchable::NotPrefetchable,
+        )
+        .set_address(bar0_addr);
         self.config_regs
             .add_pci_bar(bar0_config)
             .map_err(|e| PciDeviceError::IoRegistrationFailed(bar0_addr, e))?;
@@ -260,6 +273,10 @@
         }])
     }
 
+    fn get_bar_configuration(&self, bar_num: usize) -> Option<PciBarConfiguration> {
+        self.config_regs.get_bar_configuration(bar_num)
+    }
+
     fn read_config_register(&self, reg_idx: usize) -> u32 {
         self.config_regs.read_reg(reg_idx)
     }
