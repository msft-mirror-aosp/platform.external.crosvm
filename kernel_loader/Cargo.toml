--- conflicted
+++ resolved
@@ -7,14 +7,9 @@
 data_model = { path = "../data_model" }
 libc = "*"
 base = { path = "../base" }
-<<<<<<< HEAD
-tempfile = "*"
-vm_memory = { path = "../vm_memory" }
-=======
 remain = "*"
 thiserror = "*"
 vm_memory = { path = "../vm_memory" }
 
 [dev-dependencies]
-tempfile = "3"
->>>>>>> 31ef2d0b
+tempfile = "3"