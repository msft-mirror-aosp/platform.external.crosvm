// Copyright 2022 The ChromiumOS Authors
// Use of this source code is governed by a BSD-style license that can be
// found in the LICENSE file.

use std::collections::BTreeMap;
use std::net;
use std::path::Path;
use std::path::PathBuf;
use std::str::FromStr;

use arch::set_default_serial_parameters;
use arch::CpuSet;
#[cfg(any(target_arch = "x86", target_arch = "x86_64"))]
use arch::MsrAction;
use arch::MsrConfig;
#[cfg(any(target_arch = "x86", target_arch = "x86_64"))]
use arch::MsrFilter;
#[cfg(any(target_arch = "x86", target_arch = "x86_64"))]
use arch::MsrRWType;
use arch::MsrValueFrom;
use arch::Pstore;
use arch::VcpuAffinity;
use base::debug;
use base::pagesize;
#[cfg(windows)]
use base::RecvTube;
#[cfg(windows)]
use base::SendTube;
use cros_async::ExecutorKind;
use devices::serial_device::SerialHardware;
use devices::serial_device::SerialParameters;
use devices::virtio::block::block::DiskOption;
#[cfg(any(feature = "video-decoder", feature = "video-encoder"))]
use devices::virtio::device_constants::video::VideoDeviceConfig;
#[cfg(feature = "gpu")]
use devices::virtio::gpu::GpuParameters;
#[cfg(feature = "audio")]
use devices::virtio::snd::parameters::Parameters as SndParameters;
#[cfg(all(windows, feature = "gpu"))]
use devices::virtio::vhost::user::device::gpu::sys::windows::GpuBackendConfig;
#[cfg(all(windows, feature = "gpu"))]
use devices::virtio::vhost::user::device::gpu::sys::windows::GpuVmmConfig;
use devices::virtio::NetParameters;
#[cfg(feature = "audio")]
use devices::Ac97Backend;
#[cfg(feature = "audio")]
use devices::Ac97Parameters;
#[cfg(feature = "direct")]
use devices::BusRange;
use devices::PciAddress;
use devices::PflashParameters;
use devices::StubPciParameters;
use hypervisor::ProtectionType;
use resources::AddressRange;
use serde::Deserialize;
use serde::Serialize;
use serde_keyvalue::FromKeyValues;
use uuid::Uuid;
use vm_control::BatteryType;
#[cfg(any(target_arch = "x86", target_arch = "x86_64"))]
use x86_64::set_enable_pnp_data_msr_config;

pub(crate) use super::sys::HypervisorKind;

cfg_if::cfg_if! {
    if #[cfg(unix)] {
        use std::time::Duration;
        use base::RawDescriptor;
        use devices::virtio::fs::passthrough;
        #[cfg(feature = "gpu")]
        use crate::crosvm::sys::GpuRenderServerParameters;
        use libc::{getegid, geteuid};

        static KVM_PATH: &str = "/dev/kvm";
        static VHOST_NET_PATH: &str = "/dev/vhost-net";
    } else if #[cfg(windows)] {
        use base::{Event, Tube};

        use crate::crosvm::sys::windows::config::IrqChipKind;
    }
}

#[cfg(any(target_arch = "x86", target_arch = "x86_64"))]
const ONE_MB: u64 = 1 << 20;
#[cfg(any(target_arch = "x86", target_arch = "x86_64"))]
const MB_ALIGNED: u64 = ONE_MB - 1;
// the max bus number is 256 and each bus occupy 1MB, so the max pcie cfg mmio size = 256M
#[cfg(any(target_arch = "x86", target_arch = "x86_64"))]
const MAX_PCIE_ECAM_SIZE: u64 = ONE_MB * 256;

/// Indicates the location and kind of executable kernel for a VM.
#[allow(dead_code)]
#[derive(Debug, Serialize, Deserialize)]
pub enum Executable {
    /// An executable intended to be run as a BIOS directly.
    Bios(PathBuf),
    /// A elf linux kernel, loaded and executed by crosvm.
    Kernel(PathBuf),
    /// Path to a plugin executable that is forked by crosvm.
    Plugin(PathBuf),
}

#[derive(Debug, Default, PartialEq, Eq, Deserialize, FromKeyValues)]
#[serde(deny_unknown_fields, rename_all = "kebab-case")]
pub struct CpuOptions {
    /// Number of CPU cores.
    #[serde(default)]
    pub num_cores: Option<usize>,
    /// Vector of CPU ids to be grouped into the same cluster.
    #[serde(default)]
    pub clusters: Vec<CpuSet>,
}

#[derive(Debug, Default, Deserialize, FromKeyValues)]
#[serde(deny_unknown_fields, rename_all = "kebab-case")]
pub struct MemOptions {
    /// Amount of guest memory in MiB.
    #[serde(default)]
    pub size: Option<u64>,
}

#[derive(Serialize, Deserialize)]
pub struct VhostUserOption {
    pub socket: PathBuf,
}

impl FromStr for VhostUserOption {
    type Err = <PathBuf as FromStr>::Err;

    fn from_str(s: &str) -> Result<Self, Self::Err> {
        Ok(Self { socket: s.parse()? })
    }
}

#[derive(Serialize, Deserialize)]
pub struct VhostUserFsOption {
    pub socket: PathBuf,
    pub tag: String,
}

impl FromStr for VhostUserFsOption {
    type Err = &'static str;

    fn from_str(param: &str) -> Result<Self, Self::Err> {
        // (socket:tag)
        let mut components = param.split(':');
        let socket = PathBuf::from(
            components
                .next()
                .ok_or("missing socket path for `vhost-user-fs`")?,
        );
        let tag = components
            .next()
            .ok_or("missing tag for `vhost-user-fs`")?
            .to_owned();

        Ok(Self { socket, tag })
    }
}

/// Options for virtio-vhost-user proxy device.
#[derive(Serialize, Deserialize, Debug, PartialEq, Eq, serde_keyvalue::FromKeyValues)]
pub struct VvuOption {
    pub socket: PathBuf,
    pub addr: Option<PciAddress>,
    pub uuid: Option<Uuid>,
}

/// A bind mount for directories in the plugin process.
#[derive(Debug, Serialize, Deserialize)]
pub struct BindMount {
    pub src: PathBuf,
    pub dst: PathBuf,
    pub writable: bool,
}

impl FromStr for BindMount {
    type Err = String;

    fn from_str(value: &str) -> Result<Self, Self::Err> {
        let components: Vec<&str> = value.split(':').collect();
        if components.is_empty() || components.len() > 3 || components[0].is_empty() {
            return Err(invalid_value_err(
                value,
                "`plugin-mount` should be in a form of: <src>[:[<dst>][:<writable>]]",
            ));
        }

        let src = PathBuf::from(components[0]);
        if src.is_relative() {
            return Err(invalid_value_err(
                components[0],
                "the source path for `plugin-mount` must be absolute",
            ));
        }
        if !src.exists() {
            return Err(invalid_value_err(
                components[0],
                "the source path for `plugin-mount` does not exist",
            ));
        }

        let dst = PathBuf::from(match components.get(1) {
            None | Some(&"") => components[0],
            Some(path) => path,
        });
        if dst.is_relative() {
            return Err(invalid_value_err(
                components[1],
                "the destination path for `plugin-mount` must be absolute",
            ));
        }

        let writable: bool = match components.get(2) {
            None => false,
            Some(s) => s.parse().map_err(|_| {
                invalid_value_err(
                    components[2],
                    "the <writable> component for `plugin-mount` is not valid bool",
                )
            })?,
        };

        Ok(BindMount { src, dst, writable })
    }
}

/// A mapping of linux group IDs for the plugin process.
#[cfg(feature = "plugin")]
#[derive(Debug, Deserialize, Serialize)]
pub struct GidMap {
    pub inner: base::platform::Gid,
    pub outer: base::platform::Gid,
    pub count: u32,
}

#[cfg(feature = "plugin")]
impl FromStr for GidMap {
    type Err = String;

    fn from_str(value: &str) -> Result<Self, Self::Err> {
        let components: Vec<&str> = value.split(':').collect();
        if components.is_empty() || components.len() > 3 || components[0].is_empty() {
            return Err(invalid_value_err(
                value,
                "`plugin-gid-map` must have exactly 3 components: <inner>[:[<outer>][:<count>]]",
            ));
        }

        let inner: base::platform::Gid = components[0].parse().map_err(|_| {
            invalid_value_err(
                components[0],
                "the <inner> component for `plugin-gid-map` is not valid gid",
            )
        })?;

        let outer: base::platform::Gid = match components.get(1) {
            None | Some(&"") => inner,
            Some(s) => s.parse().map_err(|_| {
                invalid_value_err(
                    components[1],
                    "the <outer> component for `plugin-gid-map` is not valid gid",
                )
            })?,
        };

        let count: u32 = match components.get(2) {
            None => 1,
            Some(s) => s.parse().map_err(|_| {
                invalid_value_err(
                    components[2],
                    "the <count> component for `plugin-gid-map` is not valid number",
                )
            })?,
        };

        Ok(GidMap {
            inner,
            outer,
            count,
        })
    }
}

/// Direct IO forwarding options
#[cfg(feature = "direct")]
#[derive(Debug, Deserialize, Serialize)]
pub struct DirectIoOption {
    pub path: PathBuf,
    pub ranges: Vec<BusRange>,
}

pub const DEFAULT_TOUCH_DEVICE_HEIGHT: u32 = 1024;
pub const DEFAULT_TOUCH_DEVICE_WIDTH: u32 = 1280;

#[derive(Serialize, Deserialize)]
pub struct TouchDeviceOption {
    path: PathBuf,
    width: Option<u32>,
    height: Option<u32>,
    default_width: u32,
    default_height: u32,
}

impl TouchDeviceOption {
    pub fn new(path: PathBuf) -> TouchDeviceOption {
        TouchDeviceOption {
            path,
            width: None,
            height: None,
            default_width: DEFAULT_TOUCH_DEVICE_WIDTH,
            default_height: DEFAULT_TOUCH_DEVICE_HEIGHT,
        }
    }

    /// Getter for the path to the input event streams.
    #[cfg_attr(windows, allow(unused))]
    pub fn get_path(&self) -> &Path {
        self.path.as_path()
    }

    /// When a user specifies the parameters for a touch device, width and height are optional.
    /// If the width and height are missing, default values are used. Default values can be set
    /// dynamically, for example from the display sizes specified by the gpu argument.
    #[cfg(feature = "gpu")]
    pub fn set_default_size(&mut self, width: u32, height: u32) {
        self.default_width = width;
        self.default_height = height;
    }

    /// Setter for the width specified by the user.
    pub fn set_width(&mut self, width: u32) {
        self.width.replace(width);
    }

    /// Setter for the height specified by the user.
    pub fn set_height(&mut self, height: u32) {
        self.height.replace(height);
    }

    /// If the user specifies the size, use it. Otherwise, use the default values.
    #[cfg(any(unix, feature = "gpu"))]
    pub fn get_size(&self) -> (u32, u32) {
        (
            self.width.unwrap_or(self.default_width),
            self.height.unwrap_or(self.default_height),
        )
    }
}

impl FromStr for TouchDeviceOption {
    type Err = &'static str;

    fn from_str(s: &str) -> Result<Self, Self::Err> {
        let mut it = s.split(':');
        let mut touch_spec = TouchDeviceOption::new(PathBuf::from(it.next().unwrap().to_owned()));
        if let Some(width) = it.next() {
            touch_spec.set_width(width.trim().parse().unwrap());
        }
        if let Some(height) = it.next() {
            touch_spec.set_height(height.trim().parse().unwrap());
        }
        Ok(touch_spec)
    }
}

#[derive(Eq, PartialEq, Serialize, Deserialize)]
pub enum SharedDirKind {
    FS,
    P9,
}

impl FromStr for SharedDirKind {
    type Err = &'static str;

    fn from_str(s: &str) -> Result<Self, Self::Err> {
        use SharedDirKind::*;
        match s {
            "fs" | "FS" => Ok(FS),
            "9p" | "9P" | "p9" | "P9" => Ok(P9),
            _ => Err("invalid file system type"),
        }
    }
}

impl Default for SharedDirKind {
    fn default() -> SharedDirKind {
        SharedDirKind::P9
    }
}

#[cfg(unix)]
pub struct SharedDir {
    pub src: PathBuf,
    pub tag: String,
    pub kind: SharedDirKind,
    pub uid_map: String,
    pub gid_map: String,
    pub fs_cfg: passthrough::Config,
    pub p9_cfg: p9::Config,
}

#[cfg(unix)]
impl Default for SharedDir {
    fn default() -> SharedDir {
        SharedDir {
            src: Default::default(),
            tag: Default::default(),
            kind: Default::default(),
            uid_map: format!("0 {} 1", unsafe { geteuid() }),
            gid_map: format!("0 {} 1", unsafe { getegid() }),
            fs_cfg: Default::default(),
            p9_cfg: Default::default(),
        }
    }
}

#[cfg(unix)]
impl FromStr for SharedDir {
    type Err = &'static str;

    fn from_str(param: &str) -> Result<Self, Self::Err> {
        // This is formatted as multiple fields, each separated by ":". The first 2 fields are
        // fixed (src:tag).  The rest may appear in any order:
        //
        // * type=TYPE - must be one of "p9" or "fs" (default: p9)
        // * uidmap=UIDMAP - a uid map in the format "inner outer count[,inner outer count]"
        //   (default: "0 <current euid> 1")
        // * gidmap=GIDMAP - a gid map in the same format as uidmap
        //   (default: "0 <current egid> 1")
        // * privileged_quota_uids=UIDS - Space-separated list of privileged uid values. When
        //   performing quota-related operations, these UIDs are treated as if they have
        //   CAP_FOWNER.
        // * timeout=TIMEOUT - a timeout value in seconds, which indicates how long attributes
        //   and directory contents should be considered valid (default: 5)
        // * cache=CACHE - one of "never", "always", or "auto" (default: auto)
        // * writeback=BOOL - indicates whether writeback caching should be enabled (default: false)
        let mut components = param.split(':');
        let src = PathBuf::from(
            components
                .next()
                .ok_or("missing source path for `shared-dir`")?,
        );
        let tag = components
            .next()
            .ok_or("missing tag for `shared-dir`")?
            .to_owned();

        if !src.is_dir() {
            return Err("source path for `shared-dir` must be a directory");
        }

        let mut shared_dir = SharedDir {
            src,
            tag,
            ..Default::default()
        };
        for opt in components {
            let mut o = opt.splitn(2, '=');
            let kind = o.next().ok_or("`shared-dir` options must not be empty")?;
            let value = o
                .next()
                .ok_or("`shared-dir` options must be of the form `kind=value`")?;

            match kind {
                "type" => {
                    shared_dir.kind = value
                        .parse()
                        .map_err(|_| "`type` must be one of `fs` or `9p`")?
                }
                "uidmap" => shared_dir.uid_map = value.into(),
                "gidmap" => shared_dir.gid_map = value.into(),
                #[cfg(feature = "arc_quota")]
                "privileged_quota_uids" => {
                    shared_dir.fs_cfg.privileged_quota_uids =
                        value.split(' ').map(|s| s.parse().unwrap()).collect();
                }
                "timeout" => {
                    let seconds = value.parse().map_err(|_| "`timeout` must be an integer")?;

                    let dur = Duration::from_secs(seconds);
                    shared_dir.fs_cfg.entry_timeout = dur;
                    shared_dir.fs_cfg.attr_timeout = dur;
                }
                "cache" => {
                    let policy = value
                        .parse()
                        .map_err(|_| "`cache` must be one of `never`, `always`, or `auto`")?;
                    shared_dir.fs_cfg.cache_policy = policy;
                }
                "writeback" => {
                    let writeback = value.parse().map_err(|_| "`writeback` must be a boolean")?;
                    shared_dir.fs_cfg.writeback = writeback;
                }
                "rewrite-security-xattrs" => {
                    let rewrite_security_xattrs = value
                        .parse()
                        .map_err(|_| "`rewrite-security-xattrs` must be a boolean")?;
                    shared_dir.fs_cfg.rewrite_security_xattrs = rewrite_security_xattrs;
                }
                "ascii_casefold" => {
                    let ascii_casefold = value
                        .parse()
                        .map_err(|_| "`ascii_casefold` must be a boolean")?;
                    shared_dir.fs_cfg.ascii_casefold = ascii_casefold;
                    shared_dir.p9_cfg.ascii_casefold = ascii_casefold;
                }
                "dax" => {
                    let use_dax = value.parse().map_err(|_| "`dax` must be a boolean")?;
                    shared_dir.fs_cfg.use_dax = use_dax;
                }
                "posix_acl" => {
                    let posix_acl = value.parse().map_err(|_| "`posix_acl` must be a boolean")?;
                    shared_dir.fs_cfg.posix_acl = posix_acl;
                }
                _ => return Err("unrecognized option for `shared-dir`"),
            }
        }

        Ok(shared_dir)
    }
}

#[derive(Debug, Serialize, Deserialize, FromKeyValues)]
#[serde(deny_unknown_fields)]
pub struct FileBackedMappingParameters {
    pub path: PathBuf,
    #[serde(rename = "addr")]
    pub address: u64,
    pub size: u64,
    #[serde(default)]
    pub offset: u64,
    #[serde(rename = "rw", default)]
    pub writable: bool,
    #[serde(default)]
    pub sync: bool,
    #[serde(default)]
    pub align: bool,
}

#[derive(Clone, Deserialize, Serialize)]
pub struct HostPcieRootPortParameters {
    pub host_path: PathBuf,
    pub hp_gpe: Option<u32>,
}

fn jail_config_default_pivot_root() -> PathBuf {
    PathBuf::from(option_env!("DEFAULT_PIVOT_ROOT").unwrap_or("/var/empty"))
}

#[derive(Clone, Debug, Serialize, Deserialize, PartialEq, Eq, serde_keyvalue::FromKeyValues)]
#[serde(deny_unknown_fields, rename_all = "kebab-case")]
pub struct JailConfig {
    #[serde(default = "jail_config_default_pivot_root")]
    pub pivot_root: PathBuf,
    #[cfg(unix)]
    #[serde(default)]
    pub seccomp_policy_dir: Option<PathBuf>,
    #[serde(default)]
    pub seccomp_log_failures: bool,
}

impl Default for JailConfig {
    fn default() -> Self {
        JailConfig {
            pivot_root: jail_config_default_pivot_root(),
            #[cfg(unix)]
            seccomp_policy_dir: None,
            seccomp_log_failures: false,
        }
    }
}

fn parse_hex_or_decimal(maybe_hex_string: &str) -> Result<u64, String> {
    // Parse string starting with 0x as hex and others as numbers.
    if let Some(hex_string) = maybe_hex_string.strip_prefix("0x") {
        u64::from_str_radix(hex_string, 16)
    } else if let Some(hex_string) = maybe_hex_string.strip_prefix("0X") {
        u64::from_str_radix(hex_string, 16)
    } else {
        u64::from_str(maybe_hex_string)
    }
    .map_err(|e| format!("invalid numeric value {}: {}", maybe_hex_string, e))
}

pub fn parse_mmio_address_range(s: &str) -> Result<Vec<AddressRange>, String> {
    s.split(",")
        .map(|s| {
            let r: Vec<&str> = s.split("-").collect();
            if r.len() != 2 {
                return Err(invalid_value_err(s, "invalid range"));
            }
            let parse = |s: &str| -> Result<u64, String> {
                match parse_hex_or_decimal(s) {
                    Ok(v) => Ok(v),
                    Err(_) => Err(invalid_value_err(s, "expected u64 value")),
                }
            };
            Ok(AddressRange {
                start: parse(r[0])?,
                end: parse(r[1])?,
            })
        })
        .collect()
}

#[cfg(any(target_arch = "x86", target_arch = "x86_64"))]
#[derive(Deserialize, Serialize, serde_keyvalue::FromKeyValues)]
#[serde(deny_unknown_fields)]
struct UserspaceMsrOptions {
    pub index: u32,
    #[serde(rename = "type")]
    pub rw_type: MsrRWType,
    pub action: MsrAction,
    #[serde(default = "default_msr_value_from")]
    pub from: MsrValueFrom,
    #[serde(default = "default_msr_filter")]
    pub filter: MsrFilter,
}

#[cfg(any(target_arch = "x86", target_arch = "x86_64"))]
fn default_msr_value_from() -> MsrValueFrom {
    MsrValueFrom::RWFromRunningCPU
}

#[cfg(any(target_arch = "x86", target_arch = "x86_64"))]
fn default_msr_filter() -> MsrFilter {
    MsrFilter::Default
}

#[cfg(any(target_arch = "x86", target_arch = "x86_64"))]
pub fn parse_userspace_msr_options(value: &str) -> Result<(u32, MsrConfig), String> {
    let options: UserspaceMsrOptions = from_key_values(value)?;

    Ok((
        options.index,
        MsrConfig {
            rw_type: options.rw_type,
            action: options.action,
            from: options.from,
            filter: options.filter,
        },
    ))
}

pub fn validate_serial_parameters(params: &SerialParameters) -> Result<(), String> {
    if params.stdin && params.input.is_some() {
        return Err("Cannot specify both stdin and input options".to_string());
    }
    if params.num < 1 {
        return Err(invalid_value_err(
            params.num.to_string(),
            "Serial port num must be at least 1",
        ));
    }

    if params.hardware == SerialHardware::Serial && params.num > 4 {
        return Err(invalid_value_err(
            format!("{}", params.num),
            "Serial port num must be 4 or less",
        ));
    }

    Ok(())
}

pub fn parse_serial_options(s: &str) -> Result<SerialParameters, String> {
    let params: SerialParameters = from_key_values(s)?;

    validate_serial_parameters(&params)?;

    Ok(params)
}

#[cfg(feature = "plugin")]
pub fn parse_plugin_mount_option(value: &str) -> Result<BindMount, String> {
    let components: Vec<&str> = value.split(':').collect();
    if components.is_empty() || components.len() > 3 || components[0].is_empty() {
        return Err(invalid_value_err(
            value,
            "`plugin-mount` should be in a form of: <src>[:[<dst>][:<writable>]]",
        ));
    }

    let src = PathBuf::from(components[0]);
    if src.is_relative() {
        return Err(invalid_value_err(
            components[0],
            "the source path for `plugin-mount` must be absolute",
        ));
    }
    if !src.exists() {
        return Err(invalid_value_err(
            components[0],
            "the source path for `plugin-mount` does not exist",
        ));
    }

    let dst = PathBuf::from(match components.get(1) {
        None | Some(&"") => components[0],
        Some(path) => path,
    });
    if dst.is_relative() {
        return Err(invalid_value_err(
            components[1],
            "the destination path for `plugin-mount` must be absolute",
        ));
    }

    let writable: bool = match components.get(2) {
        None => false,
        Some(s) => s.parse().map_err(|_| {
            invalid_value_err(
                components[2],
                "the <writable> component for `plugin-mount` is not valid bool",
            )
        })?,
    };

    Ok(BindMount { src, dst, writable })
}

#[cfg(any(target_arch = "x86", target_arch = "x86_64"))]
pub fn parse_memory_region(value: &str) -> Result<AddressRange, String> {
    let paras: Vec<&str> = value.split(',').collect();
    if paras.len() != 2 {
        return Err(invalid_value_err(
            value,
            "pcie-ecam must have exactly 2 parameters: ecam_base,ecam_size",
        ));
    }
    let base = parse_hex_or_decimal(paras[0]).map_err(|_| {
        invalid_value_err(
            value,
            "pcie-ecam, the first parameter base should be integer",
        )
    })?;
    let mut len = parse_hex_or_decimal(paras[1]).map_err(|_| {
        invalid_value_err(
            value,
            "pcie-ecam, the second parameter size should be integer",
        )
    })?;

    if (base & MB_ALIGNED != 0) || (len & MB_ALIGNED != 0) {
        return Err(invalid_value_err(
            value,
            "pcie-ecam, the base and len should be aligned to 1MB",
        ));
    }

    if len > MAX_PCIE_ECAM_SIZE {
        len = MAX_PCIE_ECAM_SIZE;
    }

    if base + len >= 0x1_0000_0000 {
        return Err(invalid_value_err(
            value,
            "pcie-ecam, the end address couldn't beyond 4G",
        ));
    }

    if base % len != 0 {
        return Err(invalid_value_err(
            value,
            "pcie-ecam, base should be multiple of len",
        ));
    }

    if let Some(range) = AddressRange::from_start_and_size(base, len) {
        Ok(range)
    } else {
        Err(invalid_value_err(
            value,
            "pcie-ecam must be representable as AddressRange",
        ))
    }
}

#[cfg(feature = "direct")]
pub fn parse_pcie_root_port_params(value: &str) -> Result<HostPcieRootPortParameters, String> {
    let opts: Vec<_> = value.split(',').collect();
    if opts.len() > 2 {
        return Err(invalid_value_err(
            value,
            "pcie-root-port has maxmimum two arguments",
        ));
    }
    let pcie_path = PathBuf::from(opts[0]);
    if !pcie_path.exists() {
        return Err(invalid_value_err(
            value,
            "the pcie root port path does not exist",
        ));
    }
    if !pcie_path.is_dir() {
        return Err(invalid_value_err(
            value,
            "the pcie root port path should be directory",
        ));
    }

    let hp_gpe = if opts.len() == 2 {
        let gpes: Vec<&str> = opts[1].split('=').collect();
        if gpes.len() != 2 || gpes[0] != "hp_gpe" {
            return Err(invalid_value_err(value, "it should be hp_gpe=Num"));
        }
        match gpes[1].parse::<u32>() {
            Ok(gpe) => Some(gpe),
            Err(_) => {
                return Err(invalid_value_err(
                    value,
                    "host hp gpe must be a non-negative integer",
                ));
            }
        }
    } else {
        None
    };

    Ok(HostPcieRootPortParameters {
        host_path: pcie_path,
        hp_gpe,
    })
}

pub fn parse_bus_id_addr(v: &str) -> Result<(u8, u8, u16, u16), String> {
    debug!("parse_bus_id_addr: {}", v);
    let mut ids = v.split(':');
    let errorre = move |item| move |e| format!("{}: {}", item, e);
    match (ids.next(), ids.next(), ids.next(), ids.next()) {
        (Some(bus_id), Some(addr), Some(vid), Some(pid)) => {
            let bus_id = bus_id.parse::<u8>().map_err(errorre("bus_id"))?;
            let addr = addr.parse::<u8>().map_err(errorre("addr"))?;
            let vid = u16::from_str_radix(vid, 16).map_err(errorre("vid"))?;
            let pid = u16::from_str_radix(pid, 16).map_err(errorre("pid"))?;
            Ok((bus_id, addr, vid, pid))
        }
        _ => Err(String::from("BUS_ID:ADDR:BUS_NUM:DEV_NUM")),
    }
}

#[cfg(feature = "audio")]
pub fn parse_ac97_options(s: &str) -> Result<Ac97Parameters, String> {
    let mut ac97_params: Ac97Parameters = Default::default();

    let opts = s
        .split(',')
        .map(|frag| frag.split('='))
        .map(|mut kv| (kv.next().unwrap_or(""), kv.next().unwrap_or("")));

    for (k, v) in opts {
        match k {
            "backend" => {
                ac97_params.backend = v
                    .parse::<Ac97Backend>()
                    .map_err(|e| invalid_value_err(v, e))?;
            }
            "capture" => {
                ac97_params.capture = v
                    .parse::<bool>()
                    .map_err(|e| format!("invalid capture option: {}", e))?;
            }
            _ => {
                super::sys::config::parse_ac97_options(&mut ac97_params, k, v)?;
            }
        }
    }

    Ok(ac97_params)
}

pub fn invalid_value_err<T: AsRef<str>, S: ToString>(value: T, expected: S) -> String {
    format!("invalid value {}: {}", value.as_ref(), expected.to_string())
}

#[derive(Debug, Serialize, Deserialize, FromKeyValues)]
#[serde(deny_unknown_fields, rename_all = "kebab-case")]
pub struct BatteryConfig {
    #[serde(rename = "type", default)]
    pub type_: BatteryType,
}

pub fn parse_cpu_capacity(s: &str) -> Result<BTreeMap<usize, u32>, String> {
    let mut cpu_capacity: BTreeMap<usize, u32> = BTreeMap::default();
    for cpu_pair in s.split(',') {
        let assignment: Vec<&str> = cpu_pair.split('=').collect();
        if assignment.len() != 2 {
            return Err(invalid_value_err(cpu_pair, "invalid CPU capacity syntax"));
        }
        let cpu = assignment[0].parse().map_err(|_| {
            invalid_value_err(assignment[0], "CPU index must be a non-negative integer")
        })?;
        let capacity = assignment[1].parse().map_err(|_| {
            invalid_value_err(assignment[1], "CPU capacity must be a non-negative integer")
        })?;
        if cpu_capacity.insert(cpu, capacity).is_some() {
            return Err(invalid_value_err(cpu_pair, "CPU index must be unique"));
        }
    }
    Ok(cpu_capacity)
}

pub fn from_key_values<'a, T: Deserialize<'a>>(value: &'a str) -> Result<T, String> {
    serde_keyvalue::from_key_values(value).map_err(|e| e.to_string())
}

/// Parse a list of guest to host CPU mappings.
///
/// Each mapping consists of a single guest CPU index mapped to one or more host CPUs in the form
/// accepted by `CpuSet::from_str`:
///
///  `<GUEST-CPU>=<HOST-CPU-SET>[:<GUEST-CPU>=<HOST-CPU-SET>[:...]]`
pub fn parse_cpu_affinity(s: &str) -> Result<VcpuAffinity, String> {
    if s.contains('=') {
        let mut affinity_map = BTreeMap::new();
        for cpu_pair in s.split(':') {
            let assignment: Vec<&str> = cpu_pair.split('=').collect();
            if assignment.len() != 2 {
                return Err(invalid_value_err(
                    cpu_pair,
                    "invalid VCPU assignment syntax",
                ));
            }
            let guest_cpu = assignment[0].parse().map_err(|_| {
                invalid_value_err(assignment[0], "CPU index must be a non-negative integer")
            })?;
            let host_cpu_set = CpuSet::from_str(assignment[1])?;
            if affinity_map.insert(guest_cpu, host_cpu_set).is_some() {
                return Err(invalid_value_err(cpu_pair, "VCPU index must be unique"));
            }
        }
        Ok(VcpuAffinity::PerVcpu(affinity_map))
    } else {
        Ok(VcpuAffinity::Global(CpuSet::from_str(s)?))
    }
}

#[cfg(feature = "direct")]
pub fn parse_direct_io_options(s: &str) -> Result<DirectIoOption, String> {
    let parts: Vec<&str> = s.splitn(2, '@').collect();
    if parts.len() != 2 {
        return Err(invalid_value_err(
            s,
            "missing port range, use /path@X-Y,Z,.. syntax",
        ));
    }
    let path = PathBuf::from(parts[0]);
    if !path.exists() {
        return Err(invalid_value_err(parts[0], "the path does not exist"));
    };
    let ranges: Result<Vec<BusRange>, String> = parts[1]
        .split(',')
        .map(|frag| frag.split('-'))
        .map(|mut range| {
            let base = range
                .next()
                .map(parse_hex_or_decimal)
                .map_or(Ok(None), |r| r.map(Some));
            let last = range
                .next()
                .map(parse_hex_or_decimal)
                .map_or(Ok(None), |r| r.map(Some));
            (base, last)
        })
        .map(|range| match range {
            (Ok(Some(base)), Ok(None)) => Ok(BusRange { base, len: 1 }),
            (Ok(Some(base)), Ok(Some(last))) => Ok(BusRange {
                base,
                len: last.saturating_sub(base).saturating_add(1),
            }),
            (Err(_), _) => Err(invalid_value_err(s, "invalid base range value")),
            (_, Err(_)) => Err(invalid_value_err(s, "invalid last range value")),
            _ => Err(invalid_value_err(s, "invalid range format")),
        })
        .collect();
    Ok(DirectIoOption {
        path,
        ranges: ranges?,
    })
}

pub fn executable_is_plugin(executable: &Option<Executable>) -> bool {
    matches!(executable, Some(Executable::Plugin(_)))
}

pub fn parse_pflash_parameters(s: &str) -> Result<PflashParameters, String> {
    let pflash_parameters: PflashParameters = from_key_values(s)?;

    Ok(pflash_parameters)
}

// BTreeMaps serialize fine, as long as their keys are trivial types. A tuple does not
// work, hence the need to convert to/from a vector form.
mod serde_serial_params {
    use std::iter::FromIterator;

    use serde::Deserializer;
    use serde::Serializer;

    use super::*;

    pub fn serialize<S>(
        params: &BTreeMap<(SerialHardware, u8), SerialParameters>,
        ser: S,
    ) -> Result<S::Ok, S::Error>
    where
        S: Serializer,
    {
        let v: Vec<(&(SerialHardware, u8), &SerialParameters)> = params.iter().collect();
        serde::Serialize::serialize(&v, ser)
    }

    pub fn deserialize<'a, D>(
        de: D,
    ) -> Result<BTreeMap<(SerialHardware, u8), SerialParameters>, D::Error>
    where
        D: Deserializer<'a>,
    {
        let params: Vec<((SerialHardware, u8), SerialParameters)> =
            serde::Deserialize::deserialize(de)?;
        Ok(BTreeMap::from_iter(params.into_iter()))
    }
}

/// Aggregate of all configurable options for a running VM.
#[derive(Serialize, Deserialize)]
#[remain::sorted]
pub struct Config {
    #[cfg(feature = "audio")]
    pub ac97_parameters: Vec<Ac97Parameters>,
    pub acpi_tables: Vec<PathBuf>,
    pub android_fstab: Option<PathBuf>,
    pub async_executor: Option<ExecutorKind>,
    pub balloon: bool,
    pub balloon_bias: i64,
    pub balloon_control: Option<PathBuf>,
    pub balloon_page_reporting: bool,
    pub battery_config: Option<BatteryConfig>,
    #[cfg(windows)]
    pub block_control_tube: Vec<Tube>,
    #[cfg(windows)]
    pub block_vhost_user_tube: Vec<Tube>,
    #[cfg(windows)]
    pub broker_shutdown_event: Option<Event>,
<<<<<<< HEAD
    #[cfg(all(any(target_arch = "x86", target_arch = "x86_64"), target_family = "unix"))]
=======
    #[cfg(all(any(target_arch = "x86", target_arch = "x86_64"), unix))]
>>>>>>> da9ba090
    pub bus_lock_ratelimit: u64,
    pub cid: Option<u64>,
    #[cfg(unix)]
    pub coiommu_param: Option<devices::CoIommuParameters>,
    pub cpu_capacity: BTreeMap<usize, u32>, // CPU index -> capacity
    pub cpu_clusters: Vec<CpuSet>,
    #[cfg(feature = "crash-report")]
    pub crash_pipe_name: Option<String>,
    #[cfg(feature = "crash-report")]
    pub crash_report_uuid: Option<String>,
    pub delay_rt: bool,
    #[cfg(feature = "direct")]
    pub direct_edge_irq: Vec<u32>,
    #[cfg(feature = "direct")]
    pub direct_fixed_evts: Vec<devices::ACPIPMFixedEvent>,
    #[cfg(feature = "direct")]
    pub direct_gpe: Vec<u32>,
    #[cfg(feature = "direct")]
    pub direct_level_irq: Vec<u32>,
    #[cfg(feature = "direct")]
    pub direct_mmio: Option<DirectIoOption>,
    #[cfg(feature = "direct")]
    pub direct_pmio: Option<DirectIoOption>,
    pub disable_virtio_intx: bool,
    pub disks: Vec<DiskOption>,
    pub display_window_keyboard: bool,
    pub display_window_mouse: bool,
    pub dmi_path: Option<PathBuf>,
    pub enable_hwp: bool,
    pub enable_pnp_data: bool,
    pub executable_path: Option<Executable>,
    #[cfg(windows)]
    pub exit_stats: bool,
    pub file_backed_mappings: Vec<FileBackedMappingParameters>,
    pub force_calibrated_tsc_leaf: bool,
    pub force_s2idle: bool,
    #[cfg(feature = "gdb")]
    pub gdb: Option<u32>,
    #[cfg(all(windows, feature = "gpu"))]
    pub gpu_backend_config: Option<GpuBackendConfig>,
    #[cfg(feature = "gpu")]
    pub gpu_parameters: Option<GpuParameters>,
    #[cfg(all(unix, feature = "gpu"))]
    pub gpu_render_server_parameters: Option<GpuRenderServerParameters>,
    #[cfg(all(windows, feature = "gpu"))]
    pub gpu_vmm_config: Option<GpuVmmConfig>,
    pub host_cpu_topology: bool,
    #[cfg(windows)]
    pub host_guid: Option<String>,
    pub host_ip: Option<net::Ipv4Addr>,
    pub hugepages: bool,
    pub hypervisor: Option<HypervisorKind>,
    pub init_memory: Option<u64>,
    pub initrd_path: Option<PathBuf>,
    #[cfg(windows)]
    pub irq_chip: Option<IrqChipKind>,
    pub itmt: bool,
    pub jail_config: Option<JailConfig>,
    #[cfg(windows)]
    pub kernel_log_file: Option<String>,
    #[cfg(unix)]
    pub kvm_device_path: PathBuf,
    #[cfg(unix)]
    pub lock_guest_memory: bool,
    #[cfg(windows)]
    pub log_file: Option<String>,
    #[cfg(windows)]
    pub logs_directory: Option<String>,
    pub mac_address: Option<net_util::MacAddress>,
    pub memory: Option<u64>,
    pub memory_file: Option<PathBuf>,
    pub mmio_address_ranges: Vec<AddressRange>,
    #[cfg(target_arch = "aarch64")]
    pub mte: bool,
    pub net: Vec<NetParameters>,
    #[cfg(windows)]
    pub net_vhost_user_tube: Option<Tube>,
    pub net_vq_pairs: Option<u16>,
    pub netmask: Option<net::Ipv4Addr>,
    pub no_i8042: bool,
    pub no_rtc: bool,
    pub no_smt: bool,
    #[cfg(any(target_arch = "x86", target_arch = "x86_64"))]
    pub oem_strings: Vec<String>,
    pub params: Vec<String>,
    #[cfg(any(target_arch = "x86", target_arch = "x86_64"))]
    pub pci_low_start: Option<u64>,
    #[cfg(any(target_arch = "x86", target_arch = "x86_64"))]
    pub pcie_ecam: Option<AddressRange>,
    #[cfg(feature = "direct")]
    pub pcie_rp: Vec<HostPcieRootPortParameters>,
    pub per_vm_core_scheduling: bool,
    pub pflash_parameters: Option<PflashParameters>,
    #[cfg(feature = "plugin")]
    pub plugin_gid_maps: Vec<GidMap>,
    pub plugin_mounts: Vec<BindMount>,
    pub plugin_root: Option<PathBuf>,
    pub pmem_devices: Vec<DiskOption>,
    pub privileged_vm: bool,
    #[cfg(feature = "process-invariants")]
    pub process_invariants_data_handle: Option<u64>,
    #[cfg(feature = "process-invariants")]
    pub process_invariants_data_size: Option<usize>,
    #[cfg(windows)]
    pub product_channel: Option<String>,
    #[cfg(windows)]
    pub product_name: Option<String>,
    #[cfg(windows)]
    pub product_version: Option<String>,
    pub protection_type: ProtectionType,
    pub pstore: Option<Pstore>,
    #[cfg(windows)]
    pub pvclock: bool,
    /// Must be `Some` iff `protection_type == ProtectionType::UnprotectedWithFirmware`.
    pub pvm_fw: Option<PathBuf>,
    pub restore_path: Option<PathBuf>,
    pub rng: bool,
    pub rt_cpus: CpuSet,
    #[serde(with = "serde_serial_params")]
    pub serial_parameters: BTreeMap<(SerialHardware, u8), SerialParameters>,
    #[cfg(feature = "kiwi")]
    pub service_pipe_name: Option<String>,
    #[cfg(unix)]
    #[serde(skip)]
    pub shared_dirs: Vec<SharedDir>,
    #[cfg(feature = "slirp-ring-capture")]
    pub slirp_capture_file: Option<String>,
    pub socket_path: Option<PathBuf>,
    #[cfg(feature = "tpm")]
    pub software_tpm: bool,
    #[cfg(feature = "audio")]
    pub sound: Option<PathBuf>,
    pub split_irqchip: bool,
    pub strict_balloon: bool,
    pub stub_pci_devices: Vec<StubPciParameters>,
    pub swap_dir: Option<PathBuf>,
    pub swiotlb: Option<u64>,
    #[cfg(windows)]
    pub syslog_tag: Option<String>,
    #[cfg(unix)]
    pub tap_fd: Vec<RawDescriptor>,
    pub tap_name: Vec<String>,
    #[cfg(target_os = "android")]
    pub task_profiles: Vec<String>,
    pub usb: bool,
    pub userspace_msr: BTreeMap<u32, MsrConfig>,
    pub vcpu_affinity: Option<VcpuAffinity>,
    pub vcpu_cgroup_path: Option<PathBuf>,
    pub vcpu_count: Option<usize>,
    #[cfg(unix)]
    pub vfio: Vec<super::sys::config::VfioCommand>,
    #[cfg(unix)]
    pub vfio_isolate_hotplug: bool,
    pub vhost_net: bool,
    #[cfg(unix)]
    pub vhost_net_device_path: PathBuf,
    pub vhost_user_blk: Vec<VhostUserOption>,
    pub vhost_user_console: Vec<VhostUserOption>,
    pub vhost_user_fs: Vec<VhostUserFsOption>,
    pub vhost_user_gpu: Vec<VhostUserOption>,
    pub vhost_user_mac80211_hwsim: Option<VhostUserOption>,
    pub vhost_user_net: Vec<VhostUserOption>,
    pub vhost_user_snd: Vec<VhostUserOption>,
    pub vhost_user_video_dec: Vec<VhostUserOption>,
    pub vhost_user_vsock: Vec<VhostUserOption>,
    pub vhost_user_wl: Option<VhostUserOption>,
    #[cfg(unix)]
    pub vhost_vsock_device: Option<PathBuf>,
    #[cfg(feature = "video-decoder")]
    pub video_dec: Vec<VideoDeviceConfig>,
    #[cfg(feature = "video-encoder")]
    pub video_enc: Vec<VideoDeviceConfig>,
    pub virtio_input_evdevs: Vec<PathBuf>,
    pub virtio_keyboard: Vec<PathBuf>,
    pub virtio_mice: Vec<PathBuf>,
    pub virtio_multi_touch: Vec<TouchDeviceOption>,
    pub virtio_single_touch: Vec<TouchDeviceOption>,
    #[cfg(feature = "audio")]
    #[serde(skip)]
    pub virtio_snds: Vec<SndParameters>,
    pub virtio_switches: Vec<PathBuf>,
    pub virtio_trackpad: Vec<TouchDeviceOption>,
    #[cfg(windows)]
    pub vm_evt_rdtube: Option<RecvTube>,
    #[cfg(windows)]
    pub vm_evt_wrtube: Option<SendTube>,
    #[cfg(all(feature = "vtpm", target_arch = "x86_64"))]
    pub vtpm_proxy: bool,
    pub vvu_proxy: Vec<VvuOption>,
    pub wayland_socket_paths: BTreeMap<String, PathBuf>,
    pub x_display: Option<String>,
}

impl Default for Config {
    fn default() -> Config {
        Config {
            #[cfg(feature = "audio")]
            ac97_parameters: Vec::new(),
            acpi_tables: Vec::new(),
            android_fstab: None,
            async_executor: None,
            balloon: true,
            balloon_bias: 0,
            balloon_control: None,
            balloon_page_reporting: false,
            battery_config: None,
            #[cfg(windows)]
            block_control_tube: Vec::new(),
            #[cfg(windows)]
            block_vhost_user_tube: Vec::new(),
            #[cfg(windows)]
            broker_shutdown_event: None,
<<<<<<< HEAD
            #[cfg(all(any(target_arch = "x86", target_arch = "x86_64"), target_family = "unix"))]
=======
            #[cfg(all(any(target_arch = "x86", target_arch = "x86_64"), unix))]
>>>>>>> da9ba090
            bus_lock_ratelimit: 0,
            cid: None,
            #[cfg(unix)]
            coiommu_param: None,
            #[cfg(feature = "crash-report")]
            crash_pipe_name: None,
            #[cfg(feature = "crash-report")]
            crash_report_uuid: None,
            cpu_capacity: BTreeMap::new(),
            cpu_clusters: Vec::new(),
            delay_rt: false,
            #[cfg(feature = "direct")]
            direct_edge_irq: Vec::new(),
            #[cfg(feature = "direct")]
            direct_fixed_evts: Vec::new(),
            #[cfg(feature = "direct")]
            direct_gpe: Vec::new(),
            #[cfg(feature = "direct")]
            direct_level_irq: Vec::new(),
            #[cfg(feature = "direct")]
            direct_mmio: None,
            #[cfg(feature = "direct")]
            direct_pmio: None,
            disks: Vec::new(),
            disable_virtio_intx: false,
            display_window_keyboard: false,
            display_window_mouse: false,
            dmi_path: None,
            enable_hwp: false,
            enable_pnp_data: false,
            executable_path: None,
            #[cfg(windows)]
            exit_stats: false,
            file_backed_mappings: Vec::new(),
            force_calibrated_tsc_leaf: false,
            force_s2idle: false,
            #[cfg(feature = "gdb")]
            gdb: None,
            #[cfg(all(windows, feature = "gpu"))]
            gpu_backend_config: None,
            #[cfg(feature = "gpu")]
            gpu_parameters: None,
            #[cfg(all(unix, feature = "gpu"))]
            gpu_render_server_parameters: None,
            #[cfg(all(windows, feature = "gpu"))]
            gpu_vmm_config: None,
            host_cpu_topology: false,
            #[cfg(windows)]
            host_guid: None,
            host_ip: None,
            #[cfg(windows)]
            product_version: None,
            #[cfg(windows)]
            product_channel: None,
            hugepages: false,
            hypervisor: None,
            init_memory: None,
            initrd_path: None,
            #[cfg(windows)]
            irq_chip: None,
            itmt: false,
            jail_config: if !cfg!(feature = "default-no-sandbox") {
                Some(Default::default())
            } else {
                None
            },
            #[cfg(windows)]
            kernel_log_file: None,
            #[cfg(unix)]
            kvm_device_path: PathBuf::from(KVM_PATH),
            #[cfg(unix)]
            lock_guest_memory: false,
            #[cfg(windows)]
            log_file: None,
            #[cfg(windows)]
            logs_directory: None,
            mac_address: None,
            memory: None,
            memory_file: None,
            mmio_address_ranges: Vec::new(),
            #[cfg(target_arch = "aarch64")]
            mte: false,
            net: Vec::new(),
            #[cfg(windows)]
            net_vhost_user_tube: None,
            net_vq_pairs: None,
            netmask: None,
            no_i8042: false,
            no_rtc: false,
            no_smt: false,
            #[cfg(any(target_arch = "x86", target_arch = "x86_64"))]
            oem_strings: Vec::new(),
            params: Vec::new(),
            #[cfg(any(target_arch = "x86", target_arch = "x86_64"))]
            pci_low_start: None,
            #[cfg(any(target_arch = "x86", target_arch = "x86_64"))]
            pcie_ecam: None,
            #[cfg(feature = "direct")]
            pcie_rp: Vec::new(),
            per_vm_core_scheduling: false,
            pflash_parameters: None,
            #[cfg(feature = "plugin")]
            plugin_gid_maps: Vec::new(),
            plugin_mounts: Vec::new(),
            plugin_root: None,
            pmem_devices: Vec::new(),
            privileged_vm: false,
            #[cfg(feature = "process-invariants")]
            process_invariants_data_handle: None,
            #[cfg(feature = "process-invariants")]
            process_invariants_data_size: None,
            #[cfg(windows)]
            product_name: None,
            protection_type: ProtectionType::Unprotected,
            pstore: None,
            #[cfg(windows)]
            pvclock: false,
            pvm_fw: None,
            restore_path: None,
            rng: true,
            rt_cpus: Default::default(),
            serial_parameters: BTreeMap::new(),
            #[cfg(feature = "kiwi")]
            service_pipe_name: None,
            #[cfg(unix)]
            shared_dirs: Vec::new(),
            #[cfg(feature = "slirp-ring-capture")]
            slirp_capture_file: None,
            swap_dir: None,
            socket_path: None,
            #[cfg(feature = "tpm")]
            software_tpm: false,
            #[cfg(feature = "audio")]
            sound: None,
            split_irqchip: false,
            strict_balloon: false,
            stub_pci_devices: Vec::new(),
            swiotlb: None,
            #[cfg(windows)]
            syslog_tag: None,
            #[cfg(unix)]
            tap_fd: Vec::new(),
            tap_name: Vec::new(),
            #[cfg(target_os = "android")]
            task_profiles: Vec::new(),
            usb: true,
            userspace_msr: BTreeMap::new(),
            vcpu_affinity: None,
            vcpu_cgroup_path: None,
            vcpu_count: None,
            #[cfg(unix)]
            vfio: Vec::new(),
            #[cfg(unix)]
            vfio_isolate_hotplug: false,
            vhost_net: false,
            #[cfg(unix)]
            vhost_net_device_path: PathBuf::from(VHOST_NET_PATH),
            vhost_user_blk: Vec::new(),
            vhost_user_console: Vec::new(),
            vhost_user_video_dec: Vec::new(),
            vhost_user_fs: Vec::new(),
            vhost_user_gpu: Vec::new(),
            vhost_user_mac80211_hwsim: None,
            vhost_user_net: Vec::new(),
            vhost_user_snd: Vec::new(),
            vhost_user_vsock: Vec::new(),
            vhost_user_wl: None,
            #[cfg(unix)]
            vhost_vsock_device: None,
            #[cfg(feature = "video-decoder")]
            video_dec: Vec::new(),
            #[cfg(feature = "video-encoder")]
            video_enc: Vec::new(),
            virtio_input_evdevs: Vec::new(),
            virtio_keyboard: Vec::new(),
            virtio_mice: Vec::new(),
            virtio_multi_touch: Vec::new(),
            virtio_single_touch: Vec::new(),
            #[cfg(feature = "audio")]
            virtio_snds: Vec::new(),
            virtio_switches: Vec::new(),
            virtio_trackpad: Vec::new(),
            #[cfg(windows)]
            vm_evt_rdtube: None,
            #[cfg(windows)]
            vm_evt_wrtube: None,
            #[cfg(all(feature = "vtpm", target_arch = "x86_64"))]
            vtpm_proxy: false,
            vvu_proxy: Vec::new(),
            wayland_socket_paths: BTreeMap::new(),
            x_display: None,
        }
    }
}

pub fn validate_config(cfg: &mut Config) -> std::result::Result<(), String> {
    if cfg.executable_path.is_none() {
        return Err("Executable is not specified".to_string());
    }

    if cfg.plugin_root.is_some() && !executable_is_plugin(&cfg.executable_path) {
        return Err("`plugin-root` requires `plugin`".to_string());
    }

    #[cfg(feature = "gpu")]
    {
        crate::crosvm::gpu_config::validate_gpu_config(cfg)?;
    }
    #[cfg(feature = "gdb")]
    if cfg.gdb.is_some() && cfg.vcpu_count.unwrap_or(1) != 1 {
        return Err("`gdb` requires the number of vCPU to be 1".to_string());
    }
    if cfg.host_cpu_topology {
        if cfg.no_smt {
            return Err(
                "`host-cpu-topology` cannot be set at the same time as `no_smt`, since \
                the smt of the Guest is the same as that of the Host when \
                `host-cpu-topology` is set."
                    .to_string(),
            );
        }

        let pcpu_count =
            base::number_of_logical_cores().expect("Could not read number of logical cores");
        if let Some(vcpu_count) = cfg.vcpu_count {
            if pcpu_count != vcpu_count {
                return Err(format!(
                    "`host-cpu-topology` requires the count of vCPUs({}) to equal the \
                            count of CPUs({}) on host.",
                    vcpu_count, pcpu_count
                ));
            }
        } else {
            cfg.vcpu_count = Some(pcpu_count);
        }

        match &cfg.vcpu_affinity {
            None => {
                let mut affinity_map = BTreeMap::new();
                for cpu_id in 0..cfg.vcpu_count.unwrap() {
                    affinity_map.insert(cpu_id, CpuSet::new([cpu_id]));
                }
                cfg.vcpu_affinity = Some(VcpuAffinity::PerVcpu(affinity_map));
            }
            _ => {
                return Err(
                    "`host-cpu-topology` requires not to set `cpu-affinity` at the same time"
                        .to_string(),
                );
            }
        }
    } else {
        // TODO(b/215297064): Support generic cpuaffinity if there's a need.
        if !cfg.userspace_msr.is_empty() {
            for (_, msr_config) in cfg.userspace_msr.iter() {
                if msr_config.from == MsrValueFrom::RWFromRunningCPU {
                    return Err(
                        "`userspace-msr` must set `cpu0` if `host-cpu-topology` is not set"
                            .to_string(),
                    );
                }
            }
        }
    }
    #[cfg(any(target_arch = "x86", target_arch = "x86_64"))]
    if cfg.enable_hwp && !cfg.host_cpu_topology {
        return Err("setting `enable-hwp` requires `host-cpu-topology` is set.".to_string());
    }
    if cfg.enable_pnp_data {
        if !cfg.host_cpu_topology {
            return Err(
                "setting `enable_pnp_data` must require `host-cpu-topology` is set previously."
                    .to_string(),
            );
        }

        #[cfg(any(target_arch = "x86", target_arch = "x86_64"))]
        set_enable_pnp_data_msr_config(&mut cfg.userspace_msr)
            .map_err(|e| format!("MSR can't be passed through {}", e))?;
    }
    #[cfg(any(target_arch = "x86", target_arch = "x86_64"))]
    if cfg.itmt {
        use std::collections::BTreeSet;
        // ITMT only works on the case each vCPU is 1:1 mapping to a pCPU.
        // `host-cpu-topology` has already set this 1:1 mapping. If no
        // `host-cpu-topology`, we need check the cpu affinity setting.
        if !cfg.host_cpu_topology {
            // only VcpuAffinity::PerVcpu supports setting cpu affinity
            // for each vCPU.
            if let Some(VcpuAffinity::PerVcpu(v)) = &cfg.vcpu_affinity {
                // ITMT allows more pCPUs than vCPUs.
                if v.len() != cfg.vcpu_count.unwrap_or(1) {
                    return Err("`itmt` requires affinity to be set for every vCPU.".to_string());
                }

                let mut pcpu_set = BTreeSet::new();
                for cpus in v.values() {
                    if cpus.len() != 1 {
                        return Err(
                            "`itmt` requires affinity to be set 1 pCPU for 1 vCPU.".to_owned()
                        );
                    }
                    // Ensure that each vCPU corresponds to a different pCPU to avoid pCPU sharing,
                    // otherwise it will seriously affect the ITMT scheduling optimization effect.
                    if !pcpu_set.insert(cpus[0]) {
                        return Err(
                            "`cpu_host` requires affinity to be set different pVPU for each vCPU."
                                .to_owned(),
                        );
                    }
                }
            } else {
                return Err("`itmt` requires affinity to be set for every vCPU.".to_string());
            }
        }
        if !cfg.enable_hwp {
            return Err("setting `itmt` requires `enable-hwp` is set.".to_string());
        }
    }

    if !cfg.balloon && cfg.balloon_control.is_some() {
        return Err("'balloon-control' requires enabled balloon".to_string());
    }

    if !cfg.balloon && cfg.balloon_page_reporting {
        return Err("'balloon_page_reporting' requires enabled balloon".to_string());
    }

    #[cfg(unix)]
    if cfg.lock_guest_memory && cfg.jail_config.is_none() {
        return Err("'lock-guest-memory' and 'disable-sandbox' are mutually exclusive".to_string());
    }

    set_default_serial_parameters(
        &mut cfg.serial_parameters,
        !cfg.vhost_user_console.is_empty(),
    );

    for mapping in cfg.file_backed_mappings.iter_mut() {
        validate_file_backed_mapping(mapping)?;
    }

    // Validate platform specific things
    super::sys::config::validate_config(cfg)
}

fn validate_file_backed_mapping(mapping: &mut FileBackedMappingParameters) -> Result<(), String> {
    let pagesize_mask = pagesize() as u64 - 1;
    let aligned_address = mapping.address & !pagesize_mask;
    let aligned_size =
        ((mapping.address + mapping.size + pagesize_mask) & !pagesize_mask) - aligned_address;

    if mapping.align {
        mapping.address = aligned_address;
        mapping.size = aligned_size;
    } else if aligned_address != mapping.address || aligned_size != mapping.size {
        return Err(
            "--file-backed-mapping addr and size parameters must be page size aligned".to_string(),
        );
    }

    Ok(())
}

#[cfg(test)]
mod tests {
    use argh::FromArgs;
    use devices::PciClassCode;
    use devices::StubPciParameters;

    use super::*;

    #[test]
    fn parse_cpu_opts() {
        let res: CpuOptions = from_key_values("").unwrap();
        assert_eq!(res, CpuOptions::default());

        // num_cores
        let res: CpuOptions = from_key_values("12").unwrap();
        assert_eq!(
            res,
            CpuOptions {
                num_cores: Some(12),
                ..Default::default()
            }
        );

        let res: CpuOptions = from_key_values("num-cores=16").unwrap();
        assert_eq!(
            res,
            CpuOptions {
                num_cores: Some(16),
                ..Default::default()
            }
        );

        // clusters
        let res: CpuOptions = from_key_values("clusters=[[0],[1],[2],[3]]").unwrap();
        assert_eq!(
            res,
            CpuOptions {
                clusters: vec![
                    CpuSet::new([0]),
                    CpuSet::new([1]),
                    CpuSet::new([2]),
                    CpuSet::new([3])
                ],
                ..Default::default()
            }
        );

        let res: CpuOptions = from_key_values("clusters=[[0-3]]").unwrap();
        assert_eq!(
            res,
            CpuOptions {
                clusters: vec![CpuSet::new([0, 1, 2, 3])],
                ..Default::default()
            }
        );

        let res: CpuOptions = from_key_values("clusters=[[0,2],[1,3],[4-7,12]]").unwrap();
        assert_eq!(
            res,
            CpuOptions {
                clusters: vec![
                    CpuSet::new([0, 2]),
                    CpuSet::new([1, 3]),
                    CpuSet::new([4, 5, 6, 7, 12])
                ],
                ..Default::default()
            }
        );

        // All together
        let res: CpuOptions = from_key_values("16,clusters=[[0],[4-6],[7]]").unwrap();
        assert_eq!(
            res,
            CpuOptions {
                num_cores: Some(16),
                clusters: vec![CpuSet::new([0]), CpuSet::new([4, 5, 6]), CpuSet::new([7])],
            }
        );

        let res: CpuOptions = from_key_values("clusters=[[0-7],[30-31]],num-cores=32").unwrap();
        assert_eq!(
            res,
            CpuOptions {
                num_cores: Some(32),
                clusters: vec![CpuSet::new([0, 1, 2, 3, 4, 5, 6, 7]), CpuSet::new([30, 31])],
            }
        );
    }

    #[test]
    fn parse_cpu_set_single() {
        assert_eq!(
            CpuSet::from_str("123").expect("parse failed"),
            CpuSet::new([123])
        );
    }

    #[test]
    fn parse_cpu_set_list() {
        assert_eq!(
            CpuSet::from_str("0,1,2,3").expect("parse failed"),
            CpuSet::new([0, 1, 2, 3])
        );
    }

    #[test]
    fn parse_cpu_set_range() {
        assert_eq!(
            CpuSet::from_str("0-3").expect("parse failed"),
            CpuSet::new([0, 1, 2, 3])
        );
    }

    #[test]
    fn parse_cpu_set_list_of_ranges() {
        assert_eq!(
            CpuSet::from_str("3-4,7-9,18").expect("parse failed"),
            CpuSet::new([3, 4, 7, 8, 9, 18])
        );
    }

    #[test]
    fn parse_cpu_set_repeated() {
        // For now, allow duplicates - they will be handled gracefully by the vec to cpu_set_t conversion.
        assert_eq!(
            CpuSet::from_str("1,1,1").expect("parse failed"),
            CpuSet::new([1, 1, 1])
        );
    }

    #[test]
    fn parse_cpu_set_negative() {
        // Negative CPU numbers are not allowed.
        CpuSet::from_str("-3").expect_err("parse should have failed");
    }

    #[test]
    fn parse_cpu_set_reverse_range() {
        // Ranges must be from low to high.
        CpuSet::from_str("5-2").expect_err("parse should have failed");
    }

    #[test]
    fn parse_cpu_set_open_range() {
        CpuSet::from_str("3-").expect_err("parse should have failed");
    }

    #[test]
    fn parse_cpu_set_extra_comma() {
        CpuSet::from_str("0,1,2,").expect_err("parse should have failed");
    }

    #[test]
    fn parse_cpu_affinity_global() {
        assert_eq!(
            parse_cpu_affinity("0,5-7,9").expect("parse failed"),
            VcpuAffinity::Global(CpuSet::new([0, 5, 6, 7, 9])),
        );
    }

    #[test]
    fn parse_cpu_affinity_per_vcpu_one_to_one() {
        let mut expected_map = BTreeMap::new();
        expected_map.insert(0, CpuSet::new([0]));
        expected_map.insert(1, CpuSet::new([1]));
        expected_map.insert(2, CpuSet::new([2]));
        expected_map.insert(3, CpuSet::new([3]));
        assert_eq!(
            parse_cpu_affinity("0=0:1=1:2=2:3=3").expect("parse failed"),
            VcpuAffinity::PerVcpu(expected_map),
        );
    }

    #[test]
    fn parse_cpu_affinity_per_vcpu_sets() {
        let mut expected_map = BTreeMap::new();
        expected_map.insert(0, CpuSet::new([0, 1, 2]));
        expected_map.insert(1, CpuSet::new([3, 4, 5]));
        expected_map.insert(2, CpuSet::new([6, 7, 8]));
        assert_eq!(
            parse_cpu_affinity("0=0,1,2:1=3-5:2=6,7-8").expect("parse failed"),
            VcpuAffinity::PerVcpu(expected_map),
        );
    }

    #[test]
    fn parse_mem_opts() {
        let res: MemOptions = from_key_values("").unwrap();
        assert_eq!(res.size, None);

        let res: MemOptions = from_key_values("1024").unwrap();
        assert_eq!(res.size, Some(1024));

        let res: MemOptions = from_key_values("size=0x4000").unwrap();
        assert_eq!(res.size, Some(16384));
    }

    #[cfg(feature = "audio_cras")]
    #[test]
    fn parse_ac97_vaild() {
        parse_ac97_options("backend=cras").expect("parse should have succeded");
    }

    #[cfg(feature = "audio")]
    #[test]
    fn parse_ac97_null_vaild() {
        parse_ac97_options("backend=null").expect("parse should have succeded");
    }

    #[cfg(feature = "audio_cras")]
    #[test]
    fn parse_ac97_capture_vaild() {
        parse_ac97_options("backend=cras,capture=true").expect("parse should have succeded");
    }

    #[cfg(feature = "audio_cras")]
    #[test]
    fn parse_ac97_client_type() {
        parse_ac97_options("backend=cras,capture=true,client_type=crosvm")
            .expect("parse should have succeded");
        parse_ac97_options("backend=cras,capture=true,client_type=arcvm")
            .expect("parse should have succeded");
        parse_ac97_options("backend=cras,capture=true,client_type=none")
            .expect_err("parse should have failed");
    }

    #[test]
    fn parse_serial_vaild() {
        parse_serial_options("type=syslog,num=1,console=true,stdin=true")
            .expect("parse should have succeded");
    }

    #[test]
    fn parse_serial_virtio_console_vaild() {
        parse_serial_options("type=syslog,num=5,console=true,stdin=true,hardware=virtio-console")
            .expect("parse should have succeded");
    }

    #[test]
    fn parse_serial_valid_no_num() {
        parse_serial_options("type=syslog").expect("parse should have succeded");
    }

    #[test]
    fn parse_serial_equals_in_value() {
        let parsed = parse_serial_options("type=syslog,path=foo=bar==.log")
            .expect("parse should have succeded");
        assert_eq!(parsed.path, Some(PathBuf::from("foo=bar==.log")));
    }

    #[test]
    fn parse_serial_invalid_type() {
        parse_serial_options("type=wormhole,num=1").expect_err("parse should have failed");
    }

    #[test]
    fn parse_serial_invalid_num_upper() {
        parse_serial_options("type=syslog,num=5").expect_err("parse should have failed");
    }

    #[test]
    fn parse_serial_invalid_num_lower() {
        parse_serial_options("type=syslog,num=0").expect_err("parse should have failed");
    }

    #[test]
    fn parse_serial_virtio_console_invalid_num_lower() {
        parse_serial_options("type=syslog,hardware=virtio-console,num=0")
            .expect_err("parse should have failed");
    }

    #[test]
    fn parse_serial_invalid_num_string() {
        parse_serial_options("type=syslog,num=number3").expect_err("parse should have failed");
    }

    #[test]
    fn parse_serial_invalid_option() {
        parse_serial_options("type=syslog,speed=lightspeed").expect_err("parse should have failed");
    }

    #[test]
    fn parse_serial_invalid_two_stdin() {
        assert!(TryInto::<Config>::try_into(
            crate::crosvm::cmdline::RunCommand::from_args(
                &[],
                &[
                    "--serial",
                    "num=1,type=stdout,stdin=true",
                    "--serial",
                    "num=2,type=stdout,stdin=true"
                ]
            )
            .unwrap()
        )
        .is_err())
    }

    #[test]
    fn parse_plugin_mount_invalid() {
        "".parse::<BindMount>().expect_err("parse should fail");
        "/dev/null:/dev/null:true:false"
            .parse::<BindMount>()
            .expect_err("parse should fail because too many arguments");

        "null:/dev/null:true"
            .parse::<BindMount>()
            .expect_err("parse should fail because source is not absolute");
        "/dev/null:null:true"
            .parse::<BindMount>()
            .expect_err("parse should fail because source is not absolute");
        "/dev/null:null:blah"
            .parse::<BindMount>()
            .expect_err("parse should fail because flag is not boolean");
    }

    #[cfg(feature = "plugin")]
    #[test]
    fn parse_plugin_gid_map_valid() {
        let opt: GidMap = "1:2:3".parse().expect("parse should succeed");
        assert_eq!(opt.inner, 1);
        assert_eq!(opt.outer, 2);
        assert_eq!(opt.count, 3);
    }

    #[cfg(feature = "plugin")]
    #[test]
    fn parse_plugin_gid_map_valid_shorthand() {
        let opt: GidMap = "1".parse().expect("parse should succeed");
        assert_eq!(opt.inner, 1);
        assert_eq!(opt.outer, 1);
        assert_eq!(opt.count, 1);

        let opt: GidMap = "1:2".parse().expect("parse should succeed");
        assert_eq!(opt.inner, 1);
        assert_eq!(opt.outer, 2);
        assert_eq!(opt.count, 1);

        let opt: GidMap = "1::3".parse().expect("parse should succeed");
        assert_eq!(opt.inner, 1);
        assert_eq!(opt.outer, 1);
        assert_eq!(opt.count, 3);
    }

    #[cfg(feature = "plugin")]
    #[test]
    fn parse_plugin_gid_map_invalid() {
        "".parse::<GidMap>().expect_err("parse should fail");
        "1:2:3:4"
            .parse::<GidMap>()
            .expect_err("parse should fail because too many arguments");
        "blah:2:3"
            .parse::<GidMap>()
            .expect_err("parse should fail because inner is not a number");
        "1:blah:3"
            .parse::<GidMap>()
            .expect_err("parse should fail because outer is not a number");
        "1:2:blah"
            .parse::<GidMap>()
            .expect_err("parse should fail because count is not a number");
    }

    #[test]
    fn parse_battery_valid() {
        let bat_config: BatteryConfig = from_key_values("type=goldfish").unwrap();
        assert_eq!(bat_config.type_, BatteryType::Goldfish);
    }

    #[test]
    fn parse_battery_valid_no_type() {
        let bat_config: BatteryConfig = from_key_values("").unwrap();
        assert_eq!(bat_config.type_, BatteryType::Goldfish);
    }

    #[test]
    fn parse_battery_invalid_parameter() {
        from_key_values::<BatteryConfig>("tyep=goldfish").expect_err("parse should have failed");
    }

    #[test]
    fn parse_battery_invalid_type_value() {
        from_key_values::<BatteryConfig>("type=xxx").expect_err("parse should have failed");
    }

    #[test]
    fn parse_stub_pci() {
        let params = from_key_values::<StubPciParameters>("0000:01:02.3,vendor=0xfffe,device=0xfffd,class=0xffc1c2,subsystem_vendor=0xfffc,subsystem_device=0xfffb,revision=0xa").unwrap();
        assert_eq!(params.address.bus, 1);
        assert_eq!(params.address.dev, 2);
        assert_eq!(params.address.func, 3);
        assert_eq!(params.vendor, 0xfffe);
        assert_eq!(params.device, 0xfffd);
        assert_eq!(params.class.class as u8, PciClassCode::Other as u8);
        assert_eq!(params.class.subclass, 0xc1);
        assert_eq!(params.class.programming_interface, 0xc2);
        assert_eq!(params.subsystem_vendor, 0xfffc);
        assert_eq!(params.subsystem_device, 0xfffb);
        assert_eq!(params.revision, 0xa);
    }

    #[cfg(feature = "direct")]
    #[test]
    fn parse_direct_io_options_valid() {
        // Use /dev/zero here which is usually available on any systems,
        // /dev/mem may not.
        let params = parse_direct_io_options("/dev/zero@1,100-110").unwrap();
        assert_eq!(params.path.to_str(), Some("/dev/zero"));
        assert_eq!(params.ranges[0], BusRange { base: 1, len: 1 });
        assert_eq!(params.ranges[1], BusRange { base: 100, len: 11 });
    }

    #[cfg(feature = "direct")]
    #[test]
    fn parse_direct_io_options_hex() {
        // Use /dev/zero here which is usually available on any systems,
        // /dev/mem may not.
        let params = parse_direct_io_options("/dev/zero@1,0x10,100-110,0x10-0x20").unwrap();
        assert_eq!(params.path.to_str(), Some("/dev/zero"));
        assert_eq!(params.ranges[0], BusRange { base: 1, len: 1 });
        assert_eq!(params.ranges[1], BusRange { base: 0x10, len: 1 });
        assert_eq!(params.ranges[2], BusRange { base: 100, len: 11 });
        assert_eq!(
            params.ranges[3],
            BusRange {
                base: 0x10,
                len: 0x11
            }
        );
    }

    #[cfg(feature = "direct")]
    #[test]
    fn parse_direct_io_options_invalid() {
        // Use /dev/zero here which is usually available on any systems,
        // /dev/mem may not.
        assert!(parse_direct_io_options("/dev/zero@0y10")
            .unwrap_err()
            .to_string()
            .contains("invalid base range value"));

        assert!(parse_direct_io_options("/dev/zero@")
            .unwrap_err()
            .to_string()
            .contains("invalid base range value"));
    }

    #[test]
    fn parse_file_backed_mapping_valid() {
        let params = from_key_values::<FileBackedMappingParameters>(
            "addr=0x1000,size=0x2000,path=/dev/mem,offset=0x3000,rw,sync",
        )
        .unwrap();
        assert_eq!(params.address, 0x1000);
        assert_eq!(params.size, 0x2000);
        assert_eq!(params.path, PathBuf::from("/dev/mem"));
        assert_eq!(params.offset, 0x3000);
        assert!(params.writable);
        assert!(params.sync);
    }

    #[test]
    fn parse_file_backed_mapping_incomplete() {
        assert!(
            from_key_values::<FileBackedMappingParameters>("addr=0x1000,size=0x2000")
                .unwrap_err()
                .contains("missing field `path`")
        );
        assert!(
            from_key_values::<FileBackedMappingParameters>("size=0x2000,path=/dev/mem")
                .unwrap_err()
                .contains("missing field `addr`")
        );
        assert!(
            from_key_values::<FileBackedMappingParameters>("addr=0x1000,path=/dev/mem")
                .unwrap_err()
                .contains("missing field `size`")
        );
    }

    #[test]
    fn parse_file_backed_mapping_unaligned_addr() {
        let mut params =
            from_key_values::<FileBackedMappingParameters>("addr=0x1001,size=0x2000,path=/dev/mem")
                .unwrap();
        assert!(validate_file_backed_mapping(&mut params)
            .unwrap_err()
            .contains("aligned"));
    }
    #[test]
    fn parse_file_backed_mapping_unaligned_size() {
        let mut params =
            from_key_values::<FileBackedMappingParameters>("addr=0x1000,size=0x2001,path=/dev/mem")
                .unwrap();
        assert!(validate_file_backed_mapping(&mut params)
            .unwrap_err()
            .contains("aligned"));
    }

    #[test]
    fn parse_file_backed_mapping_align() {
        let mut params = from_key_values::<FileBackedMappingParameters>(
            "addr=0x3042,size=0xff0,path=/dev/mem,align",
        )
        .unwrap();
        assert_eq!(params.address, 0x3042);
        assert_eq!(params.size, 0xff0);
        validate_file_backed_mapping(&mut params).unwrap();
        assert_eq!(params.address, 0x3000);
        assert_eq!(params.size, 0x2000);
    }

    #[cfg(any(target_arch = "x86", target_arch = "x86_64"))]
    #[test]
    fn parse_userspace_msr_options_test() {
        let (pass_cpu0_index, pass_cpu0_cfg) =
            parse_userspace_msr_options("0x10,type=w,action=pass,filter=yes").unwrap();
        assert_eq!(pass_cpu0_index, 0x10);
        assert_eq!(pass_cpu0_cfg.rw_type, MsrRWType::WriteOnly);
        assert_eq!(pass_cpu0_cfg.action, MsrAction::MsrPassthrough);
        assert_eq!(pass_cpu0_cfg.filter, MsrFilter::Override);

        let (pass_cpu0_index, pass_cpu0_cfg) =
            parse_userspace_msr_options("0x10,type=r,action=pass,from=cpu0").unwrap();
        assert_eq!(pass_cpu0_index, 0x10);
        assert_eq!(pass_cpu0_cfg.rw_type, MsrRWType::ReadOnly);
        assert_eq!(pass_cpu0_cfg.action, MsrAction::MsrPassthrough);
        assert_eq!(pass_cpu0_cfg.from, MsrValueFrom::RWFromCPU0);

        let (pass_cpus_index, pass_cpus_cfg) =
            parse_userspace_msr_options("0x10,type=rw,action=pass").unwrap();
        assert_eq!(pass_cpus_index, 0x10);
        assert_eq!(pass_cpus_cfg.rw_type, MsrRWType::ReadWrite);
        assert_eq!(pass_cpus_cfg.action, MsrAction::MsrPassthrough);
        assert_eq!(pass_cpus_cfg.from, MsrValueFrom::RWFromRunningCPU);

        let (pass_cpus_index, pass_cpus_cfg) =
            parse_userspace_msr_options("0x10,type=rw,action=emu").unwrap();
        assert_eq!(pass_cpus_index, 0x10);
        assert_eq!(pass_cpus_cfg.rw_type, MsrRWType::ReadWrite);
        assert_eq!(pass_cpus_cfg.action, MsrAction::MsrEmulate);
        assert_eq!(pass_cpus_cfg.from, MsrValueFrom::RWFromRunningCPU);

        assert!(parse_userspace_msr_options("0x10,action=none").is_err());
        assert!(parse_userspace_msr_options("0x10,action=pass").is_err());
        assert!(parse_userspace_msr_options("0x10,type=none").is_err());
        assert!(parse_userspace_msr_options("0x10,type=rw").is_err());
        assert!(parse_userspace_msr_options("0x10,type=w,action=pass,from=f").is_err());
        assert!(parse_userspace_msr_options("0x10").is_err());
        assert!(parse_userspace_msr_options("hoge").is_err());
    }

    #[test]
    fn parse_jailconfig() {
        let config: JailConfig = Default::default();
        assert_eq!(
            config,
            JailConfig {
                pivot_root: jail_config_default_pivot_root(),
                #[cfg(unix)]
                seccomp_policy_dir: None,
                seccomp_log_failures: false,
            }
        );

        let config: JailConfig = from_key_values("").unwrap();
        assert_eq!(config, Default::default());

        let config: JailConfig = from_key_values("pivot-root=/path/to/pivot/root").unwrap();
        assert_eq!(
            config,
            JailConfig {
                pivot_root: "/path/to/pivot/root".into(),
                ..Default::default()
            }
        );

        cfg_if::cfg_if! {
            if #[cfg(unix)] {
                let config: JailConfig = from_key_values("seccomp-policy-dir=/path/to/seccomp/dir").unwrap();
                assert_eq!(config, JailConfig {
                    seccomp_policy_dir: Some("/path/to/seccomp/dir".into()),
                    ..Default::default()
                });
            }
        }

        let config: JailConfig = from_key_values("seccomp-log-failures").unwrap();
        assert_eq!(
            config,
            JailConfig {
                seccomp_log_failures: true,
                ..Default::default()
            }
        );

        let config: JailConfig = from_key_values("seccomp-log-failures=false").unwrap();
        assert_eq!(
            config,
            JailConfig {
                seccomp_log_failures: false,
                ..Default::default()
            }
        );

        let config: JailConfig =
            from_key_values("pivot-root=/path/to/pivot/root,seccomp-log-failures=true").unwrap();
        #[allow(clippy::needless_update)]
        let expected = JailConfig {
            pivot_root: "/path/to/pivot/root".into(),
            seccomp_log_failures: true,
            ..Default::default()
        };
        assert_eq!(config, expected);

        let config: Result<JailConfig, String> =
            from_key_values("seccomp-log-failures,invalid-arg=value");
        assert!(config.is_err());
    }

    #[cfg(any(feature = "video-decoder", feature = "video-encoder"))]
    #[test]
    fn parse_video() {
        use devices::virtio::device_constants::video::VideoBackendType;

        #[cfg(feature = "libvda")]
        {
            let params: VideoDeviceConfig = from_key_values("libvda").unwrap();
            assert_eq!(params.backend, VideoBackendType::Libvda);

            let params: VideoDeviceConfig = from_key_values("libvda-vd").unwrap();
            assert_eq!(params.backend, VideoBackendType::LibvdaVd);
        }

        #[cfg(feature = "ffmpeg")]
        {
            let params: VideoDeviceConfig = from_key_values("ffmpeg").unwrap();
            assert_eq!(params.backend, VideoBackendType::Ffmpeg);
        }

        #[cfg(feature = "vaapi")]
        {
            let params: VideoDeviceConfig = from_key_values("vaapi").unwrap();
            assert_eq!(params.backend, VideoBackendType::Vaapi);
        }
    }

    #[test]
    fn parse_vvu() {
        assert_eq!(
            from_key_values::<VvuOption>(
                "/tmp/vvu-sock,addr=05:2.1,uuid=23546c3d-962d-4ebc-94d9-4acf50996944"
            )
            .unwrap(),
            VvuOption {
                socket: PathBuf::from("/tmp/vvu-sock"),
                addr: Some(PciAddress::new(0, 0x05, 0x02, 1).unwrap()),
                uuid: Some(Uuid::parse_str("23546c3d-962d-4ebc-94d9-4acf50996944").unwrap()),
            }
        );
    }
}<|MERGE_RESOLUTION|>--- conflicted
+++ resolved
@@ -1043,11 +1043,7 @@
     pub block_vhost_user_tube: Vec<Tube>,
     #[cfg(windows)]
     pub broker_shutdown_event: Option<Event>,
-<<<<<<< HEAD
-    #[cfg(all(any(target_arch = "x86", target_arch = "x86_64"), target_family = "unix"))]
-=======
     #[cfg(all(any(target_arch = "x86", target_arch = "x86_64"), unix))]
->>>>>>> da9ba090
     pub bus_lock_ratelimit: u64,
     pub cid: Option<u64>,
     #[cfg(unix)]
@@ -1260,11 +1256,7 @@
             block_vhost_user_tube: Vec::new(),
             #[cfg(windows)]
             broker_shutdown_event: None,
-<<<<<<< HEAD
-            #[cfg(all(any(target_arch = "x86", target_arch = "x86_64"), target_family = "unix"))]
-=======
             #[cfg(all(any(target_arch = "x86", target_arch = "x86_64"), unix))]
->>>>>>> da9ba090
             bus_lock_ratelimit: 0,
             cid: None,
             #[cfg(unix)]
