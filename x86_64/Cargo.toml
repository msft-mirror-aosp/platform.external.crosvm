[package]
name = "x86_64"
version = "0.1.0"
authors = ["The Chromium OS Authors"]
edition = "2021"

[features]
gdb = ["gdbstub_arch", "arch/gdb"]
direct = ["arch/direct", "devices/direct"]

[dependencies]
acpi_tables = {path = "../acpi_tables" }
arch = { path = "../arch" }
anyhow = "*"
assertions = { path = "../common/assertions" }
cfg-if = "1.0.0"
data_model = { path = "../common/data_model" }
devices = { path = "../devices" }
gdbstub_arch = { version = "0.2.2", optional = true }
hypervisor = { path = "../hypervisor" }
kernel_cmdline = { path = "../kernel_cmdline" }
kernel_loader = { path = "../kernel_loader" }
libc = "*"
<<<<<<< HEAD
minijail = { path = "../../minijail/rust/minijail" } # ignored by ebuild
=======
>>>>>>> ed071b6e
remain = "*"
resources = { path = "../resources" }
sync = { path = "../common/sync" }
thiserror = "*"
base = { path = "../base" }
vm_control = { path = "../vm_control" }
vm_memory = { path = "../vm_memory" }
once_cell = "1.7.2"

[target.'cfg(unix)'.dependencies]
minijail = "*"<|MERGE_RESOLUTION|>--- conflicted
+++ resolved
@@ -21,10 +21,6 @@
 kernel_cmdline = { path = "../kernel_cmdline" }
 kernel_loader = { path = "../kernel_loader" }
 libc = "*"
-<<<<<<< HEAD
-minijail = { path = "../../minijail/rust/minijail" } # ignored by ebuild
-=======
->>>>>>> ed071b6e
 remain = "*"
 resources = { path = "../resources" }
 sync = { path = "../common/sync" }
@@ -35,4 +31,4 @@
 once_cell = "1.7.2"
 
 [target.'cfg(unix)'.dependencies]
-minijail = "*"+minijail = { path = "../../minijail/rust/minijail" } # ignored by ebuild