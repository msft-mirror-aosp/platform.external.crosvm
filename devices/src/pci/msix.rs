// Copyright 2019 The ChromiumOS Authors
// Use of this source code is governed by a BSD-style license that can be
// found in the LICENSE file.

use std::convert::TryInto;

<<<<<<< HEAD
=======
use anyhow::Context;
>>>>>>> 52a06758
use base::error;
use base::AsRawDescriptor;
use base::Error as SysError;
use base::Event;
use base::RawDescriptor;
use base::Tube;
use base::TubeError;
use bit_field::*;
use data_model::DataInit;
use remain::sorted;
use serde::Deserialize;
use serde::Serialize;
use thiserror::Error;
use vm_control::VmIrqRequest;
use vm_control::VmIrqResponse;

use crate::pci::PciCapability;
use crate::pci::PciCapabilityID;

const MAX_MSIX_VECTORS_PER_DEVICE: u16 = 2048;
pub const MSIX_TABLE_ENTRIES_MODULO: u64 = 16;
pub const MSIX_PBA_ENTRIES_MODULO: u64 = 8;
pub const BITS_PER_PBA_ENTRY: usize = 64;
const FUNCTION_MASK_BIT: u16 = 0x4000;
const MSIX_ENABLE_BIT: u16 = 0x8000;
const MSIX_TABLE_ENTRY_MASK_BIT: u32 = 0x1;

#[derive(Clone, Default)]
struct MsixTableEntry {
    msg_addr_lo: u32,
    msg_addr_hi: u32,
    msg_data: u32,
    vector_ctl: u32,
}

impl MsixTableEntry {
    fn masked(&self) -> bool {
        self.vector_ctl & MSIX_TABLE_ENTRY_MASK_BIT == MSIX_TABLE_ENTRY_MASK_BIT
    }
}

struct IrqfdGsi {
    irqfd: Event,
    gsi: u32,
}

/// Wrapper over MSI-X Capability Structure and MSI-X Tables
pub struct MsixConfig {
    table_entries: Vec<MsixTableEntry>,
    pba_entries: Vec<u64>,
    irq_vec: Vec<Option<IrqfdGsi>>,
    masked: bool,
    enabled: bool,
    msi_device_socket: Tube,
    msix_num: u16,
    pci_id: u32,
    device_name: String,
}

<<<<<<< HEAD
=======
#[derive(Serialize, Deserialize)]
struct MsixConfigSnapshot {
    table_entries: Vec<MsixTableEntry>,
    pba_entries: Vec<u64>,
    /// Just like MsixConfig::irq_vec, but only the GSI.
    irq_gsi_vec: Vec<Option<u32>>,
    masked: bool,
    enabled: bool,
    msix_num: u16,
    pci_id: u32,
    device_name: String,
}

>>>>>>> 52a06758
#[sorted]
#[derive(Error, Debug)]
enum MsixError {
    #[error("AddMsiRoute failed: {0}")]
    AddMsiRoute(SysError),
    #[error("failed to receive AddMsiRoute response: {0}")]
    AddMsiRouteRecv(TubeError),
    #[error("failed to send AddMsiRoute request: {0}")]
    AddMsiRouteSend(TubeError),
    #[error("AllocateOneMsi failed: {0}")]
    AllocateOneMsi(SysError),
    #[error("failed to receive AllocateOneMsi response: {0}")]
    AllocateOneMsiRecv(TubeError),
    #[error("failed to send AllocateOneMsi request: {0}")]
    AllocateOneMsiSend(TubeError),
<<<<<<< HEAD
=======
    #[error("failed to deserialize snapshot: {0}")]
    DeserializationFailed(serde_json::Error),
    #[error("invalid vector length in snapshot: {0}")]
    InvalidVectorLength(std::num::TryFromIntError),
    #[error("ReleaseOneIrq failed: {0}")]
    ReleaseOneIrq(base::Error),
    #[error("failed to receive ReleaseOneIrq response: {0}")]
    ReleaseOneIrqRecv(TubeError),
    #[error("failed to send ReleaseOneIrq request: {0}")]
    ReleaseOneIrqSend(TubeError),
>>>>>>> 52a06758
}

type MsixResult<T> = std::result::Result<T, MsixError>;

pub enum MsixStatus {
    Changed,
    EntryChanged(usize),
    NothingToDo,
}

impl MsixConfig {
    pub fn new(msix_vectors: u16, vm_socket: Tube, pci_id: u32, device_name: String) -> Self {
        assert!(msix_vectors <= MAX_MSIX_VECTORS_PER_DEVICE);

        let mut table_entries: Vec<MsixTableEntry> = Vec::new();
        table_entries.resize_with(msix_vectors as usize, Default::default);
        table_entries
            .iter_mut()
            .for_each(|entry| entry.vector_ctl |= MSIX_TABLE_ENTRY_MASK_BIT);
        let mut pba_entries: Vec<u64> = Vec::new();
        let num_pba_entries: usize =
            ((msix_vectors as usize) + BITS_PER_PBA_ENTRY - 1) / BITS_PER_PBA_ENTRY;
        pba_entries.resize_with(num_pba_entries, Default::default);

        let mut irq_vec = Vec::new();
        irq_vec.resize_with(msix_vectors.into(), || None::<IrqfdGsi>);

        MsixConfig {
            table_entries,
            pba_entries,
            irq_vec,
            masked: false,
            enabled: false,
            msi_device_socket: vm_socket,
            msix_num: msix_vectors,
            pci_id,
            device_name,
        }
    }

    /// Get the number of MSI-X vectors in this configuration.
    pub fn num_vectors(&self) -> u16 {
        self.msix_num
    }

    /// Check whether the Function Mask bit in Message Control word in set or not.
    /// if 1, all of the vectors associated with the function are masked,
    /// regardless of their per-vector Mask bit states.
    /// If 0, each vector's Mask bit determines whether the vector is masked or not.
    pub fn masked(&self) -> bool {
        self.masked
    }

    /// Check whether the Function Mask bit in MSIX table Message Control
    /// word in set or not.
    /// If true, the vector is masked.
    /// If false, the vector is unmasked.
    pub fn table_masked(&self, index: usize) -> bool {
        if index >= self.table_entries.len() {
            true
        } else {
            self.table_entries[index].masked()
        }
    }

    /// Check whether the MSI-X Enable bit in Message Control word in set or not.
    /// if 1, the function is permitted to use MSI-X to request service.
    pub fn enabled(&self) -> bool {
        self.enabled
    }

    /// Read the MSI-X Capability Structure.
    /// The top 2 bits in Message Control word are emulated and all other
    /// bits are read only.
    pub fn read_msix_capability(&self, data: u32) -> u32 {
        let mut msg_ctl = (data >> 16) as u16;
        msg_ctl &= !(MSIX_ENABLE_BIT | FUNCTION_MASK_BIT);

        if self.enabled {
            msg_ctl |= MSIX_ENABLE_BIT;
        }
        if self.masked {
            msg_ctl |= FUNCTION_MASK_BIT;
        }
        (msg_ctl as u32) << 16 | (data & u16::max_value() as u32)
    }

    /// Write to the MSI-X Capability Structure.
    /// Only the top 2 bits in Message Control Word are writable.
    pub fn write_msix_capability(&mut self, offset: u64, data: &[u8]) -> MsixStatus {
        if offset == 2 && data.len() == 2 {
            let reg = u16::from_le_bytes([data[0], data[1]]);
            let old_masked = self.masked;
            let old_enabled = self.enabled;

            self.masked = (reg & FUNCTION_MASK_BIT) == FUNCTION_MASK_BIT;
            self.enabled = (reg & MSIX_ENABLE_BIT) == MSIX_ENABLE_BIT;

            if !old_enabled && self.enabled {
                if let Err(e) = self.msix_enable_all() {
                    error!("failed to enable MSI-X: {}", e);
                    self.enabled = false;
                }
            }

            // If the Function Mask bit was set, and has just been cleared, it's
            // important to go through the entire PBA to check if there was any
            // pending MSI-X message to inject, given that the vector is not
            // masked.
            if old_masked && !self.masked {
                for (index, entry) in self.table_entries.clone().iter().enumerate() {
                    if !entry.masked() && self.get_pba_bit(index as u16) == 1 {
                        self.inject_msix_and_clear_pba(index);
                    }
                }
                return MsixStatus::Changed;
            } else if !old_masked && self.masked {
                return MsixStatus::Changed;
            }
        } else {
            error!(
                "invalid write to MSI-X Capability Structure offset {:x}",
                offset
            );
        }
        MsixStatus::NothingToDo
    }

<<<<<<< HEAD
    fn add_msi_route(&self, index: u16, gsi: u32) -> MsixResult<()> {
=======
    /// Create a snapshot of the current MsixConfig struct for use in
    /// snapshotting.
    pub fn snapshot(&mut self) -> anyhow::Result<serde_json::Value> {
        serde_json::to_value(MsixConfigSnapshot {
            table_entries: self.table_entries.clone(),
            pba_entries: self.pba_entries.clone(),
            masked: self.masked,
            enabled: self.enabled,
            msix_num: self.msix_num,
            pci_id: self.pci_id,
            device_name: self.device_name.clone(),
            irq_gsi_vec: self
                .irq_vec
                .iter()
                .map(|irq_opt| irq_opt.as_ref().map(|irq| irq.gsi))
                .collect(),
        })
        .context("failed to serialize MsixConfigSnapshot")
    }

    /// Restore a MsixConfig struct based on a snapshot. In short, this will
    /// restore all data exposed via MMIO, and recreate all MSI-X vectors (they
    /// will be re-wired to the irq chip).
    pub fn restore(&mut self, snapshot: serde_json::Value) -> MsixResult<()> {
        let snapshot: MsixConfigSnapshot =
            serde_json::from_value(snapshot).map_err(MsixError::DeserializationFailed)?;

        self.table_entries = snapshot.table_entries;
        self.pba_entries = snapshot.pba_entries;
        self.masked = snapshot.masked;
        self.enabled = snapshot.enabled;
        self.msix_num = snapshot.msix_num;
        self.pci_id = snapshot.pci_id;
        self.device_name = snapshot.device_name;

        self.msix_release_all()?;
        self.irq_vec
            .resize_with(snapshot.irq_gsi_vec.len(), || None::<IrqfdGsi>);
        for (vector, gsi) in snapshot.irq_gsi_vec.iter().enumerate() {
            if let Some(gsi_num) = gsi {
                self.msix_restore_one(vector, *gsi_num)?;
            } else {
                info!(
                    "skipping restore of vector {} for device {}",
                    vector, self.device_name
                );
            }
        }
        Ok(())
    }

    /// Restore the specified MSI-X vector.
    ///
    /// Note: we skip the checks from [MsixConfig::msix_enable_one] because for
    /// an interrupt to be present in [MsixConfigSnapshot::irq_gsi_vec], it must
    /// have passed those checks.
    fn msix_restore_one(&mut self, index: usize, gsi: u32) -> MsixResult<()> {
        let irqfd = Event::new().map_err(MsixError::AllocateOneMsi)?;
        let request = VmIrqRequest::AllocateOneMsiAtGsi {
            irqfd,
            gsi,
            device_id: self.pci_id,
            queue_id: index as usize,
            device_name: self.device_name.clone(),
        };
        self.msi_device_socket
            .send(&request)
            .map_err(MsixError::AllocateOneMsiSend)?;
        if let VmIrqResponse::Err(e) = self
            .msi_device_socket
            .recv()
            .map_err(MsixError::AllocateOneMsiRecv)?
        {
            return Err(MsixError::AllocateOneMsi(e));
        };

        self.irq_vec[index] = Some(IrqfdGsi {
            irqfd: match request {
                VmIrqRequest::AllocateOneMsiAtGsi { irqfd, .. } => irqfd,
                _ => unreachable!(),
            },
            gsi,
        });
        self.add_msi_route(index as u16, gsi)?;
        Ok(())
    }

    /// On warm restore, there could already be MSIs registered. We need to
    /// release them in case the routing has changed (e.g. different
    /// data <-> GSI).
    fn msix_release_all(&mut self) -> MsixResult<()> {
        for irqfd_gsi in self.irq_vec.drain(..).flatten() {
            let request = VmIrqRequest::ReleaseOneIrq {
                gsi: irqfd_gsi.gsi,
                irqfd: irqfd_gsi.irqfd,
            };

            self.msi_device_socket
                .send(&request)
                .map_err(MsixError::ReleaseOneIrqSend)?;
            if let VmIrqResponse::Err(e) = self
                .msi_device_socket
                .recv()
                .map_err(MsixError::ReleaseOneIrqRecv)?
            {
                return Err(MsixError::ReleaseOneIrq(e));
            }
        }
        Ok(())
    }

    fn add_msi_route(&mut self, index: u16, gsi: u32) -> MsixResult<()> {
>>>>>>> 52a06758
        let mut data: [u8; 8] = [0, 0, 0, 0, 0, 0, 0, 0];
        self.read_msix_table((index * 16).into(), data.as_mut());
        let msi_address: u64 = u64::from_le_bytes(data);
        let mut data: [u8; 4] = [0, 0, 0, 0];
        self.read_msix_table((index * 16 + 8).into(), data.as_mut());
        let msi_data: u32 = u32::from_le_bytes(data);

        if msi_address == 0 {
            return Ok(());
        }

        self.msi_device_socket
            .send(&VmIrqRequest::AddMsiRoute {
                gsi,
                msi_address,
                msi_data,
            })
            .map_err(MsixError::AddMsiRouteSend)?;
        if let VmIrqResponse::Err(e) = self
            .msi_device_socket
            .recv()
            .map_err(MsixError::AddMsiRouteRecv)?
        {
            return Err(MsixError::AddMsiRoute(e));
        }
        Ok(())
    }

    // Enable MSI-X
    fn msix_enable_all(&mut self) -> MsixResult<()> {
        for index in 0..self.irq_vec.len() {
            self.msix_enable_one(index)?;
        }
        Ok(())
    }

    // Use a new MSI-X vector
    // Create a new eventfd and bind them to a new msi
    fn msix_enable_one(&mut self, index: usize) -> MsixResult<()> {
        if self.irq_vec[index].is_some()
            || !self.enabled()
            || self.masked()
            || self.table_masked(index)
        {
            return Ok(());
        }
        let irqfd = Event::new().map_err(MsixError::AllocateOneMsi)?;
        let request = VmIrqRequest::AllocateOneMsi {
            irqfd,
            device_id: self.pci_id,
            queue_id: index as usize,
            device_name: self.device_name.clone(),
        };
        self.msi_device_socket
            .send(&request)
            .map_err(MsixError::AllocateOneMsiSend)?;
        let irq_num: u32 = match self
            .msi_device_socket
            .recv()
            .map_err(MsixError::AllocateOneMsiRecv)?
        {
            VmIrqResponse::AllocateOneMsi { gsi } => gsi,
            VmIrqResponse::Err(e) => return Err(MsixError::AllocateOneMsi(e)),
            _ => unreachable!(),
        };
        self.irq_vec[index] = Some(IrqfdGsi {
            irqfd: match request {
                VmIrqRequest::AllocateOneMsi { irqfd, .. } => irqfd,
                _ => unreachable!(),
            },
            gsi: irq_num,
        });

        self.add_msi_route(index as u16, irq_num)?;
        Ok(())
    }

    /// Read MSI-X table
    ///  # Arguments
    ///  * 'offset' - the offset within the MSI-X Table
    ///  * 'data' - used to store the read results
    ///
    /// For all accesses to MSI-X Table and MSI-X PBA fields, software must use aligned full
    /// DWORD or aligned full QWORD transactions; otherwise, the result is undefined.
    ///
    ///   location: DWORD3            DWORD2      DWORD1            DWORD0
    ///   entry 0:  Vector Control    Msg Data    Msg Upper Addr    Msg Addr
    ///   entry 1:  Vector Control    Msg Data    Msg Upper Addr    Msg Addr
    ///   entry 2:  Vector Control    Msg Data    Msg Upper Addr    Msg Addr
    ///   ...
    pub fn read_msix_table(&self, offset: u64, data: &mut [u8]) {
        let index: usize = (offset / MSIX_TABLE_ENTRIES_MODULO) as usize;
        let modulo_offset = offset % MSIX_TABLE_ENTRIES_MODULO;

        match data.len() {
            4 => {
                let value = match modulo_offset {
                    0x0 => self.table_entries[index].msg_addr_lo,
                    0x4 => self.table_entries[index].msg_addr_hi,
                    0x8 => self.table_entries[index].msg_data,
                    0xc => self.table_entries[index].vector_ctl,
                    _ => {
                        error!("invalid offset");
                        0
                    }
                };

                data.copy_from_slice(&value.to_le_bytes());
            }
            8 => {
                let value = match modulo_offset {
                    0x0 => {
                        (u64::from(self.table_entries[index].msg_addr_hi) << 32)
                            | u64::from(self.table_entries[index].msg_addr_lo)
                    }
                    0x8 => {
                        (u64::from(self.table_entries[index].vector_ctl) << 32)
                            | u64::from(self.table_entries[index].msg_data)
                    }
                    _ => {
                        error!("invalid offset");
                        0
                    }
                };

                data.copy_from_slice(&value.to_le_bytes());
            }
            _ => error!("invalid data length"),
        };
    }

    /// Write to MSI-X table
    ///
    /// Message Address: the contents of this field specifies the address
    ///     for the memory write transaction; different MSI-X vectors have
    ///     different Message Address values
    /// Message Data: the contents of this field specifies the data driven
    ///     on AD\[31::00\] during the memory write transaction's data phase.
    /// Vector Control: only bit 0 (Mask Bit) is not reserved: when this bit
    ///     is set, the function is prohibited from sending a message using
    ///     this MSI-X Table entry.
    pub fn write_msix_table(&mut self, offset: u64, data: &[u8]) -> MsixStatus {
        let index: usize = (offset / MSIX_TABLE_ENTRIES_MODULO) as usize;
        let modulo_offset = offset % MSIX_TABLE_ENTRIES_MODULO;

        // Store the value of the entry before modification
        let old_entry = self.table_entries[index].clone();

        match data.len() {
            4 => {
                let value = u32::from_le_bytes(data.try_into().unwrap());
                match modulo_offset {
                    0x0 => self.table_entries[index].msg_addr_lo = value,
                    0x4 => self.table_entries[index].msg_addr_hi = value,
                    0x8 => self.table_entries[index].msg_data = value,
                    0xc => self.table_entries[index].vector_ctl = value,
                    _ => error!("invalid offset"),
                };
            }
            8 => {
                let value = u64::from_le_bytes(data.try_into().unwrap());
                match modulo_offset {
                    0x0 => {
                        self.table_entries[index].msg_addr_lo = (value & 0xffff_ffffu64) as u32;
                        self.table_entries[index].msg_addr_hi = (value >> 32) as u32;
                    }
                    0x8 => {
                        self.table_entries[index].msg_data = (value & 0xffff_ffffu64) as u32;
                        self.table_entries[index].vector_ctl = (value >> 32) as u32;
                    }
                    _ => error!("invalid offset"),
                };
            }
            _ => error!("invalid data length"),
        };

        let new_entry = self.table_entries[index].clone();

        // This MSI-X vector is enabled for the first time.
        if self.enabled()
            && !self.masked()
            && self.irq_vec[index].is_none()
            && old_entry.masked()
            && !new_entry.masked()
        {
            if let Err(e) = self.msix_enable_one(index) {
                error!("failed to enable MSI-X vector {}: {}", index, e);
                self.table_entries[index].vector_ctl |= MSIX_TABLE_ENTRY_MASK_BIT;
            }
            return MsixStatus::EntryChanged(index);
        }

        if self.enabled()
            && (old_entry.msg_addr_lo != new_entry.msg_addr_lo
                || old_entry.msg_addr_hi != new_entry.msg_addr_hi
                || old_entry.msg_data != new_entry.msg_data)
        {
            if let Some(irqfd_gsi) = &self.irq_vec[index] {
                let irq_num = irqfd_gsi.gsi;
                if let Err(e) = self.add_msi_route(index as u16, irq_num) {
                    error!("add_msi_route failed: {}", e);
                }
            }
        }

        // After the MSI-X table entry has been updated, it is necessary to
        // check if the vector control masking bit has changed. In case the
        // bit has been flipped from 1 to 0, we need to inject a MSI message
        // if the corresponding pending bit from the PBA is set. Once the MSI
        // has been injected, the pending bit in the PBA needs to be cleared.
        // All of this is valid only if MSI-X has not been masked for the whole
        // device.

        // Check if bit has been flipped
        if !self.masked() {
            if old_entry.masked() && !self.table_entries[index].masked() {
                if self.get_pba_bit(index as u16) == 1 {
                    self.inject_msix_and_clear_pba(index);
                }
                return MsixStatus::EntryChanged(index);
            } else if !old_entry.masked() && self.table_entries[index].masked() {
                return MsixStatus::EntryChanged(index);
            }
        }
        MsixStatus::NothingToDo
    }

    /// Read PBA Entries
    ///  # Arguments
    ///  * 'offset' - the offset within the PBA entries
    ///  * 'data' - used to store the read results
    ///
    /// Pending Bits\[63::00\]: For each Pending Bit that is set, the function
    /// has a pending message for the associated MSI-X Table entry.
    pub fn read_pba_entries(&self, offset: u64, data: &mut [u8]) {
        let index: usize = (offset / MSIX_PBA_ENTRIES_MODULO) as usize;
        let modulo_offset = offset % MSIX_PBA_ENTRIES_MODULO;

        match data.len() {
            4 => {
                let value: u32 = match modulo_offset {
                    0x0 => (self.pba_entries[index] & 0xffff_ffffu64) as u32,
                    0x4 => (self.pba_entries[index] >> 32) as u32,
                    _ => {
                        error!("invalid offset");
                        0
                    }
                };

                data.copy_from_slice(&value.to_le_bytes());
            }
            8 => {
                let value: u64 = match modulo_offset {
                    0x0 => self.pba_entries[index],
                    _ => {
                        error!("invalid offset");
                        0
                    }
                };

                data.copy_from_slice(&value.to_le_bytes());
            }
            _ => error!("invalid data length"),
        }
    }

    /// Write to PBA Entries
    ///
    /// Software should never write, and should only read Pending Bits.
    /// If software writes to Pending Bits, the result is undefined.
    pub fn write_pba_entries(&mut self, _offset: u64, _data: &[u8]) {
        error!("Pending Bit Array is read only");
    }

    fn set_pba_bit(&mut self, vector: u16, set: bool) {
        assert!(vector < MAX_MSIX_VECTORS_PER_DEVICE);

        let index: usize = (vector as usize) / BITS_PER_PBA_ENTRY;
        let shift: usize = (vector as usize) % BITS_PER_PBA_ENTRY;
        let mut mask: u64 = (1 << shift) as u64;

        if set {
            self.pba_entries[index] |= mask;
        } else {
            mask = !mask;
            self.pba_entries[index] &= mask;
        }
    }

    fn get_pba_bit(&self, vector: u16) -> u8 {
        assert!(vector < MAX_MSIX_VECTORS_PER_DEVICE);

        let index: usize = (vector as usize) / BITS_PER_PBA_ENTRY;
        let shift: usize = (vector as usize) % BITS_PER_PBA_ENTRY;

        ((self.pba_entries[index] >> shift) & 0x0000_0001u64) as u8
    }

    fn inject_msix_and_clear_pba(&mut self, vector: usize) {
        if let Some(irq) = &self.irq_vec[vector] {
            irq.irqfd.signal().unwrap();
        }

        // Clear the bit from PBA
        self.set_pba_bit(vector as u16, false);
    }

    /// Inject virtual interrupt to the guest
    ///
    ///  # Arguments
    ///  * 'vector' - the index to the MSI-X Table entry
    ///
    /// PCI Spec 3.0 6.8.3.5: while a vector is masked, the function is
    /// prohibited from sending the associated message, and the function
    /// must set the associated Pending bit whenever the function would
    /// otherwise send the message. When software unmasks a vector whose
    /// associated Pending bit is set, the function must schedule sending
    /// the associated message, and clear the Pending bit as soon as the
    /// message has been sent.
    ///
    /// If the vector is unmasked, writing to irqfd which wakes up KVM to
    /// inject virtual interrupt to the guest.
    pub fn trigger(&mut self, vector: u16) {
        if self.table_entries[vector as usize].masked() || self.masked() {
            self.set_pba_bit(vector, true);
        } else if let Some(irq) = self.irq_vec.get(vector as usize).unwrap_or(&None) {
            irq.irqfd.signal().unwrap();
        }
    }

    /// Return the raw descriptor of the MSI device socket
    pub fn get_msi_socket(&self) -> RawDescriptor {
        self.msi_device_socket.as_raw_descriptor()
    }

    /// Return irqfd of MSI-X Table entry
    ///
    ///  # Arguments
    ///  * 'vector' - the index to the MSI-X table entry
    pub fn get_irqfd(&self, vector: usize) -> Option<&Event> {
        match self.irq_vec.get(vector as usize).unwrap_or(&None) {
            Some(irq) => Some(&irq.irqfd),
            None => None,
        }
    }

    pub fn destroy(&mut self) {
        while let Some(irq) = self.irq_vec.pop() {
            if let Some(irq) = irq {
                let request = VmIrqRequest::ReleaseOneIrq {
                    gsi: irq.gsi,
                    irqfd: irq.irqfd,
                };
                if self.msi_device_socket.send(&request).is_err() {
                    continue;
                }
                let _ = self.msi_device_socket.recv::<VmIrqResponse>();
            }
        }
    }
}

impl AsRawDescriptor for MsixConfig {
    fn as_raw_descriptor(&self) -> RawDescriptor {
        self.msi_device_socket.as_raw_descriptor()
    }
}

/// Message Control Register
//   10-0:  MSI-X Table size
//   13-11: Reserved
//   14:    Mask. Mask all MSI-X when set.
//   15:    Enable. Enable all MSI-X when set.
// See <https://wiki.osdev.org/PCI#Enabling_MSI-X> for the details.
#[bitfield]
#[derive(Copy, Clone, Default)]
pub struct MsixCtrl {
    table_size: B10,
    reserved: B4,
    mask: B1,
    enable: B1,
}

// It is safe to implement DataInit; all members are simple numbers and any value is valid.
unsafe impl DataInit for MsixCap {}

#[allow(dead_code)]
#[repr(C)]
#[derive(Clone, Copy, Default)]
/// MSI-X Capability Structure
pub struct MsixCap {
    // To make add_capability() happy
    _cap_vndr: u8,
    _cap_next: u8,
    // Message Control Register
    msg_ctl: MsixCtrl,
    // Table. Contains the offset and the BAR indicator (BIR)
    //   2-0:  Table BAR indicator (BIR). Can be 0 to 5.
    //   31-3: Table offset in the BAR pointed by the BIR.
    table: u32,
    // Pending Bit Array. Contains the offset and the BAR indicator (BIR)
    //   2-0:  PBA BAR indicator (BIR). Can be 0 to 5.
    //   31-3: PBA offset in the BAR pointed by the BIR.
    pba: u32,
}

impl PciCapability for MsixCap {
    fn bytes(&self) -> &[u8] {
        self.as_slice()
    }

    fn id(&self) -> PciCapabilityID {
        PciCapabilityID::Msix
    }

    fn writable_bits(&self) -> Vec<u32> {
        // Only msg_ctl[15:14] is writable
        vec![0x3000_0000, 0, 0]
    }
}

impl MsixCap {
    pub fn new(
        table_pci_bar: u8,
        table_size: u16,
        table_off: u32,
        pba_pci_bar: u8,
        pba_off: u32,
    ) -> Self {
        assert!(table_size < MAX_MSIX_VECTORS_PER_DEVICE);

        // Set the table size and enable MSI-X.
        let mut msg_ctl = MsixCtrl::new();
        msg_ctl.set_enable(1);
        // Table Size is N - 1 encoded.
        msg_ctl.set_table_size(table_size - 1);

        MsixCap {
            _cap_vndr: 0,
            _cap_next: 0,
            msg_ctl,
            table: (table_off & 0xffff_fff8u32) | u32::from(table_pci_bar & 0x7u8),
            pba: (pba_off & 0xffff_fff8u32) | u32::from(pba_pci_bar & 0x7u8),
        }
    }

    #[cfg(unix)]
    pub fn msg_ctl(&self) -> MsixCtrl {
        self.msg_ctl
    }
<<<<<<< HEAD
=======
}

#[cfg(test)]
mod tests {

    use std::thread;

    use super::*;

    #[track_caller]
    fn recv_allocate_msi(t: &Tube) -> u32 {
        match t.recv::<VmIrqRequest>().unwrap() {
            VmIrqRequest::AllocateOneMsiAtGsi { gsi, .. } => gsi,
            msg => panic!("unexpected irqchip message: {:?}", msg),
        }
    }

    struct MsiRouteDetails {
        gsi: u32,
        msi_address: u64,
        msi_data: u32,
    }

    #[track_caller]
    fn recv_add_msi_route(t: &Tube) -> MsiRouteDetails {
        match t.recv::<VmIrqRequest>().unwrap() {
            VmIrqRequest::AddMsiRoute {
                gsi,
                msi_address,
                msi_data,
            } => MsiRouteDetails {
                gsi,
                msi_address,
                msi_data,
            },
            msg => panic!("unexpected irqchip message: {:?}", msg),
        }
    }

    #[track_caller]
    fn recv_release_one_irq(t: &Tube) -> u32 {
        match t.recv::<VmIrqRequest>().unwrap() {
            VmIrqRequest::ReleaseOneIrq { gsi, irqfd: _ } => gsi,
            msg => panic!("unexpected irqchip message: {:?}", msg),
        }
    }

    #[track_caller]
    fn send_ok(t: &Tube) {
        t.send(&VmIrqResponse::Ok).unwrap();
    }

    /// Tests a cold restore where there are no existing vectors at the time
    /// restore is called.
    #[test]
    fn verify_msix_restore_cold_smoke() {
        let (irqchip_tube, msix_config_tube) = Tube::pair().unwrap();
        let (_unused, unused_config_tube) = Tube::pair().unwrap();

        let mut cfg = MsixConfig::new(2, unused_config_tube, 0, "test_device".to_owned());

        // Set up two MSI-X vectors (0 and 1).
        // Data is 0xdVEC_NUM. Address is 0xaVEC_NUM.
        cfg.table_entries[0].msg_data = 0xd0;
        cfg.table_entries[0].msg_addr_lo = 0xa0;
        cfg.table_entries[0].msg_addr_hi = 0;
        cfg.table_entries[1].msg_data = 0xd1;
        cfg.table_entries[1].msg_addr_lo = 0xa1;
        cfg.table_entries[1].msg_addr_hi = 0;

        // Pretend that these vectors were hooked up to GSIs 10 & 20,
        // respectively.
        cfg.irq_vec = vec![
            Some(IrqfdGsi {
                gsi: 10,
                irqfd: Event::new().unwrap(),
            }),
            Some(IrqfdGsi {
                gsi: 20,
                irqfd: Event::new().unwrap(),
            }),
        ];

        // Take a snapshot of MsixConfig.
        let snapshot = cfg.snapshot().unwrap();

        // Create a fake irqchip to respond to our requests
        let irqchip_fake = thread::spawn(move || {
            assert_eq!(recv_allocate_msi(&irqchip_tube), 10);
            send_ok(&irqchip_tube);
            let route_one = recv_add_msi_route(&irqchip_tube);
            assert_eq!(route_one.gsi, 10);
            assert_eq!(route_one.msi_address, 0xa0);
            assert_eq!(route_one.msi_data, 0xd0);
            send_ok(&irqchip_tube);

            assert_eq!(recv_allocate_msi(&irqchip_tube), 20);
            send_ok(&irqchip_tube);
            let route_two = recv_add_msi_route(&irqchip_tube);
            assert_eq!(route_two.gsi, 20);
            assert_eq!(route_two.msi_address, 0xa1);
            assert_eq!(route_two.msi_data, 0xd1);
            send_ok(&irqchip_tube);
            irqchip_tube
        });

        let mut restored_cfg = MsixConfig::new(10, msix_config_tube, 10, "some_device".to_owned());
        restored_cfg.restore(snapshot).unwrap();
        irqchip_fake.join().unwrap();

        assert_eq!(restored_cfg.pci_id, 0);
        assert_eq!(restored_cfg.device_name, "test_device");
    }

    /// Tests a warm restore where there are existing vectors at the time
    /// restore is called. These vectors need to be released first.
    #[test]
    fn verify_msix_restore_warm_smoke() {
        let (irqchip_tube, msix_config_tube) = Tube::pair().unwrap();

        let mut cfg = MsixConfig::new(2, msix_config_tube, 0, "test_device".to_owned());

        // Set up two MSI-X vectors (0 and 1).
        // Data is 0xdVEC_NUM. Address is 0xaVEC_NUM.
        cfg.table_entries[0].msg_data = 0xd0;
        cfg.table_entries[0].msg_addr_lo = 0xa0;
        cfg.table_entries[0].msg_addr_hi = 0;
        cfg.table_entries[1].msg_data = 0xd1;
        cfg.table_entries[1].msg_addr_lo = 0xa1;
        cfg.table_entries[1].msg_addr_hi = 0;

        // Pretend that these vectors were hooked up to GSIs 10 & 20,
        // respectively.
        cfg.irq_vec = vec![
            Some(IrqfdGsi {
                gsi: 10,
                irqfd: Event::new().unwrap(),
            }),
            Some(IrqfdGsi {
                gsi: 20,
                irqfd: Event::new().unwrap(),
            }),
        ];

        // Take a snapshot of MsixConfig.
        let snapshot = cfg.snapshot().unwrap();

        // Create a fake irqchip to respond to our requests
        let irqchip_fake = thread::spawn(move || {
            // First, we free the existing vectors / GSIs.
            assert_eq!(recv_release_one_irq(&irqchip_tube), 10);
            send_ok(&irqchip_tube);
            assert_eq!(recv_release_one_irq(&irqchip_tube), 20);
            send_ok(&irqchip_tube);

            // Now we re-allocate them.
            assert_eq!(recv_allocate_msi(&irqchip_tube), 10);
            send_ok(&irqchip_tube);
            let route_one = recv_add_msi_route(&irqchip_tube);
            assert_eq!(route_one.gsi, 10);
            assert_eq!(route_one.msi_address, 0xa0);
            assert_eq!(route_one.msi_data, 0xd0);
            send_ok(&irqchip_tube);

            assert_eq!(recv_allocate_msi(&irqchip_tube), 20);
            send_ok(&irqchip_tube);
            let route_two = recv_add_msi_route(&irqchip_tube);
            assert_eq!(route_two.gsi, 20);
            assert_eq!(route_two.msi_address, 0xa1);
            assert_eq!(route_two.msi_data, 0xd1);
            send_ok(&irqchip_tube);
            irqchip_tube
        });

        cfg.restore(snapshot).unwrap();
        irqchip_fake.join().unwrap();

        assert_eq!(cfg.pci_id, 0);
        assert_eq!(cfg.device_name, "test_device");
    }
>>>>>>> 52a06758
}<|MERGE_RESOLUTION|>--- conflicted
+++ resolved
@@ -4,11 +4,9 @@
 
 use std::convert::TryInto;
 
-<<<<<<< HEAD
-=======
 use anyhow::Context;
->>>>>>> 52a06758
 use base::error;
+use base::info;
 use base::AsRawDescriptor;
 use base::Error as SysError;
 use base::Event;
@@ -16,13 +14,14 @@
 use base::Tube;
 use base::TubeError;
 use bit_field::*;
-use data_model::DataInit;
 use remain::sorted;
 use serde::Deserialize;
 use serde::Serialize;
 use thiserror::Error;
 use vm_control::VmIrqRequest;
 use vm_control::VmIrqResponse;
+use zerocopy::AsBytes;
+use zerocopy::FromBytes;
 
 use crate::pci::PciCapability;
 use crate::pci::PciCapabilityID;
@@ -35,7 +34,7 @@
 const MSIX_ENABLE_BIT: u16 = 0x8000;
 const MSIX_TABLE_ENTRY_MASK_BIT: u32 = 0x1;
 
-#[derive(Clone, Default)]
+#[derive(Serialize, Deserialize, Clone, Default)]
 struct MsixTableEntry {
     msg_addr_lo: u32,
     msg_addr_hi: u32,
@@ -67,8 +66,6 @@
     device_name: String,
 }
 
-<<<<<<< HEAD
-=======
 #[derive(Serialize, Deserialize)]
 struct MsixConfigSnapshot {
     table_entries: Vec<MsixTableEntry>,
@@ -82,10 +79,9 @@
     device_name: String,
 }
 
->>>>>>> 52a06758
 #[sorted]
 #[derive(Error, Debug)]
-enum MsixError {
+pub enum MsixError {
     #[error("AddMsiRoute failed: {0}")]
     AddMsiRoute(SysError),
     #[error("failed to receive AddMsiRoute response: {0}")]
@@ -98,8 +94,6 @@
     AllocateOneMsiRecv(TubeError),
     #[error("failed to send AllocateOneMsi request: {0}")]
     AllocateOneMsiSend(TubeError),
-<<<<<<< HEAD
-=======
     #[error("failed to deserialize snapshot: {0}")]
     DeserializationFailed(serde_json::Error),
     #[error("invalid vector length in snapshot: {0}")]
@@ -110,7 +104,6 @@
     ReleaseOneIrqRecv(TubeError),
     #[error("failed to send ReleaseOneIrq request: {0}")]
     ReleaseOneIrqSend(TubeError),
->>>>>>> 52a06758
 }
 
 type MsixResult<T> = std::result::Result<T, MsixError>;
@@ -239,9 +232,6 @@
         MsixStatus::NothingToDo
     }
 
-<<<<<<< HEAD
-    fn add_msi_route(&self, index: u16, gsi: u32) -> MsixResult<()> {
-=======
     /// Create a snapshot of the current MsixConfig struct for use in
     /// snapshotting.
     pub fn snapshot(&mut self) -> anyhow::Result<serde_json::Value> {
@@ -354,7 +344,6 @@
     }
 
     fn add_msi_route(&mut self, index: u16, gsi: u32) -> MsixResult<()> {
->>>>>>> 52a06758
         let mut data: [u8; 8] = [0, 0, 0, 0, 0, 0, 0, 0];
         self.read_msix_table((index * 16).into(), data.as_mut());
         let msi_address: u64 = u64::from_le_bytes(data);
@@ -730,7 +719,7 @@
 //   15:    Enable. Enable all MSI-X when set.
 // See <https://wiki.osdev.org/PCI#Enabling_MSI-X> for the details.
 #[bitfield]
-#[derive(Copy, Clone, Default)]
+#[derive(Copy, Clone, Default, AsBytes, FromBytes)]
 pub struct MsixCtrl {
     table_size: B10,
     reserved: B4,
@@ -738,12 +727,9 @@
     enable: B1,
 }
 
-// It is safe to implement DataInit; all members are simple numbers and any value is valid.
-unsafe impl DataInit for MsixCap {}
-
 #[allow(dead_code)]
 #[repr(C)]
-#[derive(Clone, Copy, Default)]
+#[derive(Clone, Copy, Default, AsBytes, FromBytes)]
 /// MSI-X Capability Structure
 pub struct MsixCap {
     // To make add_capability() happy
@@ -763,7 +749,7 @@
 
 impl PciCapability for MsixCap {
     fn bytes(&self) -> &[u8] {
-        self.as_slice()
+        self.as_bytes()
     }
 
     fn id(&self) -> PciCapabilityID {
@@ -805,8 +791,6 @@
     pub fn msg_ctl(&self) -> MsixCtrl {
         self.msg_ctl
     }
-<<<<<<< HEAD
-=======
 }
 
 #[cfg(test)]
@@ -987,5 +971,4 @@
         assert_eq!(cfg.pci_id, 0);
         assert_eq!(cfg.device_name, "test_device");
     }
->>>>>>> 52a06758
 }