[package]
name = "devices"
version = "0.1.0"
authors = ["The Chromium OS Authors"]
edition = "2021"

[features]
arc_quota = ["dbus", "protobuf", "system_api"]
audio = []
audio_cras = ["libcras"]
balloon = []
chromeos = ["dbus", "protobuf", "system_api"]
direct = []
gpu = ["gpu_display","rutabaga_gfx"]
tpm = ["tpm2"]
usb = []
vaapi = ["libva", "vp8", "downcast-rs", "crc32fast"]
video-decoder = []
video-encoder = []
minigbm = ["rutabaga_gfx/minigbm"]
x = ["gpu_display/x", "rutabaga_gfx/x"]
virgl_renderer = ["gpu", "rutabaga_gfx/virgl_renderer"]
virgl_renderer_next = ["gpu", "rutabaga_gfx/virgl_renderer_next"]
gfxstream = ["gpu", "rutabaga_gfx/gfxstream"]
slirp = []
stats = []
whpx = []

[dependencies]
argh = "0.1.7"
async-task = "4"
acpi_tables = {path = "../acpi_tables" }
anyhow = "*"
audio_streams = { path = "../common/audio_streams" }
balloon_control = { path = "../common/balloon_control" }
base = { path = "../base" }
bit_field = { path = "../bit_field" }
cfg-if = "1.0.0"
chrono = "*"
crc32fast = { version = "1.2.1", optional = true }
cros_async = { path = "../cros_async" }
data_model = { path = "../common/data_model" }
dbus = { version = "0.9", optional = true }
disk = { path = "../disk" }
downcast-rs = { version = "1.2.0", optional = true }
enumn = "0.1.0"
ffmpeg = { path = "../media/ffmpeg", optional = true }
rutabaga_gfx = { path = "../rutabaga_gfx", optional = true }
hypervisor = { path = "../hypervisor" }
kvm_sys = { path = "../kvm_sys" }
libc = "*"
libva = { path = "../media/libva", optional = true }
libvda = { path = "../media/libvda", optional = true }
linux_input_sys = { path = "../linux_input_sys" }
memoffset = { version = "0.6" }
net_sys = { path = "../net_sys" }
net_util = { path = "../net_util" }
num-traits = "0.2"
once_cell = "1.7.2"
protobuf = { version = "2.3", optional = true }
protos = { path = "../protos", optional = true }
rand = "0.8"
remain = "*"
resources = { path = "../resources" }
serde = { version = "1", features = [ "derive" ] }
serde_json = "1"
serde_keyvalue = { path = "../serde_keyvalue", features = ["argh_derive"] }
smallvec = "1.6.1"
sync = { path = "../common/sync" }
<<<<<<< HEAD
system_api = { path = "../system_api_stub", optional = true }
=======
system_api = { path = "../system_api", optional = true }
>>>>>>> 646b6ea8
thiserror = "1.0.20"
tpm2 = { path = "../tpm2", optional = true }
tracing = { path = "../tracing" }
uuid = { version = "0.8.2", features = [ "serde" ] }
vhost = { path = "../vhost" }
vmm_vhost = { path = "../third_party/vmm_vhost", features = ["vmm", "device", "vfio-device"] }
virtio_sys = { path = "../virtio_sys" }
vm_control = { path = "../vm_control" }
vm_memory = { path = "../vm_memory" }
vp8 = { path = "../media/vp8", optional = true }

[target.'cfg(unix)'.dependencies]
fuse = {path = "../fuse" }
gpu_display = { path = "../gpu_display", optional = true }
libcras = { path = "../libcras_stub", optional = true }
minijail = { path = "../../minijail/rust/minijail" } # ignored by ebuild
p9 = { path = "../common/p9" }
power_monitor = { path = "../power_monitor" }
usb_util = { path = "../usb_util" }
vfio_sys = { path = "../vfio_sys" }

[target.'cfg(windows)'.dependencies]
broker_ipc = { path = "../broker_ipc" }
metrics = { path = "../metrics" }
tube_transporter = { path = "../tube_transporter" }
win_util = { path = "../win_util"}
winapi = "*"

[dependencies.futures]
version = "*"
features = ["async-await", "std"]
default-features = false

[target.'cfg(windows)'.dev-dependencies]
regex = "*"

[dev-dependencies]
bytes = "1.1.0"
tempfile = "3"
crc32fast = "1"<|MERGE_RESOLUTION|>--- conflicted
+++ resolved
@@ -67,11 +67,7 @@
 serde_keyvalue = { path = "../serde_keyvalue", features = ["argh_derive"] }
 smallvec = "1.6.1"
 sync = { path = "../common/sync" }
-<<<<<<< HEAD
-system_api = { path = "../system_api_stub", optional = true }
-=======
 system_api = { path = "../system_api", optional = true }
->>>>>>> 646b6ea8
 thiserror = "1.0.20"
 tpm2 = { path = "../tpm2", optional = true }
 tracing = { path = "../tracing" }
