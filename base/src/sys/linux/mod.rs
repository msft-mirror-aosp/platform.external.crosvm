// Copyright 2017 The ChromiumOS Authors
// Use of this source code is governed by a BSD-style license that can be
// found in the LICENSE file.

//! Small system utility modules for usage by other modules.

#[cfg(target_os = "android")]
mod android;
#[cfg(target_os = "android")]
use android as target_os;
#[cfg(target_os = "linux")]
#[allow(clippy::module_inception)]
mod linux;
#[cfg(target_os = "linux")]
use linux as target_os;
use log::warn;
#[macro_use]
pub mod ioctl;
#[macro_use]
pub mod syslog;
mod acpi_event;
mod capabilities;
mod descriptor;
mod event;
mod file;
mod file_traits;
mod mmap;
mod net;
mod netlink;
mod notifiers;
pub mod platform_timer_resolution;
mod poll;
mod priority;
mod sched;
mod shm;
pub mod signal;
mod signalfd;
mod terminal;
mod timer;
pub mod vsock;
mod write_zeroes;

use std::fs::remove_file;
use std::fs::File;
use std::fs::OpenOptions;
use std::mem;
use std::mem::MaybeUninit;
use std::ops::Deref;
use std::os::unix::io::FromRawFd;
use std::os::unix::io::RawFd;
use std::os::unix::net::UnixDatagram;
use std::os::unix::net::UnixListener;
use std::os::unix::process::ExitStatusExt;
use std::path::Path;
use std::path::PathBuf;
use std::process::ExitStatus;
use std::ptr;
use std::time::Duration;

pub use acpi_event::*;
pub use capabilities::drop_capabilities;
pub use event::EventExt;
pub(crate) use event::PlatformEvent;
pub use file::find_next_data;
pub use file::FileDataIterator;
pub(crate) use file_traits::lib::*;
pub use ioctl::*;
use libc::c_int;
use libc::c_long;
use libc::fcntl;
use libc::pipe2;
use libc::syscall;
use libc::waitpid;
use libc::SYS_getpid;
use libc::SYS_getppid;
use libc::SYS_gettid;
use libc::EINVAL;
use libc::O_CLOEXEC;
use libc::SIGKILL;
use libc::WNOHANG;
pub use mmap::*;
pub(in crate::sys) use net::sendmsg_nosignal as sendmsg;
pub(in crate::sys) use net::sockaddr_un;
pub(in crate::sys) use net::sockaddrv4_to_lib_c;
pub(in crate::sys) use net::sockaddrv6_to_lib_c;
pub use netlink::*;
use once_cell::sync::OnceCell;
pub use poll::EventContext;
pub use priority::*;
pub use sched::*;
pub use shm::MemfdSeals;
pub use shm::SharedMemoryLinux;
pub use signal::*;
pub use signalfd::Error as SignalFdError;
pub use signalfd::*;
pub use terminal::*;
pub(crate) use write_zeroes::file_punch_hole;
pub(crate) use write_zeroes::file_write_zeroes_at;

use crate::descriptor::FromRawDescriptor;
use crate::descriptor::SafeDescriptor;
pub use crate::errno::Error;
pub use crate::errno::Result;
pub use crate::errno::*;
use crate::number_of_logical_cores;
use crate::round_up_to_page_size;
pub use crate::sys::unix::descriptor::*;
use crate::syscall;
use crate::AsRawDescriptor;
use crate::Pid;

/// Re-export libc types that are part of the API.
pub type Uid = libc::uid_t;
pub type Gid = libc::gid_t;
pub type Mode = libc::mode_t;

/// This bypasses `libc`'s caching `getpid(2)` wrapper which can be invalid if a raw clone was used
/// elsewhere.
#[inline(always)]
pub fn getpid() -> Pid {
    // SAFETY:
    // Safe because this syscall can never fail and we give it a valid syscall number.
    unsafe { syscall(SYS_getpid as c_long) as Pid }
}

/// Safe wrapper for the geppid Linux systemcall.
#[inline(always)]
pub fn getppid() -> Pid {
    // SAFETY:
    // Safe because this syscall can never fail and we give it a valid syscall number.
    unsafe { syscall(SYS_getppid as c_long) as Pid }
}

/// Safe wrapper for the gettid Linux systemcall.
pub fn gettid() -> Pid {
    // SAFETY:
    // Calling the gettid() sycall is always safe.
    unsafe { syscall(SYS_gettid as c_long) as Pid }
}

/// Safe wrapper for `geteuid(2)`.
#[inline(always)]
pub fn geteuid() -> Uid {
    // SAFETY:
    // trivially safe
    unsafe { libc::geteuid() }
}

/// Safe wrapper for `getegid(2)`.
#[inline(always)]
pub fn getegid() -> Gid {
    // SAFETY:
    // trivially safe
    unsafe { libc::getegid() }
}

/// The operation to perform with `flock`.
pub enum FlockOperation {
    LockShared,
    LockExclusive,
    Unlock,
}

/// Safe wrapper for flock(2) with the operation `op` and optionally `nonblocking`. The lock will be
/// dropped automatically when `file` is dropped.
#[inline(always)]
pub fn flock<F: AsRawDescriptor>(file: &F, op: FlockOperation, nonblocking: bool) -> Result<()> {
    let mut operation = match op {
        FlockOperation::LockShared => libc::LOCK_SH,
        FlockOperation::LockExclusive => libc::LOCK_EX,
        FlockOperation::Unlock => libc::LOCK_UN,
    };

    if nonblocking {
        operation |= libc::LOCK_NB;
    }

    // SAFETY:
    // Safe since we pass in a valid fd and flock operation, and check the return value.
    syscall!(unsafe { libc::flock(file.as_raw_descriptor(), operation) }).map(|_| ())
}

/// The operation to perform with `fallocate`.
pub enum FallocateMode {
    PunchHole,
    ZeroRange,
    Allocate,
}

impl From<FallocateMode> for i32 {
    fn from(value: FallocateMode) -> Self {
        match value {
            FallocateMode::Allocate => libc::FALLOC_FL_KEEP_SIZE,
            FallocateMode::PunchHole => libc::FALLOC_FL_PUNCH_HOLE | libc::FALLOC_FL_KEEP_SIZE,
            FallocateMode::ZeroRange => libc::FALLOC_FL_ZERO_RANGE | libc::FALLOC_FL_KEEP_SIZE,
        }
    }
}

impl From<FallocateMode> for u32 {
    fn from(value: FallocateMode) -> Self {
        Into::<i32>::into(value) as u32
    }
}

/// Safe wrapper for `fallocate()`.
pub fn fallocate<F: AsRawDescriptor>(
    file: &F,
    mode: FallocateMode,
    offset: u64,
    len: u64,
) -> Result<()> {
    let offset = if offset > libc::off64_t::MAX as u64 {
        return Err(Error::new(libc::EINVAL));
    } else {
        offset as libc::off64_t
    };

    let len = if len > libc::off64_t::MAX as u64 {
        return Err(Error::new(libc::EINVAL));
    } else {
        len as libc::off64_t
    };

    // SAFETY:
    // Safe since we pass in a valid fd and fallocate mode, validate offset and len,
    // and check the return value.
    syscall!(unsafe { libc::fallocate64(file.as_raw_descriptor(), mode.into(), offset, len) })
        .map(|_| ())
}

/// Safe wrapper for `fstat()`.
pub fn fstat<F: AsRawDescriptor>(f: &F) -> Result<libc::stat64> {
    let mut st = MaybeUninit::<libc::stat64>::zeroed();

    // SAFETY:
    // Safe because the kernel will only write data in `st` and we check the return
    // value.
    syscall!(unsafe { libc::fstat64(f.as_raw_descriptor(), st.as_mut_ptr()) })?;

    // SAFETY:
    // Safe because the kernel guarantees that the struct is now fully initialized.
    Ok(unsafe { st.assume_init() })
}

/// Checks whether a file is a block device fie or not.
pub fn is_block_file<F: AsRawDescriptor>(file: &F) -> Result<bool> {
    let stat = fstat(file)?;
    Ok((stat.st_mode & libc::S_IFMT) == libc::S_IFBLK)
}

const BLOCK_IO_TYPE: u32 = 0x12;
ioctl_io_nr!(BLKDISCARD, BLOCK_IO_TYPE, 119);

/// Discards the given range of a block file.
pub fn discard_block<F: AsRawDescriptor>(file: &F, offset: u64, len: u64) -> Result<()> {
    let range: [u64; 2] = [offset, len];
    // SAFETY:
    // Safe because
    // - we check the return value.
    // - ioctl(BLKDISCARD) does not hold the descriptor after the call.
    // - ioctl(BLKDISCARD) does not break the file descriptor.
    // - ioctl(BLKDISCARD) does not modify the given range.
    syscall!(unsafe { libc::ioctl(file.as_raw_descriptor(), BLKDISCARD, &range) }).map(|_| ())
}

/// A trait used to abstract types that provide a process id that can be operated on.
pub trait AsRawPid {
    fn as_raw_pid(&self) -> Pid;
}

impl AsRawPid for Pid {
    fn as_raw_pid(&self) -> Pid {
        *self
    }
}

impl AsRawPid for std::process::Child {
    fn as_raw_pid(&self) -> Pid {
        self.id() as Pid
    }
}

/// A safe wrapper around waitpid.
///
/// On success if a process was reaped, it will be returned as the first value.
/// The second returned value is the ExitStatus from the libc::waitpid() call.
///
/// Note: this can block if libc::WNOHANG is not set and EINTR is not handled internally.
pub fn wait_for_pid<A: AsRawPid>(pid: A, options: c_int) -> Result<(Option<Pid>, ExitStatus)> {
    let pid = pid.as_raw_pid();
    let mut status: c_int = 1;
    // SAFETY:
    // Safe because status is owned and the error is checked.
    let ret = unsafe { libc::waitpid(pid, &mut status, options) };
    if ret < 0 {
        return errno_result();
    }
    Ok((
        if ret == 0 { None } else { Some(ret) },
        ExitStatus::from_raw(status),
    ))
}

/// Reaps a child process that has terminated.
///
/// Returns `Ok(pid)` where `pid` is the process that was reaped or `Ok(0)` if none of the children
/// have terminated. An `Error` is with `errno == ECHILD` if there are no children left to reap.
///
/// # Examples
///
/// Reaps all child processes until there are no terminated children to reap.
///
/// ```
/// fn reap_children() {
///     loop {
///         match base::linux::reap_child() {
///             Ok(0) => println!("no children ready to reap"),
///             Ok(pid) => {
///                 println!("reaped {}", pid);
///                 continue
///             },
///             Err(e) if e.errno() == libc::ECHILD => println!("no children left"),
///             Err(e) => println!("error reaping children: {}", e),
///         }
///         break
///     }
/// }
/// ```
pub fn reap_child() -> Result<Pid> {
    // SAFETY:
    // Safe because we pass in no memory, prevent blocking with WNOHANG, and check for error.
    let ret = unsafe { waitpid(-1, ptr::null_mut(), WNOHANG) };
    if ret == -1 {
        errno_result()
    } else {
        Ok(ret)
    }
}

/// Kill all processes in the current process group.
///
/// On success, this kills all processes in the current process group, including the current
/// process, meaning this will not return. This is equivalent to a call to `kill(0, SIGKILL)`.
pub fn kill_process_group() -> Result<()> {
    // SAFETY: Safe because pid is 'self group' and return value doesn't matter.
    unsafe { kill(0, SIGKILL) }?;
    // Kill succeeded, so this process never reaches here.
    unreachable!();
}

/// Spawns a pipe pair where the first pipe is the read end and the second pipe is the write end.
///
/// The `O_CLOEXEC` flag will be set during pipe creation.
pub fn pipe() -> Result<(File, File)> {
    let mut pipe_fds = [-1; 2];
    // SAFETY:
    // Safe because pipe2 will only write 2 element array of i32 to the given pointer, and we check
    // for error.
    let ret = unsafe { pipe2(&mut pipe_fds[0], O_CLOEXEC) };
    if ret == -1 {
        errno_result()
    } else {
        // SAFETY:
        // Safe because both fds must be valid for pipe2 to have returned sucessfully and we have
        // exclusive ownership of them.
        Ok(unsafe {
            (
                File::from_raw_fd(pipe_fds[0]),
                File::from_raw_fd(pipe_fds[1]),
            )
        })
    }
}

/// Sets the pipe signified with fd to `size`.
///
/// Returns the new size of the pipe or an error if the OS fails to set the pipe size.
pub fn set_pipe_size(fd: RawFd, size: usize) -> Result<usize> {
    // SAFETY:
    // Safe because fcntl with the `F_SETPIPE_SZ` arg doesn't touch memory.
    syscall!(unsafe { fcntl(fd, libc::F_SETPIPE_SZ, size as c_int) }).map(|ret| ret as usize)
}

/// Test-only function used to create a pipe that is full. The pipe is created, has its size set to
/// the minimum and then has that much data written to it. Use `new_pipe_full` to test handling of
/// blocking `write` calls in unit tests.
pub fn new_pipe_full() -> Result<(File, File)> {
    use std::io::Write;

    let (rx, mut tx) = pipe()?;
    // The smallest allowed size of a pipe is the system page size on linux.
    let page_size = set_pipe_size(tx.as_raw_descriptor(), round_up_to_page_size(1))?;

    // Fill the pipe with page_size zeros so the next write call will block.
    let buf = vec![0u8; page_size];
    tx.write_all(&buf)?;

    Ok((rx, tx))
}

/// Used to attempt to clean up a named pipe after it is no longer used.
pub struct UnlinkUnixDatagram(pub UnixDatagram);
impl AsRef<UnixDatagram> for UnlinkUnixDatagram {
    fn as_ref(&self) -> &UnixDatagram {
        &self.0
    }
}
impl Drop for UnlinkUnixDatagram {
    fn drop(&mut self) {
        if let Ok(addr) = self.0.local_addr() {
            if let Some(path) = addr.as_pathname() {
                if let Err(e) = remove_file(path) {
                    warn!("failed to remove control socket file: {}", e);
                }
            }
        }
    }
}

/// Used to attempt to clean up a named pipe after it is no longer used.
pub struct UnlinkUnixListener(pub UnixListener);

impl AsRef<UnixListener> for UnlinkUnixListener {
    fn as_ref(&self) -> &UnixListener {
        &self.0
    }
}

impl Deref for UnlinkUnixListener {
    type Target = UnixListener;

    fn deref(&self) -> &UnixListener {
        &self.0
    }
}

impl Drop for UnlinkUnixListener {
    fn drop(&mut self) {
        if let Ok(addr) = self.0.local_addr() {
            if let Some(path) = addr.as_pathname() {
                if let Err(e) = remove_file(path) {
                    warn!("failed to remove control socket file: {}", e);
                }
            }
        }
    }
}

/// Verifies that |raw_descriptor| is actually owned by this process and duplicates it
/// to ensure that we have a unique handle to it.
pub fn validate_raw_descriptor(raw_descriptor: RawDescriptor) -> Result<RawDescriptor> {
    validate_raw_fd(&raw_descriptor)
}

/// Verifies that |raw_fd| is actually owned by this process and duplicates it to ensure that
/// we have a unique handle to it.
pub fn validate_raw_fd(raw_fd: &RawFd) -> Result<RawFd> {
    // Checking that close-on-exec isn't set helps filter out FDs that were opened by
    // crosvm as all crosvm FDs are close on exec.
    // SAFETY:
    // Safe because this doesn't modify any memory and we check the return value.
    let flags = unsafe { libc::fcntl(*raw_fd, libc::F_GETFD) };
    if flags < 0 || (flags & libc::FD_CLOEXEC) != 0 {
        return Err(Error::new(libc::EBADF));
    }

    // SAFETY:
    // Duplicate the fd to ensure that we don't accidentally close an fd previously
    // opened by another subsystem.  Safe because this doesn't modify any memory and
    // we check the return value.
    let dup_fd = unsafe { libc::fcntl(*raw_fd, libc::F_DUPFD_CLOEXEC, 0) };
    if dup_fd < 0 {
        return Err(Error::last());
    }
    Ok(dup_fd as RawFd)
}

/// Utility function that returns true if the given FD is readable without blocking.
///
/// On an error, such as an invalid or incompatible FD, this will return false, which can not be
/// distinguished from a non-ready to read FD.
pub fn poll_in<F: AsRawDescriptor>(fd: &F) -> bool {
    let mut fds = libc::pollfd {
        fd: fd.as_raw_descriptor(),
        events: libc::POLLIN,
        revents: 0,
    };
    // SAFETY:
    // Safe because we give a valid pointer to a list (of 1) FD and check the return value.
    let ret = unsafe { libc::poll(&mut fds, 1, 0) };
    // An error probably indicates an invalid FD, or an FD that can't be polled. Returning false in
    // that case is probably correct as such an FD is unlikely to be readable, although there are
    // probably corner cases in which that is wrong.
    if ret == -1 {
        return false;
    }
    fds.revents & libc::POLLIN != 0
}

/// Return the maximum Duration that can be used with libc::timespec.
pub fn max_timeout() -> Duration {
    Duration::new(libc::time_t::MAX as u64, 999999999)
}

/// If the given path is of the form /proc/self/fd/N for some N, returns `Ok(Some(N))`. Otherwise
/// returns `Ok(None)`.
pub fn safe_descriptor_from_path<P: AsRef<Path>>(path: P) -> Result<Option<SafeDescriptor>> {
    let path = path.as_ref();
    if path.parent() == Some(Path::new("/proc/self/fd")) {
        let raw_descriptor = path
            .file_name()
            .and_then(|fd_osstr| fd_osstr.to_str())
            .and_then(|fd_str| fd_str.parse::<RawFd>().ok())
            .ok_or_else(|| Error::new(EINVAL))?;
        let validated_fd = validate_raw_fd(&raw_descriptor)?;
        Ok(Some(
            // SAFETY:
            // Safe because nothing else has access to validated_fd after this call.
            unsafe { SafeDescriptor::from_raw_descriptor(validated_fd) },
        ))
    } else {
        Ok(None)
    }
}

<<<<<<< HEAD
=======
/// Check FD is not opened by crosvm and returns a FD that is freshly DUPFD_CLOEXEC's.
/// A SafeDescriptor is created from the duplicated fd. It does not take ownership of
/// fd passed by argument.
pub fn safe_descriptor_from_cmdline_fd(fd: &RawFd) -> Result<SafeDescriptor> {
    let validated_fd = validate_raw_fd(fd)?;
    Ok(
        // SAFETY:
        // Safe because nothing else has access to validated_fd after this call.
        unsafe { SafeDescriptor::from_raw_descriptor(validated_fd) },
    )
}

>>>>>>> a0c9980f
/// Open the file with the given path, or if it is of the form `/proc/self/fd/N` then just use the
/// file descriptor.
///
/// Note that this will not work properly if the same `/proc/self/fd/N` path is used twice in
/// different places, as the metadata (including the offset) will be shared between both file
/// descriptors.
pub fn open_file_or_duplicate<P: AsRef<Path>>(path: P, options: &OpenOptions) -> Result<File> {
    let path = path.as_ref();
    // Special case '/proc/self/fd/*' paths. The FD is already open, just use it.
    Ok(if let Some(fd) = safe_descriptor_from_path(path)? {
        fd.into()
    } else {
        options.open(path)?
    })
}

/// Get the soft and hard limits of max number of open files allowed by the environment.
pub fn max_open_files() -> Result<libc::rlimit64> {
    let mut buf = mem::MaybeUninit::<libc::rlimit64>::zeroed();

    // SAFETY:
    // Safe because this will only modify `buf` and we check the return value.
    let res = unsafe { libc::prlimit64(0, libc::RLIMIT_NOFILE, ptr::null(), buf.as_mut_ptr()) };
    if res == 0 {
        // SAFETY:
        // Safe because the kernel guarantees that the struct is fully initialized.
        let limit = unsafe { buf.assume_init() };
        Ok(limit)
    } else {
        errno_result()
    }
}

/// Executes the given callback with extended soft limit of max number of open files. After the
/// callback executed, restore the limit.
pub fn call_with_extended_max_files<T, E>(
    callback: impl FnOnce() -> std::result::Result<T, E>,
) -> Result<std::result::Result<T, E>> {
    let cur_limit = max_open_files()?;
    let new_limit = libc::rlimit64 {
        rlim_cur: cur_limit.rlim_max,
        ..cur_limit
    };
    let needs_extension = cur_limit.rlim_cur < new_limit.rlim_cur;
    if needs_extension {
        set_max_open_files(new_limit)?;
    }

    let r = callback();

    // Restore the soft limit.
    if needs_extension {
        set_max_open_files(cur_limit)?;
    }

    Ok(r)
}

/// Set the soft and hard limits of max number of open files to the given value.
fn set_max_open_files(limit: libc::rlimit64) -> Result<()> {
    // SAFETY: RLIMIT_NOFILE is known only to read a buffer of size rlimit64, and we have always
    // rlimit64 allocated.
    let res = unsafe { libc::setrlimit64(libc::RLIMIT_NOFILE, &limit) };
    if res == 0 {
        Ok(())
    } else {
        errno_result()
    }
}

/// Moves the requested PID/TID to a particular cgroup
pub fn move_to_cgroup(cgroup_path: PathBuf, id_to_write: Pid, cgroup_file: &str) -> Result<()> {
    use std::io::Write;

    let gpu_cgroup_file = cgroup_path.join(cgroup_file);
    let mut f = File::create(gpu_cgroup_file)?;
    f.write_all(id_to_write.to_string().as_bytes())?;
    Ok(())
}

pub fn move_task_to_cgroup(cgroup_path: PathBuf, thread_id: Pid) -> Result<()> {
    move_to_cgroup(cgroup_path, thread_id, "tasks")
}

pub fn move_proc_to_cgroup(cgroup_path: PathBuf, process_id: Pid) -> Result<()> {
    move_to_cgroup(cgroup_path, process_id, "cgroup.procs")
}

/// Queries the property of a specified CPU sysfs node.
fn parse_sysfs_cpu_info_vec(cpu_id: usize, property: &str) -> Result<Vec<u32>> {
    let path = format!("/sys/devices/system/cpu/cpu{cpu_id}/{property}");
    let res: Result<Vec<_>> = std::fs::read_to_string(path)?
        .split_whitespace()
        .map(|x| x.parse().map_err(|_| Error::new(libc::EINVAL)))
        .collect();
    res
}

/// Returns a list of supported frequencies in kHz for a given logical core.
pub fn logical_core_frequencies_khz(cpu_id: usize) -> Result<Vec<u32>> {
    parse_sysfs_cpu_info_vec(cpu_id, "cpufreq/scaling_available_frequencies")
}

fn parse_sysfs_cpu_info(cpu_id: usize, property: &str) -> Result<u32> {
    let path = format!("/sys/devices/system/cpu/cpu{cpu_id}/{property}");
    std::fs::read_to_string(path)?
        .trim()
        .parse()
        .map_err(|_| Error::new(libc::EINVAL))
}

/// Returns the capacity (measure of performance) of a given logical core.
pub fn logical_core_capacity(cpu_id: usize) -> Result<u32> {
    static CPU_MAX_FREQS: OnceCell<Vec<u32>> = OnceCell::new();

    let cpu_capacity = parse_sysfs_cpu_info(cpu_id, "cpu_capacity")?;

    // Collect and cache the maximum frequencies of all cores. We need to know
    // the largest maximum frequency between all cores to reverse normalization,
    // so collect all the values once on the first call to this function.
    let cpu_max_freqs = CPU_MAX_FREQS.get_or_try_init(|| {
        (0..number_of_logical_cores()?)
            .map(logical_core_max_freq_khz)
            .collect()
    });

    if let Ok(cpu_max_freqs) = cpu_max_freqs {
        let largest_max_freq = *cpu_max_freqs.iter().max().ok_or(Error::new(EINVAL))?;
        let cpu_max_freq = *cpu_max_freqs.get(cpu_id).ok_or(Error::new(EINVAL))?;
        let normalized_cpu_capacity = (u64::from(cpu_capacity) * u64::from(largest_max_freq))
            .checked_div(u64::from(cpu_max_freq))
            .ok_or(Error::new(EINVAL))?;
        normalized_cpu_capacity
            .try_into()
            .map_err(|_| Error::new(EINVAL))
    } else {
        // cpu-freq is not enabled. Fall back to using the normalized capacity.
        Ok(cpu_capacity)
    }
}

/// Returns the cluster ID of a given logical core.
pub fn logical_core_cluster_id(cpu_id: usize) -> Result<u32> {
    parse_sysfs_cpu_info(cpu_id, "topology/physical_package_id")
}

/// Returns the maximum frequency (in kHz) of a given logical core.
pub fn logical_core_max_freq_khz(cpu_id: usize) -> Result<u32> {
    parse_sysfs_cpu_info(cpu_id, "cpufreq/cpuinfo_max_freq")
}

#[repr(C)]
pub struct sched_attr {
    pub size: u32,

    pub sched_policy: u32,
    pub sched_flags: u64,
    pub sched_nice: i32,

    pub sched_priority: u32,

    pub sched_runtime: u64,
    pub sched_deadline: u64,
    pub sched_period: u64,

    pub sched_util_min: u32,
    pub sched_util_max: u32,
}

impl sched_attr {
    pub fn default() -> Self {
        Self {
            size: std::mem::size_of::<sched_attr>() as u32,
            sched_policy: 0,
            sched_flags: 0,
            sched_nice: 0,
            sched_priority: 0,
            sched_runtime: 0,
            sched_deadline: 0,
            sched_period: 0,
            sched_util_min: 0,
            sched_util_max: 0,
        }
    }
}

pub fn sched_setattr(pid: Pid, attr: &mut sched_attr, flags: u32) -> Result<()> {
    // SAFETY: Safe becuase all the args are valid and the return valud is checked.
    let ret = unsafe {
        libc::syscall(
            libc::SYS_sched_setattr,
            pid as usize,
            attr as *mut sched_attr as usize,
            flags as usize,
        )
    };

    if ret < 0 {
        return Err(Error::last());
    }
    Ok(())
}

#[cfg(test)]
mod tests {
    use std::io::Write;
    use std::os::fd::AsRawFd;

    use super::*;
    use crate::unix::add_fd_flags;

    #[test]
    fn pipe_size_and_fill() {
        let (_rx, mut tx) = new_pipe_full().expect("Failed to pipe");

        // To  check that setting the size worked, set the descriptor to non blocking and check that
        // write returns an error.
        add_fd_flags(tx.as_raw_fd(), libc::O_NONBLOCK).expect("Failed to set tx non blocking");
        tx.write(&[0u8; 8])
            .expect_err("Write after fill didn't fail");
    }
}<|MERGE_RESOLUTION|>--- conflicted
+++ resolved
@@ -524,8 +524,6 @@
     }
 }
 
-<<<<<<< HEAD
-=======
 /// Check FD is not opened by crosvm and returns a FD that is freshly DUPFD_CLOEXEC's.
 /// A SafeDescriptor is created from the duplicated fd. It does not take ownership of
 /// fd passed by argument.
@@ -538,7 +536,6 @@
     )
 }
 
->>>>>>> a0c9980f
 /// Open the file with the given path, or if it is of the form `/proc/self/fd/N` then just use the
 /// file descriptor.
 ///
