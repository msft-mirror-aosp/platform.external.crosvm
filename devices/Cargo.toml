--- conflicted
+++ resolved
@@ -57,12 +57,7 @@
 serde_json = "1"
 smallvec = "1.6.1"
 sync = { path = "../common/sync" }
-<<<<<<< HEAD
-sys_util = { path = "../common/sys_util" }
 system_api = { path = "../system_api_stub", optional = true }
-=======
-system_api = { version = "*", optional = true }
->>>>>>> d6a42bdf
 thiserror = "1.0.20"
 tpm2 = { path = "../tpm2", optional = true }
 usb_util = { path = "../usb_util" }
