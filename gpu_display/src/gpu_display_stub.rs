--- conflicted
+++ resolved
@@ -2,21 +2,15 @@
 // Use of this source code is governed by a BSD-style license that can be
 // found in the LICENSE file.
 
-use std::collections::BTreeMap;
-use std::num::NonZeroU32;
-
-use crate::{DisplayT, EventDevice, GpuDisplayError, GpuDisplayFramebuffer};
+use crate::{
+    DisplayT, GpuDisplayError, GpuDisplayFramebuffer, GpuDisplayResult, GpuDisplaySurface,
+    SurfaceType,
+};
 
 use base::{AsRawDescriptor, Event, RawDescriptor};
 use data_model::VolatileSlice;
 
-<<<<<<< HEAD
-type SurfaceId = NonZeroU32;
-
-#[allow(dead_code, unused_variables)]
-=======
 #[allow(dead_code)]
->>>>>>> 8f1f7e79
 struct Buffer {
     width: u32,
     height: u32,
@@ -42,21 +36,13 @@
     }
 }
 
-struct Surface {
+struct StubSurface {
     width: u32,
     height: u32,
     buffer: Option<Buffer>,
 }
 
-impl Surface {
-    fn create(width: u32, height: u32) -> Surface {
-        Surface {
-            width,
-            height,
-            buffer: None,
-        }
-    }
-
+impl StubSurface {
     /// Gets the buffer at buffer_index, allocating it if necessary.
     fn lazily_allocate_buffer(&mut self) -> Option<&mut Buffer> {
         if self.buffer.is_none() {
@@ -74,8 +60,9 @@
 
         self.buffer.as_mut()
     }
+}
 
-    /// Gets the next framebuffer, allocating if necessary.
+impl GpuDisplaySurface for StubSurface {
     fn framebuffer(&mut self) -> Option<GpuDisplayFramebuffer> {
         let framebuffer = self.lazily_allocate_buffer()?;
         let framebuffer_stride = framebuffer.stride() as u32;
@@ -86,145 +73,43 @@
             framebuffer_bytes_per_pixel,
         ))
     }
-
-    fn flip(&mut self) {}
 }
 
-impl Drop for Surface {
+impl Drop for StubSurface {
     fn drop(&mut self) {}
-}
-
-struct SurfacesHelper {
-    next_surface_id: SurfaceId,
-    surfaces: BTreeMap<SurfaceId, Surface>,
-}
-
-impl SurfacesHelper {
-    fn new() -> SurfacesHelper {
-        SurfacesHelper {
-            next_surface_id: SurfaceId::new(1).unwrap(),
-            surfaces: Default::default(),
-        }
-    }
-
-    fn create_surface(&mut self, width: u32, height: u32) -> u32 {
-        let new_surface = Surface::create(width, height);
-        let new_surface_id = self.next_surface_id;
-
-        self.surfaces.insert(new_surface_id, new_surface);
-        self.next_surface_id = SurfaceId::new(self.next_surface_id.get() + 1).unwrap();
-
-        new_surface_id.get()
-    }
-
-    fn get_surface(&mut self, surface_id: u32) -> Option<&mut Surface> {
-        SurfaceId::new(surface_id).and_then(move |id| self.surfaces.get_mut(&id))
-    }
-
-    fn destroy_surface(&mut self, surface_id: u32) {
-        SurfaceId::new(surface_id).and_then(|id| self.surfaces.remove(&id));
-    }
-
-    fn flip_surface(&mut self, surface_id: u32) {
-        if let Some(surface) = self.get_surface(surface_id) {
-            surface.flip();
-        }
-    }
 }
 
 pub struct DisplayStub {
     /// This event is never triggered and is used solely to fulfill AsRawDescriptor.
     event: Event,
-    surfaces: SurfacesHelper,
 }
 
 impl DisplayStub {
-    pub fn new() -> Result<DisplayStub, GpuDisplayError> {
+    pub fn new() -> GpuDisplayResult<DisplayStub> {
         let event = Event::new().map_err(|_| GpuDisplayError::CreateEvent)?;
 
-        Ok(DisplayStub {
-            event,
-            surfaces: SurfacesHelper::new(),
-        })
+        Ok(DisplayStub { event })
     }
 }
 
 impl DisplayT for DisplayStub {
-    fn dispatch_events(&mut self) {}
-
     fn create_surface(
         &mut self,
         parent_surface_id: Option<u32>,
+        _surface_id: u32,
         width: u32,
         height: u32,
-    ) -> Result<u32, GpuDisplayError> {
+        _surf_type: SurfaceType,
+    ) -> GpuDisplayResult<Box<dyn GpuDisplaySurface>> {
         if parent_surface_id.is_some() {
             return Err(GpuDisplayError::Unsupported);
         }
-        Ok(self.surfaces.create_surface(width, height))
-    }
 
-    fn release_surface(&mut self, surface_id: u32) {
-        self.surfaces.destroy_surface(surface_id);
-    }
-
-    fn framebuffer(&mut self, surface_id: u32) -> Option<GpuDisplayFramebuffer> {
-        self.surfaces
-            .get_surface(surface_id)
-            .and_then(|s| s.framebuffer())
-    }
-
-    fn next_buffer_in_use(&self, _surface_id: u32) -> bool {
-        false
-    }
-
-    fn flip(&mut self, surface_id: u32) {
-        self.surfaces.flip_surface(surface_id);
-    }
-
-    fn close_requested(&self, _surface_id: u32) -> bool {
-        false
-    }
-
-    fn import_dmabuf(
-        &mut self,
-        _fd: RawDescriptor,
-        _offset: u32,
-        _stride: u32,
-        _modifiers: u64,
-        _width: u32,
-        _height: u32,
-        _fourcc: u32,
-    ) -> Result<u32, GpuDisplayError> {
-        Err(GpuDisplayError::Unsupported)
-    }
-
-    fn release_import(&mut self, _import_id: u32) {
-        // unsupported
-    }
-
-    fn commit(&mut self, _surface_id: u32) {
-        // unsupported
-    }
-
-    fn flip_to(&mut self, _surface_id: u32, _import_id: u32) {
-        // unsupported
-    }
-
-    fn set_position(&mut self, _surface_id: u32, _x: u32, _y: u32) {
-        // unsupported
-    }
-
-    fn import_event_device(&mut self, _event_device: EventDevice) -> Result<u32, GpuDisplayError> {
-        Err(GpuDisplayError::Unsupported)
-    }
-
-    fn release_event_device(&mut self, _event_device_id: u32) {
-        // unsupported
-    }
-
-    fn attach_event_device(&mut self, _surface_id: u32, _event_device_id: u32) {
-        // unsupported
+        Ok(Box::new(StubSurface {
+            width,
+            height,
+            buffer: None,
+        }))
     }
 }
 
