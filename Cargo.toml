--- conflicted
+++ resolved
@@ -92,20 +92,11 @@
 
 [patch.crates-io]
 assertions = { path = "assertions" }
-<<<<<<< HEAD
-audio_streams = { path = "../../external/adhd/audio_streams" } # ignored by ebuild
-data_model = { path = "data_model" }
-libcras = { path = "../../external/adhd/cras/client/libcras" } # ignored by ebuild
-minijail = { path = "../../external/minijail/rust/minijail" } # ignored by ebuild
-poll_token_derive = { path = "sys_util/poll_token_derive" }
-=======
-audio_streams = { path = "../../third_party/adhd/audio_streams" } # ignored by ebuild
+audio_streams = { path = "../adhd/audio_streams" } # ignored by ebuild
 base = { path = "base" }
 data_model = { path = "data_model" }
-libcras = { path = "../../third_party/adhd/cras/client/libcras" } # ignored by ebuild
-libvda = { path = "../../platform2/arc/vm/libvda/rust" } # ignored by ebuild
-minijail = { path = "../../aosp/external/minijail/rust/minijail" } # ignored by ebuild
->>>>>>> ba3269fd
+libcras = { path = "../adhd/cras/client/libcras" } # ignored by ebuild
+minijail = { path = "../minijail/rust/minijail" } # ignored by ebuild
 sync = { path = "sync" }
 syscall_defines = { path = "syscall_defines" }
 sys_util = { path = "sys_util" }
