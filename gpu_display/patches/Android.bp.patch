--- conflicted
+++ resolved
@@ -1,15 +1,8 @@
 diff --git a/gpu_display/Android.bp b/gpu_display/Android.bp
-<<<<<<< HEAD
-index 5fc694068..f9c57cf21 100644
---- a/gpu_display/Android.bp
-+++ b/gpu_display/Android.bp
-@@ -28,7 +28,6 @@ rust_library {
-=======
 index dc5db8549..18a04722e 100644
 --- a/gpu_display/Android.bp
 +++ b/gpu_display/Android.bp
 @@ -27,7 +27,6 @@ rust_library {
->>>>>>> 3dc6ac38
      edition: "2021",
      features: [
          "android_display",
@@ -17,11 +10,7 @@
      ],
      rustlibs: [
          "libanyhow",
-<<<<<<< HEAD
-@@ -44,7 +43,21 @@ rust_library {
-=======
 @@ -43,7 +42,26 @@ rust_library {
->>>>>>> 3dc6ac38
      ],
      proc_macros: ["libremain"],
      static_libs: ["libdisplay_wl"],
@@ -40,10 +29,7 @@
 +                "libcrosvm_android_display_client",
 +            ],
 +            shared_libs: [
-<<<<<<< HEAD
-=======
 +                "libc++",
->>>>>>> 3dc6ac38
 +                "libbinder_ndk",
 +                "libnativewindow",
 +            ],
