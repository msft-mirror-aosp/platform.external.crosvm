// Copyright 2024 The ChromiumOS Authors
// Use of this source code is governed by a BSD-style license that can be
// found in the LICENSE file.

use std::ffi::c_char;
use std::ffi::CStr;
use std::ffi::CString;
use std::panic::catch_unwind;
use std::process::abort;
use std::ptr::NonNull;
use std::rc::Rc;
use std::slice;

use base::error;
use base::AsRawDescriptor;
use base::Event;
use base::RawDescriptor;
use base::VolatileSlice;
use vm_control::gpu::DisplayParameters;

use crate::DisplayT;
use crate::GpuDisplayError;
use crate::GpuDisplayFramebuffer;
use crate::GpuDisplayResult;
use crate::GpuDisplaySurface;
use crate::SurfaceType;
use crate::SysDisplayT;

// Opaque blob
#[repr(C)]
pub(crate) struct AndroidDisplayContext {
    _data: [u8; 0],
    _marker: core::marker::PhantomData<(*mut u8, core::marker::PhantomPinned)>,
}

// Opaque blob
#[repr(C)]
pub(crate) struct ANativeWindow {
    _data: [u8; 0],
    _marker: core::marker::PhantomData<(*mut u8, core::marker::PhantomPinned)>,
}

// Should be the same as ANativeWindow_Buffer in android/native_window.h
// Note that this struct is part of NDK; guaranteed to be stable, so we use it directly across the
// FFI.
#[repr(C)]
pub(crate) struct ANativeWindow_Buffer {
    width: i32,
    height: i32,
    stride: i32, // in number of pixels, NOT bytes
    format: i32,
    bits: *mut u8,
    reserved: [u32; 6],
}

pub(crate) type ErrorCallback = unsafe extern "C" fn(message: *const c_char);

extern "C" {
    /// Constructs an AndroidDisplayContext for this backend. This awlays returns a valid (ex:
    /// non-null) handle to the context. The `name` parameter is from crosvm commandline and the
    /// client of crosvm will use it to locate and communicate to the AndroidDisplayContext. For
    /// example, this can be a path to UNIX domain socket where a RPC binder server listens on.
    /// `error_callback` is a function pointer to an error reporting function, and will be used by
    /// this and other functions below when something goes wrong. The returned context should be
    /// destroyed by calling `destroy_android_display_context` if this backend is no longer in use.
    fn create_android_display_context(
        name: *const c_char,
        error_callback: ErrorCallback,
    ) -> *mut AndroidDisplayContext;

    /// Destroys the AndroidDisplayContext created from `create_android_display_context`.
    fn destroy_android_display_context(self_: *mut AndroidDisplayContext);

    /// Creates an Android Surface (which is also called as Window) of given size. If the surface
    /// can't be created for whatever reason, null pointer is returned, in which case we shouldn't
    /// proceed further.
    fn create_android_surface(
        ctx: *mut AndroidDisplayContext,
        width: u32,
        height: u32,
    ) -> *mut ANativeWindow;

    /// Destroys the Android surface created from `create_android_surface`.
    #[allow(dead_code)]
    fn destroy_android_surface(ctx: *mut AndroidDisplayContext, surface: *mut ANativeWindow);

    /// Obtains one buffer from the given Android Surface. The information about the buffer (buffer
    /// address, size, stride, etc) is reported via the `ANativeWindow_Buffer` struct. It shouldn't
    /// be null. The size of the buffer is guaranteed to be bigger than (width * stride * 4) bytes.
    /// This function locks the buffer for the client, which means the caller has the exclusive
    /// access to the buffer until it is returned back to Android display stack (surfaceflinger) by
    /// calling `post_android_surface_buffer`. This function may fail (in which case false is
    /// returned), then the caller shouldn't try to read `out_buffer` or use the buffer in any way.
    fn get_android_surface_buffer(
        ctx: *mut AndroidDisplayContext,
        surface: *mut ANativeWindow,
        out_buffer: *mut ANativeWindow_Buffer,
    ) -> bool;

    /// Posts the buffer obtained from `get_android_surface_buffer` to the Android display system
    /// so that it can be displayed on the screen. Once this is called, the caller shouldn't use
    /// the buffer any more.
    fn post_android_surface_buffer(ctx: *mut AndroidDisplayContext, surface: *mut ANativeWindow);
}

unsafe extern "C" fn error_callback(message: *const c_char) {
    catch_unwind(|| {
        error!(
            "{}",
            // SAFETY: message is null terminated
            unsafe { CStr::from_ptr(message) }.to_string_lossy()
        )
    })
    .unwrap_or_else(|_| abort())
}

struct AndroidDisplayContextWrapper(NonNull<AndroidDisplayContext>);

impl Drop for AndroidDisplayContextWrapper {
    fn drop(&mut self) {
        // SAFETY: this object is constructed from create_android_display_context
        unsafe { destroy_android_display_context(self.0.as_ptr()) };
    }
}

impl Default for ANativeWindow_Buffer {
    fn default() -> Self {
        Self {
            width: 0,
            height: 0,
            stride: 0,
            format: 0,
            bits: std::ptr::null_mut(),
            reserved: [0u32; 6],
        }
    }
}

impl From<ANativeWindow_Buffer> for GpuDisplayFramebuffer<'_> {
    fn from(anb: ANativeWindow_Buffer) -> Self {
        // TODO: check anb.format to see if it's ARGB8888?
        // TODO: infer bpp from anb.format?
        const BYTES_PER_PIXEL: u32 = 4;
        let stride_bytes = BYTES_PER_PIXEL * u32::try_from(anb.stride).unwrap();
        let buffer_size = stride_bytes * u32::try_from(anb.height).unwrap();
        let buffer =
            // SAFETY: get_android_surface_buffer guarantees that bits points to a valid buffer and
            // the buffer remains available until post_android_surface_buffer is called.
            unsafe { slice::from_raw_parts_mut(anb.bits, buffer_size.try_into().unwrap()) };
        Self::new(VolatileSlice::new(buffer), stride_bytes, BYTES_PER_PIXEL)
    }
}

struct AndroidSurface {
    context: Rc<AndroidDisplayContextWrapper>,
    surface: NonNull<ANativeWindow>,
}

impl GpuDisplaySurface for AndroidSurface {
    fn framebuffer(&mut self) -> Option<GpuDisplayFramebuffer> {
        let mut anb = ANativeWindow_Buffer::default();
        // SAFETY: context and surface are opaque handles and buf is used as the out parameter to
        // hold the return values.
        let success = unsafe {
            get_android_surface_buffer(
                self.context.0.as_ptr(),
                self.surface.as_ptr(),
                &mut anb as *mut ANativeWindow_Buffer,
            )
        };
        if success {
            Some(anb.into())
        } else {
            None
        }
    }

    fn flip(&mut self) {
        // SAFETY: context and surface are opaque handles.
        unsafe { post_android_surface_buffer(self.context.0.as_ptr(), self.surface.as_ptr()) }
    }
}

pub struct DisplayAndroid {
    context: Rc<AndroidDisplayContextWrapper>,
    /// This event is never triggered and is used solely to fulfill AsRawDescriptor.
    event: Event,
}

impl DisplayAndroid {
    pub fn new(name: &str) -> GpuDisplayResult<DisplayAndroid> {
        let name = CString::new(name).unwrap();
        let context = NonNull::new(
            // SAFETY: service_name is not leaked outside of this function
            unsafe { create_android_display_context(name.as_ptr(), error_callback) },
        )
        .ok_or(GpuDisplayError::Unsupported)?;
        let context = AndroidDisplayContextWrapper(context);
        let event = Event::new().map_err(|_| GpuDisplayError::CreateEvent)?;
        Ok(DisplayAndroid {
            context: context.into(),
            event,
        })
    }
}

impl DisplayT for DisplayAndroid {
    fn create_surface(
        &mut self,
        parent_surface_id: Option<u32>,
        _surface_id: u32,
        _scanout_id: Option<u32>,
        display_params: &DisplayParameters,
        _surf_type: SurfaceType,
    ) -> GpuDisplayResult<Box<dyn GpuDisplaySurface>> {
        if parent_surface_id.is_some() {
            return Err(GpuDisplayError::Unsupported);
        }

<<<<<<< HEAD
=======
        let (requested_width, requested_height) = display_params.get_virtual_display_size();
>>>>>>> b0967c6b
        // SAFETY: context is an opaque handle.
        let surface = NonNull::new(unsafe {
            create_android_surface(self.context.0.as_ptr(), requested_width, requested_height)
        })
        .ok_or(GpuDisplayError::CreateSurface)?;

        Ok(Box::new(AndroidSurface {
            context: self.context.clone(),
            surface,
        }))
    }
}

impl SysDisplayT for DisplayAndroid {}

impl AsRawDescriptor for DisplayAndroid {
    fn as_raw_descriptor(&self) -> RawDescriptor {
        self.event.as_raw_descriptor()
    }
}<|MERGE_RESOLUTION|>--- conflicted
+++ resolved
@@ -217,10 +217,7 @@
             return Err(GpuDisplayError::Unsupported);
         }
 
-<<<<<<< HEAD
-=======
         let (requested_width, requested_height) = display_params.get_virtual_display_size();
->>>>>>> b0967c6b
         // SAFETY: context is an opaque handle.
         let surface = NonNull::new(unsafe {
             create_android_surface(self.context.0.as_ptr(), requested_width, requested_height)
