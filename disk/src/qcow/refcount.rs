--- conflicted
+++ resolved
@@ -2,49 +2,36 @@
 // Use of this source code is governed by a BSD-style license that can be
 // found in the LICENSE file.
 
-use std::fmt::{self, Display};
 use std::io;
 
 use libc::EINVAL;
+use remain::sorted;
+use thiserror::Error;
 
 use crate::qcow::qcow_raw_file::QcowRawFile;
 use crate::qcow::vec_cache::{CacheMap, Cacheable, VecCache};
 
-#[derive(Debug)]
+#[sorted]
+#[derive(Error, Debug)]
 pub enum Error {
     /// `EvictingCache` - Error writing a refblock from the cache to disk.
+    #[error("failed to write a refblock from the cache to disk: {0}")]
     EvictingRefCounts(io::Error),
     /// `InvalidIndex` - Address requested isn't within the range of the disk.
+    #[error("address requested is not within the range of the disk")]
     InvalidIndex,
     /// `NeedCluster` - Handle this error by reading the cluster and calling the function again.
+    #[error("cluster with addr={0} needs to be read")]
     NeedCluster(u64),
     /// `NeedNewCluster` - Handle this error by allocating a cluster and calling the function again.
+    #[error("new cluster needs to be allocated for refcounts")]
     NeedNewCluster,
     /// `ReadingRefCounts` - Error reading the file in to the refcount cache.
+    #[error("failed to read the file into the refcount cache: {0}")]
     ReadingRefCounts(io::Error),
 }
 
 pub type Result<T> = std::result::Result<T, Error>;
-
-impl Display for Error {
-    fn fmt(&self, f: &mut fmt::Formatter) -> fmt::Result {
-        use self::Error::*;
-
-        match self {
-            EvictingRefCounts(e) => write!(
-                f,
-                "failed to write a refblock from the cache to disk: {}",
-                e
-            ),
-            InvalidIndex => write!(f, "address requested is not within the range of the disk"),
-            NeedCluster(addr) => write!(f, "cluster with addr={} needs to be read", addr),
-            NeedNewCluster => write!(f, "new cluster needs to be allocated for refcounts"),
-            ReadingRefCounts(e) => {
-                write!(f, "failed to read the file into the refcount cache: {}", e)
-            }
-        }
-    }
-}
 
 /// Represents the refcount entries for an open qcow file.
 #[derive(Debug)]
@@ -171,7 +158,7 @@
         if self.ref_table.dirty() {
             raw_file.write_pointer_table(
                 self.refcount_table_offset,
-                &self.ref_table.get_values(),
+                self.ref_table.get_values(),
                 0,
             )?;
             self.ref_table.mark_clean();
@@ -208,44 +195,6 @@
         Ok(self.refblock_cache.get(&table_index).unwrap()[block_index])
     }
 
-<<<<<<< HEAD
-    /// Returns the refcount table for this file. This is only useful for debugging.
-    pub fn ref_table(&self) -> &[u64] {
-        &self.ref_table.get_values()
-    }
-
-    /// Returns the refcounts stored in the given block.
-    pub fn refcount_block(
-        &mut self,
-        raw_file: &mut QcowRawFile,
-        table_index: usize,
-    ) -> Result<Option<&[u16]>> {
-        let block_addr_disk = *self.ref_table.get(table_index).ok_or(Error::InvalidIndex)?;
-        if block_addr_disk == 0 {
-            return Ok(None);
-        }
-        if !self.refblock_cache.contains_key(&table_index) {
-            let table = VecCache::from_vec(
-                raw_file
-                    .read_refcount_block(block_addr_disk)
-                    .map_err(Error::ReadingRefCounts)?,
-            );
-            // TODO(dgreid) - closure needs to return an error.
-            let ref_table = &self.ref_table;
-            self.refblock_cache
-                .insert(table_index, table, |index, evicted| {
-                    raw_file.write_refcount_block(ref_table[index], evicted.get_values())
-                })
-                .map_err(Error::EvictingRefCounts)?;
-        }
-        // The index must exist as it was just inserted if it didn't already.
-        Ok(Some(
-            self.refblock_cache.get(&table_index).unwrap().get_values(),
-        ))
-    }
-
-=======
->>>>>>> 8f1f7e79
     // Gets the address of the refcount block and the index into the block for the given address.
     fn get_refcount_index(&self, address: u64) -> (usize, usize) {
         let block_index = (address / self.cluster_size) % self.refcount_block_entries;
