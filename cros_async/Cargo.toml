[package]
name = "cros_async"
version = "0.1.0"
authors = ["The Chromium OS Authors"]
edition = "2018"

[dependencies]
io_uring = { path = "../io_uring" }
libc = "*"
<<<<<<< HEAD
paste = "^1"
sys_util = { path = "../sys_util" }
=======
paste = "*"
pin-utils = "0.1.0-alpha.4"
base = { path = "../base" }
>>>>>>> ba3269fd
syscall_defines = { path = "../syscall_defines" }

[dependencies.futures]
version = "*"
default-features = false
features = ["alloc"]

[dev-dependencies]
tempfile = { path = "../tempfile" }
vm_memory = { path = "../vm_memory" }<|MERGE_RESOLUTION|>--- conflicted
+++ resolved
@@ -7,14 +7,9 @@
 [dependencies]
 io_uring = { path = "../io_uring" }
 libc = "*"
-<<<<<<< HEAD
-paste = "^1"
-sys_util = { path = "../sys_util" }
-=======
 paste = "*"
 pin-utils = "0.1.0-alpha.4"
 base = { path = "../base" }
->>>>>>> ba3269fd
 syscall_defines = { path = "../syscall_defines" }
 
 [dependencies.futures]
