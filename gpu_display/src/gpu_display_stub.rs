--- conflicted
+++ resolved
@@ -10,13 +10,7 @@
 use base::{AsRawDescriptor, Event, RawDescriptor};
 use data_model::VolatileSlice;
 
-<<<<<<< HEAD
-type SurfaceId = NonZeroU32;
-
 #[allow(dead_code, unused_variables)]
-=======
-#[allow(dead_code)]
->>>>>>> eff60328
 struct Buffer {
     width: u32,
     height: u32,
