[package]
name = "cros_async"
version = "0.1.1"
authors = ["The Chromium OS Authors"]
edition = "2021"

[dependencies]
async-trait = "0.1.36"
async-task = "4"
cfg-if = "1.0.0"
data_model = { path = "../common/data_model" } # provided by ebuild
intrusive-collections = "0.9"
libc = "*"
once_cell = "1.7.2"
paste = "1.0"
pin-utils = "0.1.0-alpha.4"
remain = "0.2"
slab = "0.4"
sync = { path = "../common/sync" } # provided by ebuild
base = { path = "../base" } # provided by ebuild
thiserror = "1.0.20"
audio_streams = { path = "../common/audio_streams" } # provided by ebuild
anyhow = "1.0"
serde = "*"
<<<<<<< HEAD
serde_keyvalue = { path = "../serde_keyvalue", features = ["argh_derive"] }
=======
serde_keyvalue = { path = "../serde_keyvalue", features = ["argh_derive"] } # provided by ebuild
>>>>>>> ba1ddbda

[target.'cfg(unix)'.dependencies]
io_uring = { path = "../io_uring" } # provided by ebuild

[target.'cfg(windows)'.dependencies]
winapi = "*"
win_util = { path = "../win_util" }
smallvec = "*"

[dependencies.futures]
version = "*"
default-features = false
features = ["alloc"]

[dev-dependencies]
futures = { version = "*", features = ["executor"] }
futures-executor = { version = "0.3", features = ["thread-pool"] }
futures-util = "0.3"
tempfile = "3"<|MERGE_RESOLUTION|>--- conflicted
+++ resolved
@@ -22,11 +22,7 @@
 audio_streams = { path = "../common/audio_streams" } # provided by ebuild
 anyhow = "1.0"
 serde = "*"
-<<<<<<< HEAD
-serde_keyvalue = { path = "../serde_keyvalue", features = ["argh_derive"] }
-=======
 serde_keyvalue = { path = "../serde_keyvalue", features = ["argh_derive"] } # provided by ebuild
->>>>>>> ba1ddbda
 
 [target.'cfg(unix)'.dependencies]
 io_uring = { path = "../io_uring" } # provided by ebuild
