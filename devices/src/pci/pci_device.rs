// Copyright 2018 The ChromiumOS Authors
// Use of this source code is governed by a BSD-style license that can be
// found in the LICENSE file.

use std::collections::HashMap;
use std::collections::HashSet;
use std::sync::Arc;

#[cfg(any(target_arch = "x86", target_arch = "x86_64"))]
use acpi_tables::sdt::SDT;
use anyhow::bail;
use anyhow::Context;
use base::error;
use base::Event;
use base::MemoryMapping;
use base::RawDescriptor;
use base::Tube;
use hypervisor::Datamatch;
use remain::sorted;
use resources::Error as SystemAllocatorFaliure;
use resources::SystemAllocator;
use sync::Mutex;
use thiserror::Error;
use vm_control::IoEventUpdateRequest;
use vm_control::VmMemoryResponse;

use super::PciId;
use crate::bus::BusDeviceObj;
use crate::bus::BusRange;
use crate::bus::BusType;
use crate::bus::ConfigWriteResult;
use crate::pci::pci_configuration;
use crate::pci::pci_configuration::PciBarConfiguration;
use crate::pci::pci_configuration::COMMAND_REG;
use crate::pci::pci_configuration::COMMAND_REG_IO_SPACE_MASK;
use crate::pci::pci_configuration::COMMAND_REG_MEMORY_SPACE_MASK;
use crate::pci::pci_configuration::NUM_BAR_REGS;
use crate::pci::pci_configuration::PCI_ID_REG;
use crate::pci::PciAddress;
use crate::pci::PciAddressError;
use crate::pci::PciInterruptPin;
use crate::virtio::ipc_memory_mapper::IpcMemoryMapper;
#[cfg(all(unix, feature = "audio"))]
use crate::virtio::snd::vios_backend::Error as VioSError;
use crate::BusAccessInfo;
use crate::BusDevice;
use crate::DeviceId;
use crate::IrqLevelEvent;
use crate::Suspendable;

#[sorted]
#[derive(Error, Debug)]
pub enum Error {
    /// Added pci device's parent bus does not belong to this bus
    #[error("pci device {0}'s parent bus does not belong to bus {1}")]
    AddedDeviceBusNotExist(PciAddress, u8),
    /// Invalid alignment encountered.
    #[error("Alignment must be a power of 2")]
    BadAlignment,
    /// The new bus has already been added to this bus
    #[error("Added bus {0} already existed on bus {1}")]
    BusAlreadyExist(u8, u8),
    /// Target bus not exists on this bus
    #[error("pci bus {0} does not exist on bus {1}")]
    BusNotExist(u8, u8),
    /// Setup of the device capabilities failed.
    #[error("failed to add capability {0}")]
    CapabilitiesSetup(pci_configuration::Error),
    /// Create cras client failed.
    #[cfg(all(unix, feature = "audio", feature = "audio_cras"))]
    #[error("failed to create CRAS Client: {0}")]
    CreateCrasClientFailed(libcras::Error),
    /// Create VioS client failed.
    #[cfg(all(unix, feature = "audio"))]
    #[error("failed to create VioS Client: {0}")]
    CreateViosClientFailed(VioSError),
    /// Device is already on this bus
    #[error("pci device {0} has already been added to bus {1}")]
    DeviceAlreadyExist(PciAddress, u8),
    /// Device not exist on this bus
    #[error("pci device {0} does not located on bus {1}")]
    DeviceNotExist(PciAddress, u8),
    /// Allocating space for an IO BAR failed.
    #[error("failed to allocate space for an IO BAR, size={0}: {1}")]
    IoAllocationFailed(u64, SystemAllocatorFaliure),
    /// ioevent registration failed.
    #[error("IoEvent registration failed: {0}")]
    IoEventRegisterFailed(IoEventError),
    /// supports_iommu is false.
    #[error("Iommu is not supported")]
    IommuNotSupported,
    /// Registering an IO BAR failed.
    #[error("failed to register an IO BAR, addr={0} err={1}")]
    IoRegistrationFailed(u64, pci_configuration::Error),
    /// Out-of-space encountered
    #[error("Out-of-space detected")]
    OutOfSpace,
    /// Overflow encountered
    #[error("base={0} + size={1} overflows")]
    Overflow(u64, u64),
    /// The new added bus does not located on this bus
    #[error("Added bus {0} does not located on bus {1}")]
    ParentBusNotExist(u8, u8),
    /// PCI Address is not allocated.
    #[error("PCI address is not allocated")]
    PciAddressMissing,
    /// PCI Address parsing failure.
    #[error("PCI address '{0}' could not be parsed: {1}")]
    PciAddressParseFailure(String, PciAddressError),
    /// PCI Address allocation failure.
    #[error("failed to allocate PCI address")]
    PciAllocationFailed,
    /// PCI Bus window allocation failure.
    #[error("failed to allocate window for PCI bus: {0}")]
    PciBusWindowAllocationFailure(String),
    /// Size of zero encountered
    #[error("Size of zero detected")]
    SizeZero,
}

/// Errors when io event registration fails:
#[derive(Clone, Debug, Error)]
pub enum IoEventError {
    /// Event clone failed.
    #[error("Event clone failed: {0}")]
    CloneFail(base::Error),
    /// Failed due to system error.
    #[error("System error: {0}")]
    SystemError(base::Error),
    /// Tube for ioevent register failed.
    #[error("IoEvent register Tube failed")]
    TubeFail,
    /// ioevent_register_request not implemented for PciDevice emitting it.
    #[error("ioevent register not implemented")]
    Unsupported,
}

pub type Result<T> = std::result::Result<T, Error>;

/// Pci Bar Range information
#[derive(Clone, Debug)]
pub struct BarRange {
    /// pci bar start address
    pub addr: u64,
    /// pci bar size
    pub size: u64,
    /// pci bar is prefetchable or not, it used to set parent's bridge window
    pub prefetchable: bool,
}

/// Pci Bus information
#[derive(Debug)]
pub struct PciBus {
    // bus number
    bus_num: u8,
    // parent bus number
    parent_bus_num: u8,
    // devices located on this bus
    child_devices: HashSet<PciAddress>,
    // Hash map that stores all direct child buses of this bus.
    // It maps from child bus number to its pci bus structure.
    child_buses: HashMap<u8, Arc<Mutex<PciBus>>>,
    // Is hotplug bus
    hotplug_bus: bool,
}

impl PciBus {
    // Creates a new pci bus
    pub fn new(bus_num: u8, parent_bus_num: u8, hotplug_bus: bool) -> Self {
        PciBus {
            bus_num,
            parent_bus_num,
            child_devices: HashSet::new(),
            child_buses: HashMap::new(),
            hotplug_bus,
        }
    }

    pub fn get_bus_num(&self) -> u8 {
        self.bus_num
    }

    // Find all PCI buses from this PCI bus to a given PCI bus
    pub fn path_to(&self, bus_num: u8) -> Vec<u8> {
        if self.bus_num == bus_num {
            return vec![self.bus_num];
        }

        for (_, child_bus) in self.child_buses.iter() {
            let mut path = child_bus.lock().path_to(bus_num);
            if !path.is_empty() {
                path.insert(0, self.bus_num);
                return path;
            }
        }
        Vec::new()
    }

    // Add a new child device to this pci bus tree.
    pub fn add_child_device(&mut self, add_device: PciAddress) -> Result<()> {
        if self.bus_num == add_device.bus {
            if !self.child_devices.insert(add_device) {
                return Err(Error::DeviceAlreadyExist(add_device, self.bus_num));
            }
            return Ok(());
        }

        for child_bus in self.child_buses.values() {
            match child_bus.lock().add_child_device(add_device) {
                Ok(()) => return Ok(()),
                Err(e) => {
                    if let Error::DeviceAlreadyExist(_, _) = e {
                        return Err(e);
                    }
                }
            }
        }
        Err(Error::AddedDeviceBusNotExist(add_device, self.bus_num))
    }

    // Remove one child device from this pci bus tree
    pub fn remove_child_device(&mut self, device: PciAddress) -> Result<()> {
        if self.child_devices.remove(&device) {
            return Ok(());
        }
        for child_bus in self.child_buses.values() {
            if child_bus.lock().remove_child_device(device).is_ok() {
                return Ok(());
            }
        }
        Err(Error::DeviceNotExist(device, self.bus_num))
    }

    // Add a new child bus to this pci bus tree.
    pub fn add_child_bus(&mut self, add_bus: Arc<Mutex<PciBus>>) -> Result<()> {
        let add_bus_num = add_bus.lock().bus_num;
        let add_bus_parent = add_bus.lock().parent_bus_num;
        if self.bus_num == add_bus_parent {
            if self.child_buses.contains_key(&add_bus_num) {
                return Err(Error::BusAlreadyExist(self.bus_num, add_bus_num));
            }
            self.child_buses.insert(add_bus_num, add_bus);
            return Ok(());
        }

        for child_bus in self.child_buses.values() {
            match child_bus.lock().add_child_bus(add_bus.clone()) {
                Ok(_) => return Ok(()),
                Err(e) => {
                    if let Error::BusAlreadyExist(_, _) = e {
                        return Err(e);
                    }
                }
            }
        }
        Err(Error::ParentBusNotExist(add_bus_num, self.bus_num))
    }

    // Remove one child bus from this pci bus tree.
    pub fn remove_child_bus(&mut self, bus_no: u8) -> Result<()> {
        if self.child_buses.remove(&bus_no).is_some() {
            return Ok(());
        }
        for (_, child_bus) in self.child_buses.iter() {
            if child_bus.lock().remove_child_bus(bus_no).is_ok() {
                return Ok(());
            }
        }
        Err(Error::BusNotExist(bus_no, self.bus_num))
    }

    // Find all downstream devices under the given bus
    pub fn find_downstream_devices(&self, bus_no: u8) -> Vec<PciAddress> {
        if self.bus_num == bus_no {
            return self.get_downstream_devices();
        }
        for (_, child_bus) in self.child_buses.iter() {
            let res = child_bus.lock().find_downstream_devices(bus_no);
            if !res.is_empty() {
                return res;
            }
        }

        Vec::new()
    }

    // Get all devices in this pci bus tree by level-order traversal (BFS)
    pub fn get_downstream_devices(&self) -> Vec<PciAddress> {
        let mut devices = Vec::new();
        devices.extend(self.child_devices.clone());
        for child_bus in self.child_buses.values() {
            devices.extend(child_bus.lock().get_downstream_devices());
        }
        devices
    }

    // Check if given device is located in the device tree
    pub fn contains(&self, device: PciAddress) -> bool {
        if self.child_devices.contains(&device) {
            return true;
        }

        for (_, child_bus) in self.child_buses.iter() {
            if child_bus.lock().contains(device) {
                return true;
            }
        }

        false
    }

    // Returns the hotplug bus that this device is on.
    pub fn get_hotplug_bus(&self, device: PciAddress) -> Option<u8> {
        if self.hotplug_bus && self.contains(device) {
            return Some(self.bus_num);
        }
        for (_, child_bus) in self.child_buses.iter() {
            let hotplug_bus = child_bus.lock().get_hotplug_bus(device);
            if hotplug_bus.is_some() {
                return hotplug_bus;
            }
        }
        None
    }
}

pub enum PreferredIrq {
    None,
    Any,
    Fixed { pin: PciInterruptPin, gsi: u32 },
}

pub trait PciDevice: Send + Suspendable {
    /// Returns a label suitable for debug output.
    fn debug_label(&self) -> String;

    /// Preferred PCI address for this device, if any.
    fn preferred_address(&self) -> Option<PciAddress> {
        None
    }

    /// Allocate and return an unique bus, device and function number for this device.
    /// May be called multiple times; on subsequent calls, the device should return the same
    /// address it returned from the first call.
    fn allocate_address(&mut self, resources: &mut SystemAllocator) -> Result<PciAddress>;

    /// A vector of device-specific file descriptors that must be kept open
    /// after jailing. Must be called before the process is jailed.
    fn keep_rds(&self) -> Vec<RawDescriptor>;

    /// Preferred IRQ for this device.
    /// The device may request a specific pin and IRQ number by returning a `Fixed` value.
    /// If a device does not support INTx# interrupts at all, it should return `None`.
    /// Otherwise, an appropriate IRQ will be allocated automatically.
    /// The device's `assign_irq` function will be called with its assigned IRQ either way.
    fn preferred_irq(&self) -> PreferredIrq {
        PreferredIrq::Any
    }

    /// Assign a legacy PCI IRQ to this device.
    /// The device may write to `irq_evt` to trigger an interrupt.
    /// When `irq_resample_evt` is signaled, the device should re-assert `irq_evt` if necessary.
    fn assign_irq(&mut self, _irq_evt: IrqLevelEvent, _pin: PciInterruptPin, _irq_num: u32) {}

    /// Allocates the needed IO BAR space using the `allocate` function which takes a size and
    /// returns an address. Returns a Vec of BarRange{addr, size, prefetchable}.
    fn allocate_io_bars(&mut self, _resources: &mut SystemAllocator) -> Result<Vec<BarRange>> {
        Ok(Vec::new())
    }

    /// Allocates the needed device BAR space. Returns a Vec of BarRange{addr, size, prefetchable}.
    /// Unlike MMIO BARs (see allocate_io_bars), device BARs are not expected to incur VM exits
    /// - these BARs represent normal memory.
    fn allocate_device_bars(&mut self, _resources: &mut SystemAllocator) -> Result<Vec<BarRange>> {
        Ok(Vec::new())
    }

    /// Returns the configuration of a base address register, if present.
    fn get_bar_configuration(&self, bar_num: usize) -> Option<PciBarConfiguration>;

    /// Register any capabilties specified by the device.
    fn register_device_capabilities(&mut self) -> Result<()> {
        Ok(())
    }

    /// Gets a list of ioevents that should be registered with the running VM. The list is
    /// returned as a Vec of (event, addr, datamatch) tuples.
    fn ioevents(&self) -> Vec<(&Event, u64, Datamatch)> {
        Vec::new()
    }

    /// Gets a reference to the Tube for sending VmMemoryRequest. Any devices that uses ioevents
    /// shall provide Tube.
    fn get_vm_memory_request_tube(&self) -> Option<&Tube> {
        None
    }

    /// Reads from a PCI configuration register.
    /// * `reg_idx` - PCI register index (in units of 4 bytes).
    fn read_config_register(&self, reg_idx: usize) -> u32;

    /// Writes to a PCI configuration register.
    /// * `reg_idx` - PCI register index (in units of 4 bytes).
    /// * `offset`  - byte offset within 4-byte register.
    /// * `data`    - The data to write.
    fn write_config_register(&mut self, reg_idx: usize, offset: u64, data: &[u8]);

    /// Reads from a virtual config register.
    /// * `reg_idx` - virtual config register index (in units of 4 bytes).
    fn read_virtual_config_register(&self, _reg_idx: usize) -> u32 {
        0
    }

    /// Writes to a virtual config register.
    /// * `reg_idx` - virtual config register index (in units of 4 bytes).
    /// * `value`   - the value to be written.
    fn write_virtual_config_register(&mut self, _reg_idx: usize, _value: u32) {}

    /// Reads from a BAR region mapped in to the device.
    /// * `addr` - The guest address inside the BAR.
    /// * `data` - Filled with the data from `addr`.
    fn read_bar(&mut self, addr: u64, data: &mut [u8]);
    /// Writes to a BAR region mapped in to the device.
    /// * `addr` - The guest address inside the BAR.
    /// * `data` - The data to write.
    fn write_bar(&mut self, addr: u64, data: &[u8]);
    /// Invoked when the device is sandboxed.
    fn on_device_sandboxed(&mut self) {}

    #[cfg(any(target_arch = "x86", target_arch = "x86_64"))]
    fn generate_acpi(&mut self, sdts: Vec<SDT>) -> Option<Vec<SDT>> {
        Some(sdts)
    }

    /// Construct customized acpi method, and return the AML code and
    /// shared memory
    fn generate_acpi_methods(&mut self) -> (Vec<u8>, Option<(u32, MemoryMapping)>) {
        (Vec::new(), None)
    }

    /// Invoked when the device is destroyed
    fn destroy_device(&mut self) {}

    /// Get the removed children devices under pci bridge
    fn get_removed_children_devices(&self) -> Vec<PciAddress> {
        Vec::new()
    }

    /// Get the pci bus generated by this pci device
    fn get_new_pci_bus(&self) -> Option<Arc<Mutex<PciBus>>> {
        None
    }

    /// if device is a pci brdige, configure pci bridge window
    fn configure_bridge_window(
        &mut self,
        _resources: &mut SystemAllocator,
        _bar_ranges: &[BarRange],
    ) -> Result<Vec<BarRange>> {
        Ok(Vec::new())
    }

    /// if device is a pci bridge, configure subordinate bus number
    fn set_subordinate_bus(&mut self, _bus_no: u8) {}

    /// Indicates whether the device supports IOMMU
    fn supports_iommu(&self) -> bool {
        false
    }

    /// Sets the IOMMU for the device if `supports_iommu()`
    fn set_iommu(&mut self, _iommu: IpcMemoryMapper) -> anyhow::Result<()> {
        bail!("Iommu not supported.");
    }
}

fn update_ranges(
    old_enabled: bool,
    new_enabled: bool,
    bus_type_filter: BusType,
    old_ranges: &[(BusRange, BusType)],
    new_ranges: &[(BusRange, BusType)],
) -> (Vec<BusRange>, Vec<BusRange>) {
    let mut remove_ranges = Vec::new();
    let mut add_ranges = Vec::new();

    let old_ranges_filtered = old_ranges
        .iter()
        .filter(|(_range, bus_type)| *bus_type == bus_type_filter)
        .map(|(range, _bus_type)| *range);
    let new_ranges_filtered = new_ranges
        .iter()
        .filter(|(_range, bus_type)| *bus_type == bus_type_filter)
        .map(|(range, _bus_type)| *range);

    if old_enabled && !new_enabled {
        // Bus type was enabled and is now disabled; remove all old ranges.
        remove_ranges.extend(old_ranges_filtered);
    } else if !old_enabled && new_enabled {
        // Bus type was disabled and is now enabled; add all new ranges.
        add_ranges.extend(new_ranges_filtered);
    } else if old_enabled && new_enabled {
        // Bus type was enabled before and is still enabled; diff old and new ranges.
        for (old_range, new_range) in old_ranges_filtered.zip(new_ranges_filtered) {
            if old_range.base != new_range.base {
                remove_ranges.push(old_range);
                add_ranges.push(new_range);
            }
        }
    }

    (remove_ranges, add_ranges)
}

impl<T: PciDevice> BusDevice for T {
    fn debug_label(&self) -> String {
        PciDevice::debug_label(self)
    }

    fn device_id(&self) -> DeviceId {
        // Use the PCI ID for PCI devices, which contains the PCI vendor ID and the PCI device ID
        let pci_id: PciId = PciDevice::read_config_register(self, PCI_ID_REG).into();
        pci_id.into()
    }

    fn read(&mut self, info: BusAccessInfo, data: &mut [u8]) {
        self.read_bar(info.address, data)
    }

    fn write(&mut self, info: BusAccessInfo, data: &[u8]) {
        self.write_bar(info.address, data)
    }

    fn config_register_write(
        &mut self,
        reg_idx: usize,
        offset: u64,
        data: &[u8],
    ) -> ConfigWriteResult {
        if offset as usize + data.len() > 4 {
            return Default::default();
        }

        let old_command_reg = self.read_config_register(COMMAND_REG);
        let old_ranges =
            if old_command_reg & (COMMAND_REG_MEMORY_SPACE_MASK | COMMAND_REG_IO_SPACE_MASK) != 0 {
                self.get_ranges()
            } else {
                Vec::new()
            };

        self.write_config_register(reg_idx, offset, data);

        let new_command_reg = self.read_config_register(COMMAND_REG);
        let new_ranges =
            if new_command_reg & (COMMAND_REG_MEMORY_SPACE_MASK | COMMAND_REG_IO_SPACE_MASK) != 0 {
                self.get_ranges()
            } else {
                Vec::new()
            };

        let (mmio_remove, mmio_add) = update_ranges(
            old_command_reg & COMMAND_REG_MEMORY_SPACE_MASK != 0,
            new_command_reg & COMMAND_REG_MEMORY_SPACE_MASK != 0,
            BusType::Mmio,
            &old_ranges,
            &new_ranges,
        );

        let (io_remove, io_add) = update_ranges(
            old_command_reg & COMMAND_REG_IO_SPACE_MASK != 0,
            new_command_reg & COMMAND_REG_IO_SPACE_MASK != 0,
            BusType::Io,
            &old_ranges,
            &new_ranges,
        );

        let result = ConfigWriteResult {
            mmio_remove,
            mmio_add,
            io_remove,
            io_add,
            removed_pci_devices: self.get_removed_children_devices(),
        };

        // ANDROID: This functionality is broken and keeps pKVM from booting.
        // Context: http://b/271204121#comment12
        return result;

        // Handle ioevent changes
        if !(result.io_add.is_empty()
            && result.io_remove.is_empty()
            && result.mmio_add.is_empty()
            && result.mmio_remove.is_empty())
        {
            let ioevents = self.ioevents();
            if !ioevents.is_empty() {
                if let Err(e) = send_ioevent_updates(
                    self.get_vm_memory_request_tube(),
                    ioevents,
                    old_ranges,
                    new_ranges,
                ) {
                    error!(
                        "send_ioevent_updates failed for {}: {:#}",
                        self.debug_label(),
<<<<<<< HEAD
                        reg_idx
                    );
                    continue;
                }
                if old_range.base != new_range.base {
                    if *new_type == BusType::Mmio {
                        if old_range.base != 0 {
                            result.mmio_remove.push(*old_range);
                        }
                        if new_range.base != 0 {
                            result.mmio_add.push(*new_range);
                        }
                    } else {
                        if old_range.base != 0 {
                            result.io_remove.push(*old_range);
                        }
                        if new_range.base != 0 {
                            result.io_add.push(*new_range);
                        }
                    }
                }
            }
            // Handles ioevent changes:
            if !(result.io_add.is_empty()
                || result.io_remove.is_empty()
                || result.mmio_add.is_empty()
                || result.mmio_remove.is_empty())
            {
                let (ioevent_unregister_requests, ioevent_register_requests) =
                    match get_ioevent_requests(self.ioevents(), old_ranges, new_ranges) {
                        Ok(a) => a,
                        Err(e) => {
                            error!("Failed to get ioevent requests: {:?}", e);
                            return result;
                        }
                    };
                if let Some(tube) = self.get_vm_memory_request_tube() {
                    for request in ioevent_unregister_requests {
                        if let Err(e) = send_ioevent_update_request(tube, request) {
                            match &e {
                                IoEventError::SystemError(_) => {
                                    // Do nothing, as unregister may fail due to placeholder value
                                }
                                _ => {
                                    error!(
                                        "IoEvent unregister failed for {}: {:?}",
                                        self.debug_label(),
                                        &e
                                    );
                                }
                            }
                        }
                    }
                    for request in ioevent_register_requests {
                        if let Err(e) = send_ioevent_update_request(tube, request) {
                            error!(
                                "IoEvent register failed for {}: {:?}",
                                self.debug_label(),
                                &e
                            );
                        }
                    }
                } else {
                    error!(
                        "get_vm_memory_request_tube not implemented for {}, device may malfunction",
                        self.debug_label()
=======
                        e
>>>>>>> 52a06758
                    );
                }
            }
        }

        result
    }

    fn config_register_read(&self, reg_idx: usize) -> u32 {
        self.read_config_register(reg_idx)
    }

    fn virtual_config_register_write(&mut self, reg_idx: usize, value: u32) {
        self.write_virtual_config_register(reg_idx, value);
    }

    fn virtual_config_register_read(&self, reg_idx: usize) -> u32 {
        self.read_virtual_config_register(reg_idx)
    }

    fn on_sandboxed(&mut self) {
        self.on_device_sandboxed();
    }

    fn get_ranges(&self) -> Vec<(BusRange, BusType)> {
        let mut ranges = Vec::new();
        for bar_num in 0..NUM_BAR_REGS {
            if let Some(bar) = self.get_bar_configuration(bar_num) {
                let bus_type = if bar.is_memory() {
                    BusType::Mmio
                } else {
                    BusType::Io
                };
                ranges.push((
                    BusRange {
                        base: bar.address(),
                        len: bar.size(),
                    },
                    bus_type,
                ));
            }
        }
        ranges
    }

    // Invoked when the device is destroyed
    fn destroy_device(&mut self) {
        self.destroy_device()
    }

    fn is_bridge(&self) -> Option<u8> {
        self.get_new_pci_bus().map(|bus| bus.lock().get_bus_num())
    }
}

impl<T: PciDevice + ?Sized> PciDevice for Box<T> {
    /// Returns a label suitable for debug output.
    fn debug_label(&self) -> String {
        (**self).debug_label()
    }
    fn preferred_address(&self) -> Option<PciAddress> {
        (**self).preferred_address()
    }
    fn allocate_address(&mut self, resources: &mut SystemAllocator) -> Result<PciAddress> {
        (**self).allocate_address(resources)
    }
    fn keep_rds(&self) -> Vec<RawDescriptor> {
        (**self).keep_rds()
    }
    fn preferred_irq(&self) -> PreferredIrq {
        (**self).preferred_irq()
    }
    fn assign_irq(&mut self, irq_evt: IrqLevelEvent, pin: PciInterruptPin, irq_num: u32) {
        (**self).assign_irq(irq_evt, pin, irq_num)
    }
    fn allocate_io_bars(&mut self, resources: &mut SystemAllocator) -> Result<Vec<BarRange>> {
        (**self).allocate_io_bars(resources)
    }
    fn allocate_device_bars(&mut self, resources: &mut SystemAllocator) -> Result<Vec<BarRange>> {
        (**self).allocate_device_bars(resources)
    }
    fn get_bar_configuration(&self, bar_num: usize) -> Option<PciBarConfiguration> {
        (**self).get_bar_configuration(bar_num)
    }
    fn register_device_capabilities(&mut self) -> Result<()> {
        (**self).register_device_capabilities()
    }
    fn ioevents(&self) -> Vec<(&Event, u64, Datamatch)> {
        (**self).ioevents()
    }
    fn read_virtual_config_register(&self, reg_idx: usize) -> u32 {
        (**self).read_virtual_config_register(reg_idx)
    }
    fn write_virtual_config_register(&mut self, reg_idx: usize, value: u32) {
        (**self).write_virtual_config_register(reg_idx, value)
    }
    fn read_config_register(&self, reg_idx: usize) -> u32 {
        (**self).read_config_register(reg_idx)
    }
    fn write_config_register(&mut self, reg_idx: usize, offset: u64, data: &[u8]) {
        (**self).write_config_register(reg_idx, offset, data)
    }
    fn read_bar(&mut self, addr: u64, data: &mut [u8]) {
        (**self).read_bar(addr, data)
    }
    fn write_bar(&mut self, addr: u64, data: &[u8]) {
        (**self).write_bar(addr, data)
    }
    /// Invoked when the device is sandboxed.
    fn on_device_sandboxed(&mut self) {
        (**self).on_device_sandboxed()
    }

    #[cfg(any(target_arch = "x86", target_arch = "x86_64"))]
    fn generate_acpi(&mut self, sdts: Vec<SDT>) -> Option<Vec<SDT>> {
        (**self).generate_acpi(sdts)
    }

    fn generate_acpi_methods(&mut self) -> (Vec<u8>, Option<(u32, MemoryMapping)>) {
        (**self).generate_acpi_methods()
    }

    fn destroy_device(&mut self) {
        (**self).destroy_device();
    }
    fn get_new_pci_bus(&self) -> Option<Arc<Mutex<PciBus>>> {
        (**self).get_new_pci_bus()
    }
    fn get_removed_children_devices(&self) -> Vec<PciAddress> {
        (**self).get_removed_children_devices()
    }

    fn configure_bridge_window(
        &mut self,
        resources: &mut SystemAllocator,
        bar_ranges: &[BarRange],
    ) -> Result<Vec<BarRange>> {
        (**self).configure_bridge_window(resources, bar_ranges)
    }
}

impl<T: PciDevice + ?Sized> Suspendable for Box<T> {
    fn snapshot(&self) -> anyhow::Result<serde_json::Value> {
        (**self).snapshot()
    }

    fn restore(&mut self, data: serde_json::Value) -> anyhow::Result<()> {
        (**self).restore(data)
    }

    fn sleep(&mut self) -> anyhow::Result<()> {
        (**self).sleep()
    }

    fn wake(&mut self) -> anyhow::Result<()> {
        (**self).wake()
    }
}

impl<T: 'static + PciDevice> BusDeviceObj for T {
    fn as_pci_device(&self) -> Option<&dyn PciDevice> {
        Some(self)
    }
    fn as_pci_device_mut(&mut self) -> Option<&mut dyn PciDevice> {
        Some(self)
    }
    fn into_pci_device(self: Box<Self>) -> Option<Box<dyn PciDevice>> {
        Some(self)
    }
}

/// Gets the ioevent requests based on new ioevents and changes to the BAR.
///
/// Assumes the number of ioevents are unchanged after bar remapping, and corresponds to the same
/// BAR regions.
/// Returns pair (ioevent_unregister_requests, ioevent_register_requests) to be handled by device.
fn get_ioevent_requests(
    mut ioevents: Vec<(&Event, u64, Datamatch)>,
    old_range: Vec<(BusRange, BusType)>,
    new_range: Vec<(BusRange, BusType)>,
) -> Result<(Vec<IoEventUpdateRequest>, Vec<IoEventUpdateRequest>)> {
    // Finds all ioevents with addr within new_range. Updates ioevents whose range are within the
    // changed windows. Bus ranges are disjoint since they are memory addresses. sort both ioevents
    // and range to get asymptotic optimal solution.
    ioevents.sort_by_key(|ioevent| ioevent.1);
    // Old and new ranges are paired to be sorted together to keep the correspondence.
    let mut range_pair: Vec<((BusRange, BusType), (BusRange, BusType))> =
        new_range.into_iter().zip(old_range.into_iter()).collect();
    range_pair.sort_by_key(|(new, _old)| new.0.base);
    let mut range_pair_iter = range_pair.iter();
    let mut cur_range_pair = range_pair_iter.next();
    let mut ioevent_iter = ioevents.into_iter();
    let mut cur_ioevent = ioevent_iter.next();
    let mut ioevent_unregister_requests = Vec::new();
    let mut ioevent_register_requests = Vec::new();
    while let Some((event, addr, datamatch)) = cur_ioevent {
        if let Some(((new_bus_range, _), (old_bus_range, _))) = cur_range_pair {
            if new_bus_range.contains(addr) {
                let offset = addr - new_bus_range.base;
                ioevent_unregister_requests.push(IoEventUpdateRequest {
                    event: event
                        .try_clone()
                        .map_err(|e| Error::IoEventRegisterFailed(IoEventError::CloneFail(e)))?,
                    addr: offset + old_bus_range.base,
                    datamatch,
                    register: false,
                });
                ioevent_register_requests.push(IoEventUpdateRequest {
                    event: event
                        .try_clone()
                        .map_err(|e| Error::IoEventRegisterFailed(IoEventError::CloneFail(e)))?,
                    addr,
                    datamatch,
                    register: true,
                });
                cur_ioevent = ioevent_iter.next();
                continue;
            }
            // Advance range if range upper bound is too small.
            else if new_bus_range.base + new_bus_range.len <= addr {
                cur_range_pair = range_pair_iter.next();
                cur_ioevent = Some((event, addr, datamatch));
                continue;
            }
            // Advance ioevent if ioevent is lower than range lower bound.
            else {
                cur_ioevent = ioevent_iter.next();
                continue;
            }
        }
        // Stop if range is depleted.
        break;
    }
    Ok((ioevent_unregister_requests, ioevent_register_requests))
}

/// Sends ioevents through the tube, and returns result.
fn send_ioevent_update_request(
    tube: &Tube,
    request: IoEventUpdateRequest,
) -> std::result::Result<(), IoEventError> {
    tube.send(&request).map_err(|_| IoEventError::TubeFail)?;
    if let VmMemoryResponse::Err(e) = tube
        .recv::<VmMemoryResponse>()
        .map_err(|_| IoEventError::TubeFail)?
    {
        return Err(IoEventError::SystemError(e));
    }
    Ok(())
}

/// Sends register/unregister messages for ioevents based on the updated ranges.
fn send_ioevent_updates(
    vm_memory_request_tube: Option<&Tube>,
    ioevents: Vec<(&Event, u64, Datamatch)>,
    old_ranges: Vec<(BusRange, BusType)>,
    new_ranges: Vec<(BusRange, BusType)>,
) -> anyhow::Result<()> {
    let tube = vm_memory_request_tube
        .context("get_vm_memory_request_tube not implemented, device may malfunction")?;

    let (ioevent_unregister_requests, ioevent_register_requests) =
        get_ioevent_requests(ioevents, old_ranges, new_ranges)
            .context("Failed to get ioevent requests")?;

    for request in ioevent_unregister_requests {
        match send_ioevent_update_request(tube, request) {
            Err(IoEventError::SystemError(_)) => {
                // Do nothing, as unregister may fail due to placeholder value
            }
            Err(e) => return Err(e).context("IoEvent unregister failed"),
            Ok(()) => {}
        }
    }

    for request in ioevent_register_requests {
        send_ioevent_update_request(tube, request).context("IoEvent register failed")?;
    }

    Ok(())
}

#[cfg(test)]
mod tests {
    use pci_configuration::PciBarPrefetchable;
    use pci_configuration::PciBarRegionType;
    use pci_configuration::PciClassCode;
    use pci_configuration::PciConfiguration;
    use pci_configuration::PciHeaderType;
    use pci_configuration::PciMultimediaSubclass;

    use super::*;
    use crate::pci::pci_configuration::BAR0_REG;

    const BAR0_SIZE: u64 = 0x1000;
    const BAR2_SIZE: u64 = 0x20;
    const BAR0_ADDR: u64 = 0xc0000000;
    const BAR2_ADDR: u64 = 0x800;

    struct TestDev {
        pub config_regs: PciConfiguration,
    }

    impl PciDevice for TestDev {
        fn debug_label(&self) -> String {
            "test".to_owned()
        }

        fn keep_rds(&self) -> Vec<RawDescriptor> {
            Vec::new()
        }

        fn read_config_register(&self, reg_idx: usize) -> u32 {
            self.config_regs.read_reg(reg_idx)
        }

        fn write_config_register(&mut self, reg_idx: usize, offset: u64, data: &[u8]) {
            self.config_regs.write_reg(reg_idx, offset, data)
        }

        fn read_bar(&mut self, _addr: u64, _data: &mut [u8]) {}

        fn write_bar(&mut self, _addr: u64, _data: &[u8]) {}

        fn allocate_address(&mut self, _resources: &mut SystemAllocator) -> Result<PciAddress> {
            Err(Error::PciAllocationFailed)
        }

        fn get_bar_configuration(&self, bar_num: usize) -> Option<PciBarConfiguration> {
            self.config_regs.get_bar_configuration(bar_num)
        }
    }

    impl Suspendable for TestDev {}

    #[test]
    fn config_write_result() {
        let mut test_dev = TestDev {
            config_regs: PciConfiguration::new(
                0x1234,
                0xABCD,
                PciClassCode::MultimediaController,
                &PciMultimediaSubclass::AudioDevice,
                None,
                PciHeaderType::Device,
                0x5678,
                0xEF01,
                0,
            ),
        };

        let _ = test_dev.config_regs.add_pci_bar(
            PciBarConfiguration::new(
                0,
                BAR0_SIZE,
                PciBarRegionType::Memory64BitRegion,
                PciBarPrefetchable::Prefetchable,
            )
            .set_address(BAR0_ADDR),
        );
        let _ = test_dev.config_regs.add_pci_bar(
            PciBarConfiguration::new(
                2,
                BAR2_SIZE,
                PciBarRegionType::IoRegion,
                PciBarPrefetchable::NotPrefetchable,
            )
            .set_address(BAR2_ADDR),
        );
        let bar0_range = BusRange {
            base: BAR0_ADDR,
            len: BAR0_SIZE,
        };
        let bar2_range = BusRange {
            base: BAR2_ADDR,
            len: BAR2_SIZE,
        };

        // Initialize command register to an all-zeroes value.
        test_dev.config_register_write(COMMAND_REG, 0, &0u32.to_le_bytes());

        // Enable IO space access (bit 0 of command register).
        assert_eq!(
            test_dev.config_register_write(COMMAND_REG, 0, &1u32.to_le_bytes()),
            ConfigWriteResult {
                mmio_remove: Vec::new(),
                mmio_add: Vec::new(),
                io_remove: Vec::new(),
                io_add: vec![bar2_range],
                removed_pci_devices: Vec::new(),
            }
        );

        // Enable memory space access (bit 1 of command register).
        assert_eq!(
            test_dev.config_register_write(COMMAND_REG, 0, &3u32.to_le_bytes()),
            ConfigWriteResult {
                mmio_remove: Vec::new(),
                mmio_add: vec![bar0_range],
                io_remove: Vec::new(),
                io_add: Vec::new(),
                removed_pci_devices: Vec::new(),
            }
        );

        // Rewrite the same IO + mem value again (result should be no change).
        assert_eq!(
            test_dev.config_register_write(COMMAND_REG, 0, &3u32.to_le_bytes()),
            ConfigWriteResult {
                mmio_remove: Vec::new(),
                mmio_add: Vec::new(),
                io_remove: Vec::new(),
                io_add: Vec::new(),
                removed_pci_devices: Vec::new(),
            }
        );

        // Disable IO space access, leaving mem enabled.
        assert_eq!(
            test_dev.config_register_write(COMMAND_REG, 0, &2u32.to_le_bytes()),
            ConfigWriteResult {
                mmio_remove: Vec::new(),
                mmio_add: Vec::new(),
                io_remove: vec![bar2_range],
                io_add: Vec::new(),
                removed_pci_devices: Vec::new(),
            }
        );

        // Disable mem space access.
        assert_eq!(
            test_dev.config_register_write(COMMAND_REG, 0, &0u32.to_le_bytes()),
            ConfigWriteResult {
                mmio_remove: vec![bar0_range],
                mmio_add: Vec::new(),
                io_remove: Vec::new(),
                io_add: Vec::new(),
                removed_pci_devices: Vec::new(),
            }
        );

        assert_eq!(test_dev.get_ranges(), Vec::new());

        // Re-enable mem and IO space.
        assert_eq!(
            test_dev.config_register_write(COMMAND_REG, 0, &3u32.to_le_bytes()),
            ConfigWriteResult {
                mmio_remove: Vec::new(),
                mmio_add: vec![bar0_range],
                io_remove: Vec::new(),
                io_add: vec![bar2_range],
                removed_pci_devices: Vec::new(),
            }
        );

        // Change Bar0's address
        assert_eq!(
            test_dev.config_register_write(BAR0_REG, 0, &0xD0000000u32.to_le_bytes()),
            ConfigWriteResult {
                mmio_remove: vec!(bar0_range),
                mmio_add: vec![BusRange {
                    base: 0xD0000000,
                    len: BAR0_SIZE
                }],
                io_remove: Vec::new(),
                io_add: Vec::new(),
                removed_pci_devices: Vec::new(),
            }
        );
    }

    #[test]
    fn test_get_ioevent_request() {
        // Of the ioevents, only 108, 112, 116 are within the changed windows.
        // Corresponding old addresses are 208, 212, and 16.
        let events = vec![
            Event::new().unwrap(),
            Event::new().unwrap(),
            Event::new().unwrap(),
            Event::new().unwrap(),
            Event::new().unwrap(),
        ];
        let ioevents = vec![
            (&events[0], 100, Datamatch::AnyLength),
            (&events[1], 108, Datamatch::AnyLength),
            (&events[2], 112, Datamatch::AnyLength),
            (&events[3], 116, Datamatch::AnyLength),
            (&events[4], 120, Datamatch::AnyLength),
        ];
        let old_range = vec![
            (BusRange { base: 208, len: 8 }, BusType::Mmio),
            (BusRange { base: 16, len: 4 }, BusType::Mmio),
        ];
        let new_range = vec![
            (BusRange { base: 108, len: 8 }, BusType::Mmio),
            (BusRange { base: 116, len: 4 }, BusType::Mmio),
        ];
        let (mut unregister_requests, mut register_requests) =
            get_ioevent_requests(ioevents, old_range, new_range).unwrap();
        unregister_requests.sort_by_key(|request| request.addr);
        assert_eq!(unregister_requests.len(), 3);
        assert_eq!(unregister_requests[0].addr, 16);
        assert_eq!(unregister_requests[1].addr, 208);
        assert_eq!(unregister_requests[2].addr, 212);
        register_requests.sort_by_key(|request| request.addr);
        assert_eq!(register_requests.len(), 3);
        assert_eq!(register_requests[0].addr, 108);
        assert_eq!(register_requests[1].addr, 112);
        assert_eq!(register_requests[2].addr, 116);
    }
}<|MERGE_RESOLUTION|>--- conflicted
+++ resolved
@@ -22,6 +22,7 @@
 use sync::Mutex;
 use thiserror::Error;
 use vm_control::IoEventUpdateRequest;
+use vm_control::VmMemoryRequest;
 use vm_control::VmMemoryResponse;
 
 use super::PciId;
@@ -604,76 +605,7 @@
                     error!(
                         "send_ioevent_updates failed for {}: {:#}",
                         self.debug_label(),
-<<<<<<< HEAD
-                        reg_idx
-                    );
-                    continue;
-                }
-                if old_range.base != new_range.base {
-                    if *new_type == BusType::Mmio {
-                        if old_range.base != 0 {
-                            result.mmio_remove.push(*old_range);
-                        }
-                        if new_range.base != 0 {
-                            result.mmio_add.push(*new_range);
-                        }
-                    } else {
-                        if old_range.base != 0 {
-                            result.io_remove.push(*old_range);
-                        }
-                        if new_range.base != 0 {
-                            result.io_add.push(*new_range);
-                        }
-                    }
-                }
-            }
-            // Handles ioevent changes:
-            if !(result.io_add.is_empty()
-                || result.io_remove.is_empty()
-                || result.mmio_add.is_empty()
-                || result.mmio_remove.is_empty())
-            {
-                let (ioevent_unregister_requests, ioevent_register_requests) =
-                    match get_ioevent_requests(self.ioevents(), old_ranges, new_ranges) {
-                        Ok(a) => a,
-                        Err(e) => {
-                            error!("Failed to get ioevent requests: {:?}", e);
-                            return result;
-                        }
-                    };
-                if let Some(tube) = self.get_vm_memory_request_tube() {
-                    for request in ioevent_unregister_requests {
-                        if let Err(e) = send_ioevent_update_request(tube, request) {
-                            match &e {
-                                IoEventError::SystemError(_) => {
-                                    // Do nothing, as unregister may fail due to placeholder value
-                                }
-                                _ => {
-                                    error!(
-                                        "IoEvent unregister failed for {}: {:?}",
-                                        self.debug_label(),
-                                        &e
-                                    );
-                                }
-                            }
-                        }
-                    }
-                    for request in ioevent_register_requests {
-                        if let Err(e) = send_ioevent_update_request(tube, request) {
-                            error!(
-                                "IoEvent register failed for {}: {:?}",
-                                self.debug_label(),
-                                &e
-                            );
-                        }
-                    }
-                } else {
-                    error!(
-                        "get_vm_memory_request_tube not implemented for {}, device may malfunction",
-                        self.debug_label()
-=======
                         e
->>>>>>> 52a06758
                     );
                 }
             }
@@ -769,6 +701,9 @@
     }
     fn write_virtual_config_register(&mut self, reg_idx: usize, value: u32) {
         (**self).write_virtual_config_register(reg_idx, value)
+    }
+    fn get_vm_memory_request_tube(&self) -> Option<&Tube> {
+        (**self).get_vm_memory_request_tube()
     }
     fn read_config_register(&self, reg_idx: usize) -> u32 {
         (**self).read_config_register(reg_idx)
@@ -915,7 +850,8 @@
     tube: &Tube,
     request: IoEventUpdateRequest,
 ) -> std::result::Result<(), IoEventError> {
-    tube.send(&request).map_err(|_| IoEventError::TubeFail)?;
+    tube.send(&VmMemoryRequest::IoEventRaw(request))
+        .map_err(|_| IoEventError::TubeFail)?;
     if let VmMemoryResponse::Err(e) = tube
         .recv::<VmMemoryResponse>()
         .map_err(|_| IoEventError::TubeFail)?
