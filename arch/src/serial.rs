--- conflicted
+++ resolved
@@ -5,17 +5,9 @@
 use std::collections::BTreeMap;
 use std::sync::Arc;
 
-<<<<<<< HEAD
-use base::{
-    error, info, read_raw_stdin, safe_descriptor_from_path, syslog, AsRawDescriptor, Event,
-    RawDescriptor,
-};
-use devices::{Bus, ProtectionType, ProxyDevice, Serial, SerialDevice};
-=======
 use base::Event;
 use devices::serial_device::{SerialHardware, SerialParameters, SerialType};
 use devices::{Bus, ProtectionType, ProxyDevice, Serial};
->>>>>>> 31ef2d0b
 use minijail::Minijail;
 use remain::sorted;
 use sync::Mutex;
@@ -23,348 +15,6 @@
 
 use crate::DeviceRegistrationError;
 
-<<<<<<< HEAD
-#[derive(Debug)]
-pub enum Error {
-    CloneEvent(base::Error),
-    FileError(std::io::Error),
-    InvalidSerialHardware(String),
-    InvalidSerialType(String),
-    InvalidPath,
-    PathRequired,
-    SocketCreateFailed,
-    Unimplemented(SerialType),
-}
-
-impl Display for Error {
-    fn fmt(&self, f: &mut fmt::Formatter) -> fmt::Result {
-        use self::Error::*;
-
-        match self {
-            CloneEvent(e) => write!(f, "unable to clone an Event: {}", e),
-            FileError(e) => write!(f, "unable to open/create file: {}", e),
-            InvalidSerialHardware(e) => write!(f, "invalid serial hardware: {}", e),
-            InvalidSerialType(e) => write!(f, "invalid serial type: {}", e),
-            InvalidPath => write!(f, "serial device path is invalid"),
-            PathRequired => write!(f, "serial device type file requires a path"),
-            SocketCreateFailed => write!(f, "failed to create unbound socket"),
-            Unimplemented(e) => write!(f, "serial device type {} not implemented", e.to_string()),
-        }
-    }
-}
-
-/// Enum for possible type of serial devices
-#[derive(Clone, Debug)]
-pub enum SerialType {
-    File,
-    Stdout,
-    Sink,
-    Syslog,
-    UnixSocket,
-}
-
-impl Display for SerialType {
-    fn fmt(&self, f: &mut fmt::Formatter) -> fmt::Result {
-        let s = match &self {
-            SerialType::File => "File".to_string(),
-            SerialType::Stdout => "Stdout".to_string(),
-            SerialType::Sink => "Sink".to_string(),
-            SerialType::Syslog => "Syslog".to_string(),
-            SerialType::UnixSocket => "UnixSocket".to_string(),
-        };
-
-        write!(f, "{}", s)
-    }
-}
-
-impl FromStr for SerialType {
-    type Err = Error;
-    fn from_str(s: &str) -> std::result::Result<Self, Self::Err> {
-        match s {
-            "file" | "File" => Ok(SerialType::File),
-            "stdout" | "Stdout" => Ok(SerialType::Stdout),
-            "sink" | "Sink" => Ok(SerialType::Sink),
-            "syslog" | "Syslog" => Ok(SerialType::Syslog),
-            "unix" | "UnixSocket" => Ok(SerialType::UnixSocket),
-            _ => Err(Error::InvalidSerialType(s.to_string())),
-        }
-    }
-}
-
-/// Serial device hardware types
-#[derive(Copy, Clone, Debug, PartialEq, Eq, PartialOrd, Ord)]
-pub enum SerialHardware {
-    Serial,        // Standard PC-style (8250/16550 compatible) UART
-    VirtioConsole, // virtio-console device
-}
-
-impl Display for SerialHardware {
-    fn fmt(&self, f: &mut fmt::Formatter) -> fmt::Result {
-        let s = match &self {
-            SerialHardware::Serial => "serial".to_string(),
-            SerialHardware::VirtioConsole => "virtio-console".to_string(),
-        };
-
-        write!(f, "{}", s)
-    }
-}
-
-impl FromStr for SerialHardware {
-    type Err = Error;
-    fn from_str(s: &str) -> std::result::Result<Self, Self::Err> {
-        match s {
-            "serial" => Ok(SerialHardware::Serial),
-            "virtio-console" => Ok(SerialHardware::VirtioConsole),
-            _ => Err(Error::InvalidSerialHardware(s.to_string())),
-        }
-    }
-}
-
-struct WriteSocket {
-    sock: UnixDatagram,
-    buf: String,
-}
-
-const BUF_CAPACITY: usize = 1024;
-
-impl WriteSocket {
-    pub fn new(s: UnixDatagram) -> WriteSocket {
-        WriteSocket {
-            sock: s,
-            buf: String::with_capacity(BUF_CAPACITY),
-        }
-    }
-
-    pub fn send_buf(&self, buf: &[u8]) -> io::Result<usize> {
-        const SEND_RETRY: usize = 2;
-        let mut sent = 0;
-        for _ in 0..SEND_RETRY {
-            match self.sock.send(buf) {
-                Ok(bytes_sent) => {
-                    sent = bytes_sent;
-                    break;
-                }
-                Err(e) => info!("Send error: {:?}", e),
-            }
-        }
-        Ok(sent)
-    }
-}
-
-impl io::Write for WriteSocket {
-    fn write(&mut self, buf: &[u8]) -> io::Result<usize> {
-        let parsed_str = String::from_utf8_lossy(buf);
-
-        let last_newline_idx = match parsed_str.rfind('\n') {
-            Some(newline_idx) => Some(self.buf.len() + newline_idx),
-            None => None,
-        };
-        self.buf.push_str(&parsed_str);
-
-        match last_newline_idx {
-            Some(last_newline_idx) => {
-                for line in (self.buf[..last_newline_idx]).lines() {
-                    if self.send_buf(line.as_bytes()).is_err() {
-                        break;
-                    }
-                }
-                self.buf.drain(..=last_newline_idx);
-            }
-            None => {
-                if self.buf.len() >= BUF_CAPACITY {
-                    if let Err(e) = self.send_buf(self.buf.as_bytes()) {
-                        info!("Couldn't send full buffer. {:?}", e);
-                    }
-                    self.buf.clear();
-                }
-            }
-        }
-        Ok(buf.len())
-    }
-
-    fn flush(&mut self) -> io::Result<()> {
-        Ok(())
-    }
-}
-
-/// Holds the parameters for a serial device
-#[derive(Clone, Debug)]
-pub struct SerialParameters {
-    pub type_: SerialType,
-    pub hardware: SerialHardware,
-    pub path: Option<PathBuf>,
-    pub input: Option<PathBuf>,
-    pub num: u8,
-    pub console: bool,
-    pub earlycon: bool,
-    pub stdin: bool,
-}
-
-// The maximum length of a path that can be used as the address of a
-// unix socket. Note that this includes the null-terminator.
-const MAX_SOCKET_PATH_LENGTH: usize = 108;
-
-impl SerialParameters {
-    /// Helper function to create a serial device from the defined parameters.
-    ///
-    /// # Arguments
-    /// * `evt` - event used for interrupt events
-    /// * `keep_rds` - Vector of descriptors required by this device if it were sandboxed
-    ///                in a child process. `evt` will always be added to this vector by
-    ///                this function.
-    pub fn create_serial_device<T: SerialDevice>(
-        &self,
-        protected_vm: ProtectionType,
-        evt: &Event,
-        keep_rds: &mut Vec<RawDescriptor>,
-    ) -> std::result::Result<T, Error> {
-        let evt = evt.try_clone().map_err(Error::CloneEvent)?;
-        keep_rds.push(evt.as_raw_descriptor());
-        let input: Option<Box<dyn io::Read + Send>> = if let Some(input_path) = &self.input {
-            let input_path = input_path.as_path();
-            let input_file = if let Some(fd) =
-                safe_descriptor_from_path(input_path).map_err(|e| Error::FileError(e.into()))?
-            {
-                fd.into()
-            } else {
-                File::open(input_path).map_err(Error::FileError)?
-            };
-            keep_rds.push(input_file.as_raw_descriptor());
-            Some(Box::new(input_file))
-        } else if self.stdin {
-            keep_rds.push(stdin().as_raw_descriptor());
-            // This wrapper is used in place of the libstd native version because we don't want
-            // buffering for stdin.
-            struct StdinWrapper;
-            impl io::Read for StdinWrapper {
-                fn read(&mut self, out: &mut [u8]) -> io::Result<usize> {
-                    read_raw_stdin(out).map_err(|e| e.into())
-                }
-            }
-            Some(Box::new(StdinWrapper))
-        } else {
-            None
-        };
-        let output: Option<Box<dyn io::Write + Send>> = match self.type_ {
-            SerialType::Stdout => {
-                keep_rds.push(stdout().as_raw_descriptor());
-                Some(Box::new(stdout()))
-            }
-            SerialType::Sink => None,
-            SerialType::Syslog => {
-                syslog::push_descriptors(keep_rds);
-                Some(Box::new(syslog::Syslogger::new(
-                    syslog::Priority::Info,
-                    syslog::Facility::Daemon,
-                )))
-            }
-            SerialType::File => match &self.path {
-                Some(path) => {
-                    let path = path.as_path();
-                    let file = if let Some(fd) = safe_descriptor_from_path(path).map_err(|e| {
-                        Error::FileError(std::io::Error::from_raw_os_error(e.errno()))
-                    })? {
-                        fd.into()
-                    } else {
-                        OpenOptions::new()
-                            .append(true)
-                            .create(true)
-                            .open(path)
-                            .map_err(Error::FileError)?
-                    };
-                    keep_rds.push(file.as_raw_descriptor());
-                    Some(Box::new(file))
-                }
-                None => return Err(Error::PathRequired),
-            },
-            SerialType::UnixSocket => {
-                match &self.path {
-                    Some(path) => {
-                        // If the path is longer than 107 characters,
-                        // then we won't be able to connect directly
-                        // to it. Instead we can shorten the path by
-                        // opening the containing directory and using
-                        // /proc/self/fd/*/ to access it via a shorter
-                        // path.
-                        let mut path_cow = Cow::<Path>::Borrowed(path);
-                        let mut _dir_fd = None;
-                        if path.as_os_str().len() >= MAX_SOCKET_PATH_LENGTH {
-                            let mut short_path = PathBuf::with_capacity(MAX_SOCKET_PATH_LENGTH);
-                            short_path.push("/proc/self/fd/");
-
-                            // We don't actually want to open this
-                            // directory for reading, but the stdlib
-                            // requires all files be opened as at
-                            // least one of readable, writeable, or
-                            // appeandable.
-                            let dir = OpenOptions::new()
-                                .read(true)
-                                .open(path.parent().ok_or(Error::InvalidPath)?)
-                                .map_err(Error::FileError)?;
-
-                            short_path.push(dir.as_raw_descriptor().to_string());
-                            short_path.push(path.file_name().ok_or(Error::InvalidPath)?);
-                            path_cow = Cow::Owned(short_path);
-                            _dir_fd = Some(dir);
-                        }
-
-                        // The shortened path may still be too long,
-                        // in which case we must give up here.
-                        if path_cow.as_os_str().len() >= MAX_SOCKET_PATH_LENGTH {
-                            return Err(Error::InvalidPath);
-                        }
-
-                        // There's a race condition between
-                        // vmlog_forwarder making the logging socket and
-                        // crosvm starting up, so we loop here until it's
-                        // available.
-                        let sock = UnixDatagram::unbound().map_err(Error::FileError)?;
-                        loop {
-                            match sock.connect(&path_cow) {
-                                Ok(_) => break,
-                                Err(e) => {
-                                    match e.kind() {
-                                        ErrorKind::NotFound | ErrorKind::ConnectionRefused => {
-                                            // logging socket doesn't
-                                            // exist yet, sleep for 10 ms
-                                            // and try again.
-                                            thread::sleep(Duration::from_millis(10))
-                                        }
-                                        _ => {
-                                            error!("Unexpected error connecting to logging socket: {:?}", e);
-                                            return Err(Error::FileError(e));
-                                        }
-                                    }
-                                }
-                            };
-                        }
-                        keep_rds.push(sock.as_raw_descriptor());
-                        Some(Box::new(WriteSocket::new(sock)))
-                    }
-                    None => return Err(Error::PathRequired),
-                }
-            }
-        };
-        Ok(T::new(protected_vm, evt, input, output, keep_rds.to_vec()))
-    }
-
-    pub fn add_bind_mounts(&self, jail: &mut Minijail) -> Result<(), minijail::Error> {
-        if let Some(path) = &self.path {
-            if let SerialType::UnixSocket = self.type_ {
-                if let Some(parent) = path.as_path().parent() {
-                    if parent.exists() {
-                        info!("Bind mounting dir {}", parent.display());
-                        jail.mount_bind(parent, parent, true)?;
-                    }
-                }
-            }
-        }
-        Ok(())
-    }
-}
-
-=======
->>>>>>> 31ef2d0b
 /// Add the default serial parameters for serial ports that have not already been specified.
 ///
 /// This ensures that `serial_parameters` will contain parameters for each of the four PC-style
