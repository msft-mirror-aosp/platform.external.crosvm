// Copyright 2019 The Chromium OS Authors. All rights reserved.
// Use of this source code is governed by a BSD-style license that can be
// found in the LICENSE file.

<<<<<<< HEAD
=======
use std::cmp::{max, min, Reverse};
use std::collections::BTreeSet;
use std::fs;
use std::path::PathBuf;
>>>>>>> 8f1f7e79
use std::sync::Arc;
use std::u32;

use base::{
<<<<<<< HEAD
    error, pagesize, AsRawDescriptor, Event, MappedRegion, MemoryMapping, MemoryMappingBuilder,
    RawDescriptor, Tube,
};
use hypervisor::Datamatch;
=======
    error, pagesize, warn, AsRawDescriptor, Event, PollToken, RawDescriptor, Tube, WaitContext,
};
use hypervisor::{Datamatch, MemSlot};
>>>>>>> 8f1f7e79

use resources::{Alloc, MmioType, SystemAllocator};

use vfio_sys::*;
use vm_control::{VmIrqRequest, VmIrqResponse, VmMemoryRequest, VmMemoryResponse};

use crate::pci::msix::{
    MsixConfig, BITS_PER_PBA_ENTRY, MSIX_PBA_ENTRIES_MODULO, MSIX_TABLE_ENTRIES_MODULO,
};

<<<<<<< HEAD
use crate::pci::pci_device::{Error as PciDeviceError, PciDevice};
use crate::pci::{PciAddress, PciClassCode, PciInterruptPin};
=======
use crate::pci::pci_device::{BarRange, Error as PciDeviceError, PciDevice};
use crate::pci::{
    PciAddress, PciBarConfiguration, PciBarPrefetchable, PciBarRegionType, PciClassCode,
    PciInterruptPin,
};
>>>>>>> 8f1f7e79

use crate::vfio::{VfioDevice, VfioIrqType};

const PCI_VENDOR_ID: u32 = 0x0;
const INTEL_VENDOR_ID: u16 = 0x8086;
const PCI_COMMAND: u32 = 0x4;
const PCI_COMMAND_MEMORY: u8 = 0x2;
const PCI_BASE_CLASS_CODE: u32 = 0x0B;

const PCI_INTERRUPT_PIN: u32 = 0x3D;

struct VfioPciConfig {
    device: Arc<VfioDevice>,
}

impl VfioPciConfig {
    fn new(device: Arc<VfioDevice>) -> Self {
        VfioPciConfig { device }
    }

    #[allow(dead_code)]
    fn read_config_byte(&self, offset: u32) -> u8 {
        let mut data: [u8; 1] = [0];
        self.device
            .region_read(VFIO_PCI_CONFIG_REGION_INDEX, data.as_mut(), offset.into());

        data[0]
    }

    #[allow(dead_code)]
    fn read_config_word(&self, offset: u32) -> u16 {
        let mut data: [u8; 2] = [0, 0];
        self.device
            .region_read(VFIO_PCI_CONFIG_REGION_INDEX, data.as_mut(), offset.into());

        u16::from_le_bytes(data)
    }

    #[allow(dead_code)]
    fn read_config_dword(&self, offset: u32) -> u32 {
        let mut data: [u8; 4] = [0, 0, 0, 0];
        self.device
            .region_read(VFIO_PCI_CONFIG_REGION_INDEX, data.as_mut(), offset.into());

        u32::from_le_bytes(data)
    }

    #[allow(dead_code)]
    fn write_config_byte(&self, buf: u8, offset: u32) {
        self.device.region_write(
            VFIO_PCI_CONFIG_REGION_INDEX,
            ::std::slice::from_ref(&buf),
            offset.into(),
        )
    }

    #[allow(dead_code)]
    fn write_config_word(&self, buf: u16, offset: u32) {
        let data: [u8; 2] = buf.to_le_bytes();
        self.device
            .region_write(VFIO_PCI_CONFIG_REGION_INDEX, &data, offset.into())
    }

    #[allow(dead_code)]
    fn write_config_dword(&self, buf: u32, offset: u32) {
        let data: [u8; 4] = buf.to_le_bytes();
        self.device
            .region_write(VFIO_PCI_CONFIG_REGION_INDEX, &data, offset.into())
    }
}

const PCI_CAPABILITY_LIST: u32 = 0x34;
const PCI_CAP_ID_MSI: u8 = 0x05;
const PCI_CAP_ID_MSIX: u8 = 0x11;

// MSI registers
const PCI_MSI_NEXT_POINTER: u32 = 0x1; // Next cap pointer
const PCI_MSI_FLAGS: u32 = 0x2; // Message Control
const PCI_MSI_FLAGS_ENABLE: u16 = 0x0001; // MSI feature enabled
const PCI_MSI_FLAGS_64BIT: u16 = 0x0080; // 64-bit addresses allowed
const PCI_MSI_FLAGS_MASKBIT: u16 = 0x0100; // Per-vector masking capable
const PCI_MSI_ADDRESS_LO: u32 = 0x4; // MSI address lower 32 bits
const PCI_MSI_ADDRESS_HI: u32 = 0x8; // MSI address upper 32 bits (if 64 bit allowed)
const PCI_MSI_DATA_32: u32 = 0x8; // 16 bits of data for 32-bit message address
const PCI_MSI_DATA_64: u32 = 0xC; // 16 bits of date for 64-bit message address

// MSI length
const MSI_LENGTH_32BIT_WITHOUT_MASK: u32 = 0xA;
const MSI_LENGTH_32BIT_WITH_MASK: u32 = 0x14;
const MSI_LENGTH_64BIT_WITHOUT_MASK: u32 = 0xE;
const MSI_LENGTH_64BIT_WITH_MASK: u32 = 0x18;

enum VfioMsiChange {
    Disable,
    Enable,
}

struct VfioMsiCap {
    offset: u32,
    is_64bit: bool,
    mask_cap: bool,
    ctl: u16,
    address: u64,
    data: u16,
    vm_socket_irq: Tube,
    irqfd: Option<Event>,
    gsi: Option<u32>,
}

impl VfioMsiCap {
    fn new(config: &VfioPciConfig, msi_cap_start: u32, vm_socket_irq: Tube) -> Self {
        let msi_ctl = config.read_config_word(msi_cap_start + PCI_MSI_FLAGS);

        VfioMsiCap {
            offset: msi_cap_start,
            is_64bit: (msi_ctl & PCI_MSI_FLAGS_64BIT) != 0,
            mask_cap: (msi_ctl & PCI_MSI_FLAGS_MASKBIT) != 0,
            ctl: 0,
            address: 0,
            data: 0,
            vm_socket_irq,
            irqfd: None,
            gsi: None,
        }
    }

    fn is_msi_reg(&self, index: u64, len: usize) -> bool {
        let msi_len: u32 = if self.is_64bit {
            if self.mask_cap {
                MSI_LENGTH_64BIT_WITH_MASK
            } else {
                MSI_LENGTH_64BIT_WITHOUT_MASK
            }
        } else {
            if self.mask_cap {
                MSI_LENGTH_32BIT_WITH_MASK
            } else {
                MSI_LENGTH_32BIT_WITHOUT_MASK
            }
        };

        index >= self.offset as u64
            && index + len as u64 <= (self.offset + msi_len) as u64
            && len as u32 <= msi_len
    }

    fn write_msi_reg(&mut self, index: u64, data: &[u8]) -> Option<VfioMsiChange> {
        let len = data.len();
        let offset = index as u32 - self.offset;
        let mut ret: Option<VfioMsiChange> = None;
        let old_address = self.address;
        let old_data = self.data;

        // write msi ctl
        if len == 2 && offset == PCI_MSI_FLAGS {
            let was_enabled = self.is_msi_enabled();
            let value: [u8; 2] = [data[0], data[1]];
            self.ctl = u16::from_le_bytes(value);
            let is_enabled = self.is_msi_enabled();
            if !was_enabled && is_enabled {
                self.enable();
                ret = Some(VfioMsiChange::Enable);
            } else if was_enabled && !is_enabled {
                ret = Some(VfioMsiChange::Disable)
            }
        } else if len == 4 && offset == PCI_MSI_ADDRESS_LO && !self.is_64bit {
            //write 32 bit message address
            let value: [u8; 8] = [data[0], data[1], data[2], data[3], 0, 0, 0, 0];
            self.address = u64::from_le_bytes(value);
        } else if len == 4 && offset == PCI_MSI_ADDRESS_LO && self.is_64bit {
            // write 64 bit message address low part
            let value: [u8; 8] = [data[0], data[1], data[2], data[3], 0, 0, 0, 0];
            self.address &= !0xffffffff;
            self.address |= u64::from_le_bytes(value);
        } else if len == 4 && offset == PCI_MSI_ADDRESS_HI && self.is_64bit {
            //write 64 bit message address high part
            let value: [u8; 8] = [0, 0, 0, 0, data[0], data[1], data[2], data[3]];
            self.address &= 0xffffffff;
            self.address |= u64::from_le_bytes(value);
        } else if len == 8 && offset == PCI_MSI_ADDRESS_LO && self.is_64bit {
            // write 64 bit message address
            let value: [u8; 8] = [
                data[0], data[1], data[2], data[3], data[4], data[5], data[6], data[7],
            ];
            self.address = u64::from_le_bytes(value);
        } else if len == 2
            && ((offset == PCI_MSI_DATA_32 && !self.is_64bit)
                || (offset == PCI_MSI_DATA_64 && self.is_64bit))
        {
            // write message data
            let value: [u8; 2] = [data[0], data[1]];
            self.data = u16::from_le_bytes(value);
        }

        if self.is_msi_enabled() && (old_address != self.address || old_data != self.data) {
            self.add_msi_route();
        }

        ret
    }

    fn is_msi_enabled(&self) -> bool {
        self.ctl & PCI_MSI_FLAGS_ENABLE == PCI_MSI_FLAGS_ENABLE
    }

    fn add_msi_route(&self) {
        let gsi = match self.gsi {
            Some(g) => g,
            None => {
                error!("Add msi route but gsi is none");
                return;
            }
        };
        if let Err(e) = self.vm_socket_irq.send(&VmIrqRequest::AddMsiRoute {
            gsi,
            msi_address: self.address,
            msi_data: self.data.into(),
        }) {
            error!("failed to send AddMsiRoute request at {:?}", e);
            return;
        }
        match self.vm_socket_irq.recv() {
            Ok(VmIrqResponse::Err(e)) => error!("failed to call AddMsiRoute request {:?}", e),
            Ok(_) => {}
            Err(e) => error!("failed to receive AddMsiRoute response {:?}", e),
        }
    }

    fn allocate_one_msi(&mut self) {
        let irqfd = match self.irqfd.take() {
            Some(e) => e,
            None => match Event::new() {
                Ok(e) => e,
                Err(e) => {
                    error!("failed to create event: {:?}", e);
                    return;
                }
            },
        };

        let request = VmIrqRequest::AllocateOneMsi { irqfd };
        let request_result = self.vm_socket_irq.send(&request);

        // Stash the irqfd in self immediately because we used take above.
        self.irqfd = match request {
            VmIrqRequest::AllocateOneMsi { irqfd } => Some(irqfd),
            _ => unreachable!(),
        };

        if let Err(e) = request_result {
            error!("failed to send AllocateOneMsi request: {:?}", e);
            return;
        }

        match self.vm_socket_irq.recv() {
            Ok(VmIrqResponse::AllocateOneMsi { gsi }) => self.gsi = Some(gsi),
            _ => error!("failed to receive AllocateOneMsi Response"),
        }
    }

    fn enable(&mut self) {
        if self.gsi.is_none() || self.irqfd.is_none() {
            self.allocate_one_msi();
        }

        self.add_msi_route();
    }

    fn get_msi_irqfd(&self) -> Option<&Event> {
        self.irqfd.as_ref()
    }
}

// MSI-X registers in MSI-X capability
const PCI_MSIX_FLAGS: u32 = 0x02; // Message Control
const PCI_MSIX_FLAGS_QSIZE: u16 = 0x07FF; // Table size
const PCI_MSIX_TABLE: u32 = 0x04; // Table offset
const PCI_MSIX_TABLE_BIR: u32 = 0x07; // BAR index
const PCI_MSIX_TABLE_OFFSET: u32 = 0xFFFFFFF8; // Offset into specified BAR
const PCI_MSIX_PBA: u32 = 0x08; // Pending bit Array offset
const PCI_MSIX_PBA_BIR: u32 = 0x07; // BAR index
const PCI_MSIX_PBA_OFFSET: u32 = 0xFFFFFFF8; // Offset into specified BAR

struct VfioMsixCap {
    config: MsixConfig,
    offset: u32,
    table_size: u16,
    table_pci_bar: u32,
    table_offset: u64,
    pba_pci_bar: u32,
    pba_offset: u64,
}

impl VfioMsixCap {
    fn new(config: &VfioPciConfig, msix_cap_start: u32, vm_socket_irq: Tube) -> Self {
        let msix_ctl = config.read_config_word(msix_cap_start + PCI_MSIX_FLAGS);
        let table_size = (msix_ctl & PCI_MSIX_FLAGS_QSIZE) + 1;
        let table = config.read_config_dword(msix_cap_start + PCI_MSIX_TABLE);
        let table_pci_bar = table & PCI_MSIX_TABLE_BIR;
        let table_offset = (table & PCI_MSIX_TABLE_OFFSET) as u64;
        let pba = config.read_config_dword(msix_cap_start + PCI_MSIX_PBA);
        let pba_pci_bar = pba & PCI_MSIX_PBA_BIR;
        let pba_offset = (pba & PCI_MSIX_PBA_OFFSET) as u64;

        VfioMsixCap {
            config: MsixConfig::new(table_size, vm_socket_irq),
            offset: msix_cap_start,
            table_size,
            table_pci_bar,
            table_offset,
            pba_pci_bar,
            pba_offset,
        }
    }

    // only msix control register is writable and need special handle in pci r/w
    fn is_msix_control_reg(&self, offset: u32, size: u32) -> bool {
        let control_start = self.offset + PCI_MSIX_FLAGS;
        let control_end = control_start + 2;

        offset < control_end && offset + size > control_start
    }

    fn read_msix_control(&self, data: &mut u32) {
        *data = self.config.read_msix_capability(*data);
    }

    fn write_msix_control(&mut self, data: &[u8]) -> Option<VfioMsiChange> {
        let old_enabled = self.config.enabled();

        self.config
            .write_msix_capability(PCI_MSIX_FLAGS.into(), data);

        let new_enabled = self.config.enabled();
        if !old_enabled && new_enabled {
            Some(VfioMsiChange::Enable)
        } else if old_enabled && !new_enabled {
            Some(VfioMsiChange::Disable)
        } else {
            None
        }
    }

    fn is_msix_table(&self, bar_index: u32, offset: u64) -> bool {
        let table_size: u64 = (self.table_size * (MSIX_TABLE_ENTRIES_MODULO as u16)).into();
        bar_index == self.table_pci_bar
            && offset >= self.table_offset
            && offset < self.table_offset + table_size
    }

    fn read_table(&self, offset: u64, data: &mut [u8]) {
        let offset = offset - self.table_offset;
        self.config.read_msix_table(offset, data);
    }

    fn write_table(&mut self, offset: u64, data: &[u8]) {
        let offset = offset - self.table_offset;
        self.config.write_msix_table(offset, data);
    }

    fn is_msix_pba(&self, bar_index: u32, offset: u64) -> bool {
        let pba_size: u64 = (((self.table_size + BITS_PER_PBA_ENTRY as u16 - 1)
            / BITS_PER_PBA_ENTRY as u16)
            * MSIX_PBA_ENTRIES_MODULO as u16) as u64;
        bar_index == self.pba_pci_bar
            && offset >= self.pba_offset
            && offset < self.pba_offset + pba_size
    }

    fn read_pba(&self, offset: u64, data: &mut [u8]) {
        let offset = offset - self.pba_offset;
        self.config.read_pba_entries(offset, data);
    }

    fn write_pba(&mut self, offset: u64, data: &[u8]) {
        let offset = offset - self.pba_offset;
        self.config.write_pba_entries(offset, data);
    }

    fn is_msix_bar(&self, bar_index: u32) -> bool {
        bar_index == self.table_pci_bar || bar_index == self.pba_pci_bar
    }

    fn get_msix_irqfds(&self) -> Option<Vec<&Event>> {
        let mut irqfds = Vec::new();

        for i in 0..self.table_size {
            let irqfd = self.config.get_irqfd(i as usize);
            if let Some(fd) = irqfd {
                irqfds.push(fd);
            } else {
                return None;
            }
        }

        Some(irqfds)
    }
}

<<<<<<< HEAD
struct MmioInfo {
    bar_index: u32,
    start: u64,
    length: u64,
}

struct IoInfo {
    bar_index: u32,
=======
struct VfioResourceAllocator {
    // memory regions unoccupied by VFIO resources
    // stores sets of (start, end) tuples, where `end` is the address of the
    // last byte in the region
    regions: BTreeSet<(u64, u64)>,
}

impl VfioResourceAllocator {
    // Creates a new `VfioResourceAllocator` for managing VFIO resources.
    // Can return `Err` if `base` + `size` overflows a u64.
    //
    // * `base` - The starting address of the range to manage.
    // * `size` - The size of the address range in bytes.
    fn new(base: u64, size: u64) -> Result<Self, PciDeviceError> {
        if size == 0 {
            return Err(PciDeviceError::SizeZero);
        }
        let end = base
            .checked_add(size - 1)
            .ok_or(PciDeviceError::Overflow(base, size))?;
        let mut regions = BTreeSet::new();
        regions.insert((base, end));
        Ok(VfioResourceAllocator { regions })
    }

    /// Allocates a range of addresses from the managed region with a minimal alignment.
    /// Returns allocated_address.
    pub fn allocate_with_align(
        &mut self,
        size: u64,
        alignment: u64,
    ) -> Result<u64, PciDeviceError> {
        if size == 0 {
            return Err(PciDeviceError::SizeZero);
        }
        if !alignment.is_power_of_two() {
            return Err(PciDeviceError::BadAlignment);
        }

        // finds first region matching alignment and size.
        match self
            .regions
            .iter()
            .find(|range| {
                match range.0 % alignment {
                    0 => range.0.checked_add(size - 1),
                    r => range.0.checked_add(size - 1 + alignment - r),
                }
                .map_or(false, |end| end <= range.1)
            })
            .cloned()
        {
            Some(slot) => {
                self.regions.remove(&slot);
                let start = match slot.0 % alignment {
                    0 => slot.0,
                    r => slot.0 + alignment - r,
                };
                let end = start + size - 1;
                if slot.0 < start {
                    self.regions.insert((slot.0, start - 1));
                }
                if slot.1 > end {
                    self.regions.insert((end + 1, slot.1));
                }
                Ok(start)
            }
            None => Err(PciDeviceError::OutOfSpace),
        }
    }

    // Allocates a range of addresses from the managed region with a required location.
    // Returns a new range of addresses excluding the required range.
    fn allocate_at(&mut self, start: u64, size: u64) -> Result<(), PciDeviceError> {
        if size == 0 {
            return Err(PciDeviceError::SizeZero);
        }
        let end = start
            .checked_add(size - 1)
            .ok_or(PciDeviceError::OutOfSpace)?;
        while let Some(slot) = self
            .regions
            .iter()
            .find(|range| (start <= range.1 && end >= range.0))
            .cloned()
        {
            self.regions.remove(&slot);
            if slot.0 < start {
                self.regions.insert((slot.0, start - 1));
            }
            if slot.1 > end {
                self.regions.insert((end + 1, slot.1));
            }
        }
        Ok(())
    }
}

struct VfioPciWorker {
    vm_socket: Tube,
    name: String,
}

impl VfioPciWorker {
    fn run(&mut self, req_irq_evt: Event, kill_evt: Event) {
        #[derive(PollToken)]
        enum Token {
            ReqIrq,
            Kill,
        }

        let wait_ctx: WaitContext<Token> = match WaitContext::build_with(&[
            (&req_irq_evt, Token::ReqIrq),
            (&kill_evt, Token::Kill),
        ]) {
            Ok(pc) => pc,
            Err(e) => {
                error!(
                    "{} failed creating vfio WaitContext: {}",
                    self.name.clone(),
                    e
                );
                return;
            }
        };

        'wait: loop {
            let events = match wait_ctx.wait() {
                Ok(v) => v,
                Err(e) => {
                    error!("{} failed polling vfio events: {}", self.name.clone(), e);
                    break;
                }
            };

            for event in events.iter().filter(|e| e.is_readable) {
                match event.token {
                    Token::ReqIrq => {
                        let mut sysfs_path = PathBuf::new();
                        sysfs_path.push("/sys/bus/pci/devices/");
                        sysfs_path.push(self.name.clone());
                        let request = VmRequest::VfioCommand {
                            vfio_path: sysfs_path,
                            add: false,
                        };
                        if self.vm_socket.send(&request).is_ok() {
                            if let Err(e) = self.vm_socket.recv::<VmResponse>() {
                                error!("{} failed to remove vfio_device: {}", self.name.clone(), e);
                            } else {
                                break 'wait;
                            }
                        }
                    }
                    Token::Kill => break 'wait,
                }
            }
        }
    }
>>>>>>> 8f1f7e79
}

enum DeviceData {
    IntelGfxData { opregion_index: u32 },
}

/// Implements the Vfio Pci device, then a pci device is added into vm
pub struct VfioPciDevice {
    device: Arc<VfioDevice>,
    config: VfioPciConfig,
    pci_address: Option<PciAddress>,
    interrupt_evt: Option<Event>,
    interrupt_resample_evt: Option<Event>,
    mmio_regions: Vec<MmioInfo>,
    io_regions: Vec<IoInfo>,
    msi_cap: Option<VfioMsiCap>,
    msix_cap: Option<VfioMsixCap>,
    irq_type: Option<VfioIrqType>,
    vm_socket_mem: Tube,
    device_data: Option<DeviceData>,

    // scratch MemoryMapping to avoid unmap beform vm exit
    mem: Vec<MemoryMapping>,
}

impl VfioPciDevice {
    /// Constructs a new Vfio Pci device for the give Vfio device
    pub fn new(
        device: VfioDevice,
        vfio_device_socket_msi: Tube,
        vfio_device_socket_msix: Tube,
        vfio_device_socket_mem: Tube,
    ) -> Self {
        let dev = Arc::new(device);
        let config = VfioPciConfig::new(Arc::clone(&dev));
        let mut msi_socket = Some(vfio_device_socket_msi);
        let mut msix_socket = Some(vfio_device_socket_msix);
        let mut msi_cap: Option<VfioMsiCap> = None;
        let mut msix_cap: Option<VfioMsixCap> = None;

        let mut cap_next: u32 = config.read_config_byte(PCI_CAPABILITY_LIST).into();
        while cap_next != 0 {
            let cap_id = config.read_config_byte(cap_next);
            if cap_id == PCI_CAP_ID_MSI {
                if let Some(msi_socket) = msi_socket.take() {
                    msi_cap = Some(VfioMsiCap::new(&config, cap_next, msi_socket));
                }
            } else if cap_id == PCI_CAP_ID_MSIX {
                if let Some(msix_socket) = msix_socket.take() {
                    msix_cap = Some(VfioMsixCap::new(&config, cap_next, msix_socket));
                }
            }
            let offset = cap_next + PCI_MSI_NEXT_POINTER;
            cap_next = config.read_config_byte(offset).into();
        }

        let vendor_id = config.read_config_word(PCI_VENDOR_ID);
        let class_code = config.read_config_byte(PCI_BASE_CLASS_CODE);

        let is_intel_gfx = vendor_id == INTEL_VENDOR_ID
            && class_code == PciClassCode::DisplayController.get_register_value();
        let device_data = if is_intel_gfx {
            Some(DeviceData::IntelGfxData {
                opregion_index: u32::max_value(),
            })
        } else {
            None
        };

        VfioPciDevice {
            device: dev,
            config,
            pci_address: None,
            interrupt_evt: None,
            interrupt_resample_evt: None,
            mmio_regions: Vec::new(),
            io_regions: Vec::new(),
            msi_cap,
            msix_cap,
            irq_type: None,
            vm_socket_mem: vfio_device_socket_mem,
            device_data,
            mem: Vec::new(),
        }
    }

    fn is_intel_gfx(&self) -> bool {
        let mut ret = false;

        if let Some(device_data) = &self.device_data {
            match *device_data {
                DeviceData::IntelGfxData { .. } => ret = true,
            }
        }

        ret
    }

    fn find_region(&self, addr: u64) -> Option<MmioInfo> {
        for mmio_info in self.mmio_regions.iter() {
            if addr >= mmio_info.start && addr < mmio_info.start + mmio_info.length {
                return Some(MmioInfo {
                    bar_index: mmio_info.bar_index,
                    start: mmio_info.start,
                    length: mmio_info.length,
                });
            }
        }

        None
    }

    fn enable_intx(&mut self) {
        if self.interrupt_evt.is_none() || self.interrupt_resample_evt.is_none() {
            return;
        }

        if let Some(ref interrupt_evt) = self.interrupt_evt {
            let mut fds = Vec::new();
            fds.push(interrupt_evt);
            if let Err(e) = self.device.irq_enable(fds, VFIO_PCI_INTX_IRQ_INDEX) {
                error!("Intx enable failed: {}", e);
                return;
            }
            if let Some(ref irq_resample_evt) = self.interrupt_resample_evt {
                if let Err(e) = self.device.irq_mask(VFIO_PCI_INTX_IRQ_INDEX) {
                    error!("Intx mask failed: {}", e);
                    self.disable_intx();
                    return;
                }
                if let Err(e) = self
                    .device
                    .resample_virq_enable(irq_resample_evt, VFIO_PCI_INTX_IRQ_INDEX)
                {
                    error!("resample enable failed: {}", e);
                    self.disable_intx();
                    return;
                }
                if let Err(e) = self.device.irq_unmask(VFIO_PCI_INTX_IRQ_INDEX) {
                    error!("Intx unmask failed: {}", e);
                    self.disable_intx();
                    return;
                }
            }
        }

        self.irq_type = Some(VfioIrqType::Intx);
    }

    fn disable_intx(&mut self) {
        if let Err(e) = self.device.irq_disable(VFIO_PCI_INTX_IRQ_INDEX) {
            error!("Intx disable failed: {}", e);
        }
        self.irq_type = None;
    }

    fn disable_irqs(&mut self) {
        match self.irq_type {
            Some(VfioIrqType::Msi) => self.disable_msi(),
            Some(VfioIrqType::Msix) => self.disable_msix(),
            _ => (),
        }

        // Above disable_msi() or disable_msix() will enable intx again.
        // so disable_intx here again.
        if let Some(VfioIrqType::Intx) = self.irq_type {
            self.disable_intx();
        }
    }

    fn enable_msi(&mut self) {
        self.disable_irqs();

        let irqfd = match &self.msi_cap {
            Some(cap) => {
                if let Some(fd) = cap.get_msi_irqfd() {
                    fd
                } else {
                    self.enable_intx();
                    return;
                }
            }
            None => {
                self.enable_intx();
                return;
            }
        };

        let mut fds = Vec::new();
        fds.push(irqfd);
        if let Err(e) = self.device.irq_enable(fds, VFIO_PCI_MSI_IRQ_INDEX) {
            error!("failed to enable msi: {}", e);
            self.enable_intx();
            return;
        }

        self.irq_type = Some(VfioIrqType::Msi);
    }

    fn disable_msi(&mut self) {
        if let Err(e) = self.device.irq_disable(VFIO_PCI_MSI_IRQ_INDEX) {
            error!("failed to disable msi: {}", e);
            return;
        }

        self.enable_intx();
    }

    fn enable_msix(&mut self) {
        self.disable_irqs();

        let irqfds = match &self.msix_cap {
            Some(cap) => cap.get_msix_irqfds(),
            None => return,
        };

        if let Some(descriptors) = irqfds {
            if let Err(e) = self.device.irq_enable(descriptors, VFIO_PCI_MSIX_IRQ_INDEX) {
                error!("failed to enable msix: {}", e);
                self.enable_intx();
                return;
            }
        } else {
            self.enable_intx();
            return;
        }

        self.irq_type = Some(VfioIrqType::Msix);
    }

    fn disable_msix(&mut self) {
        if let Err(e) = self.device.irq_disable(VFIO_PCI_MSIX_IRQ_INDEX) {
            error!("failed to disable msix: {}", e);
            return;
        }

        self.enable_intx();
    }

<<<<<<< HEAD
    fn add_bar_mmap(&self, index: u32, bar_addr: u64) -> Vec<MemoryMapping> {
        let mut mem_map: Vec<MemoryMapping> = Vec::new();
=======
    fn add_bar_mmap_msix(
        &self,
        bar_index: u32,
        bar_mmaps: Vec<vfio_region_sparse_mmap_area>,
    ) -> Vec<vfio_region_sparse_mmap_area> {
        let msix_cap = &self.msix_cap.as_ref().unwrap();
        let mut msix_mmaps: Vec<(u64, u64)> = Vec::new();

        if let Some(t) = msix_cap.get_msix_table(bar_index) {
            msix_mmaps.push(t);
        }
        if let Some(p) = msix_cap.get_msix_pba(bar_index) {
            msix_mmaps.push(p);
        }

        if msix_mmaps.is_empty() {
            return bar_mmaps;
        }

        let mut mmaps: Vec<vfio_region_sparse_mmap_area> = Vec::with_capacity(bar_mmaps.len());
        let pgmask = (pagesize() as u64) - 1;

        for mmap in bar_mmaps.iter() {
            let mmap_offset = mmap.offset as u64;
            let mmap_size = mmap.size as u64;
            let mut to_mmap = match VfioResourceAllocator::new(mmap_offset, mmap_size) {
                Ok(a) => a,
                Err(e) => {
                    error!("{} add_bar_mmap_msix failed: {}", self.debug_label(), e);
                    mmaps.clear();
                    return mmaps;
                }
            };

            // table/pba offsets are qword-aligned - align to page size
            for &(msix_offset, msix_size) in msix_mmaps.iter() {
                if msix_offset >= mmap_offset && msix_offset < mmap_offset + mmap_size {
                    let begin = max(msix_offset, mmap_offset) & !pgmask;
                    let end =
                        (min(msix_offset + msix_size, mmap_offset + mmap_size) + pgmask) & !pgmask;
                    if end > begin {
                        if let Err(e) = to_mmap.allocate_at(begin, end - begin) {
                            error!("add_bar_mmap_msix failed: {}", e);
                        }
                    }
                }
            }

            for mmap in to_mmap.regions {
                mmaps.push(vfio_region_sparse_mmap_area {
                    offset: mmap.0,
                    size: mmap.1 - mmap.0 + 1,
                });
            }
        }

        mmaps
    }

    fn add_bar_mmap(&self, index: u32, bar_addr: u64) -> Vec<MemSlot> {
        let mut mmaps_slots: Vec<MemSlot> = Vec::new();
>>>>>>> 8f1f7e79
        if self.device.get_region_flags(index) & VFIO_REGION_INFO_FLAG_MMAP != 0 {
            // the bar storing msix table and pba couldn't mmap.
            // these bars should be trapped, so that msix could be emulated.
            if let Some(msix_cap) = &self.msix_cap {
                if msix_cap.is_msix_bar(index) {
                    return mem_map;
                }
            }

            let mmaps = self.device.get_region_mmap(index);
            if mmaps.is_empty() {
                return mem_map;
            }

            for mmap in mmaps.iter() {
                let mmap_offset = mmap.offset;
                let mmap_size = mmap.size;
                let guest_map_start = bar_addr + mmap_offset;
                let region_offset = self.device.get_region_offset(index);
                let offset = region_offset + mmap_offset;
                let descriptor = match self.device.device_file().try_clone() {
                    Ok(device_file) => device_file.into(),
                    Err(_) => break,
                };
                if self
                    .vm_socket_mem
                    .send(&VmMemoryRequest::RegisterMmapMemory {
                        descriptor,
                        size: mmap_size as usize,
                        offset,
                        gpa: guest_map_start,
                    })
                    .is_err()
                {
                    break;
                }

                let response: VmMemoryResponse = match self.vm_socket_mem.recv() {
                    Ok(res) => res,
                    Err(_) => break,
                };
                match response {
                    VmMemoryResponse::Ok => {
                        // Even if vm has mapped this region, but it is in vm main process,
                        // device process doesn't has this mapping, but vfio_dma_map() need it
                        // in device process, so here map it again.
                        let mmap = match MemoryMappingBuilder::new(mmap_size as usize)
                            .from_file(self.device.device_file())
                            .offset(offset)
                            .build()
                        {
                            Ok(v) => v,
                            Err(_e) => break,
                        };
                        let host = (&mmap).as_ptr() as u64;
                        let pgsz = pagesize() as u64;
                        let size = (mmap_size + pgsz - 1) / pgsz * pgsz;
                        // Safe because the given guest_map_start is valid guest bar address. and
                        // the host pointer is correct and valid guaranteed by MemoryMapping interface.
                        // The size will be extened to page size aligned if it is not which is also
                        // safe because VFIO actually maps the BAR with page size aligned size.
                        match unsafe { self.device.vfio_dma_map(guest_map_start, size, host) } {
                            Ok(_) => mem_map.push(mmap),
                            Err(e) => {
                                error!(
                                    "{}, index: {}, bar_addr:0x{:x}, host:0x{:x}",
                                    e, index, bar_addr, host
                                );
                                break;
                            }
                        }
                    }
                    _ => break,
                }
            }
        }

        mem_map
    }

    fn enable_bars_mmap(&mut self) {
        for mmio_info in self.mmio_regions.iter() {
            let mut mem_map = self.add_bar_mmap(mmio_info.bar_index, mmio_info.start);
            self.mem.append(&mut mem_map);
        }
    }

    fn collect_bars(&mut self) -> Vec<PciBarConfiguration> {
        let mut i = VFIO_PCI_BAR0_REGION_INDEX;
        let mut mem_bars: Vec<PciBarConfiguration> = Vec::new();

        while i <= VFIO_PCI_ROM_REGION_INDEX {
            let mut low: u32 = 0xffffffff;
            let offset: u32 = if i == VFIO_PCI_ROM_REGION_INDEX {
                0x30
            } else {
                0x10 + i * 4
            };
            self.config.write_config(low, offset);
            low = self.config.read_config(offset);

            let low_flag = low & 0xf;
            let is_64bit = low_flag & 0x4 == 0x4;
            if (low_flag & 0x1 == 0 || i == VFIO_PCI_ROM_REGION_INDEX) && low != 0 {
                let mut upper: u32 = 0xffffffff;
                if is_64bit {
                    self.config.write_config(upper, offset + 4);
                    upper = self.config.read_config(offset + 4);
                }

                low &= 0xffff_fff0;
                let mut size: u64 = u64::from(upper);
                size <<= 32;
                size |= u64::from(low);
                size = !size + 1;
                let region_type = if is_64bit {
                    PciBarRegionType::Memory64BitRegion
                } else {
                    PciBarRegionType::Memory32BitRegion
                };
                let prefetch = if low_flag & 0x8 == 0x8 {
                    PciBarPrefetchable::Prefetchable
                } else {
                    PciBarPrefetchable::NotPrefetchable
                };
                mem_bars.push(PciBarConfiguration::new(
                    i as usize,
                    size,
                    region_type,
                    prefetch,
                ));
            } else if low_flag & 0x1 == 0x1 {
                let size = !(low & 0xffff_fffc) + 1;
                self.io_regions.push(PciBarConfiguration::new(
                    i as usize,
                    size.into(),
                    PciBarRegionType::IoRegion,
                    PciBarPrefetchable::NotPrefetchable,
                ));
            }

            if is_64bit {
                i += 2;
            } else {
                i += 1;
            }
        }
        mem_bars
    }

    fn configure_barmem(&mut self, bar_info: &PciBarConfiguration, bar_addr: u64) {
        let offset: u32 = bar_info.reg_index() as u32 * 4;
        let mmio_region = *bar_info;
        self.mmio_regions.push(mmio_region.set_address(bar_addr));

        let val: u32 = self.config.read_config(offset);
        let low = ((bar_addr & !0xf) as u32) | (val & 0xf);
        self.config.write_config(low, offset);
        if bar_info.is_64bit_memory() {
            let upper = (bar_addr >> 32) as u32;
            self.config.write_config(upper, offset + 4);
        }
    }

    fn allocate_root_barmem(
        &mut self,
        mem_bars: &[PciBarConfiguration],
        resources: &mut SystemAllocator,
    ) -> Result<Vec<BarRange>, PciDeviceError> {
        let address = self.pci_address.unwrap();
        let mut ranges: Vec<BarRange> = Vec::new();
        for mem_bar in mem_bars {
            let mmio_type = if mem_bar.is_64bit_memory() {
                MmioType::High
            } else {
                MmioType::Low
            };
            let bar_size = mem_bar.size();
            let mut bar_addr: u64 = 0;
            // Don't allocate mmio for hotplug device, OS will allocate it from
            // its parent's bridge window.
            if self.hotplug_bus_number.is_none() {
                bar_addr = resources
                    .mmio_allocator(mmio_type)
                    .allocate_with_align(
                        bar_size,
                        Alloc::PciBar {
                            bus: address.bus,
                            dev: address.dev,
                            func: address.func,
                            bar: mem_bar.bar_index() as u8,
                        },
                        "vfio_bar".to_string(),
                        bar_size,
                    )
                    .map_err(|e| PciDeviceError::IoAllocationFailed(bar_size, e))?;
                ranges.push(BarRange {
                    addr: bar_addr,
                    size: bar_size,
                    prefetchable: mem_bar.is_prefetchable(),
                });
            }
            self.configure_barmem(mem_bar, bar_addr);
        }
        Ok(ranges)
    }

    fn allocate_nonroot_barmem(
        &mut self,
        mem_bars: &mut [PciBarConfiguration],
        resources: &mut SystemAllocator,
    ) -> Result<Vec<BarRange>, PciDeviceError> {
        const NON_PREFETCHABLE: usize = 0;
        const PREFETCHABLE: usize = 1;
        const ARRAY_SIZE: usize = 2;
        let mut membars: [Vec<PciBarConfiguration>; ARRAY_SIZE] = [Vec::new(), Vec::new()];
        let mut allocator: [VfioResourceAllocator; ARRAY_SIZE] = [
            match VfioResourceAllocator::new(0, u32::MAX as u64) {
                Ok(a) => a,
                Err(e) => {
                    error!(
                        "{} init nonroot VfioResourceAllocator failed: {}",
                        self.debug_label(),
                        e
                    );
                    return Err(e);
                }
            },
            match VfioResourceAllocator::new(0, u64::MAX) {
                Ok(a) => a,
                Err(e) => {
                    error!(
                        "{} init nonroot VfioResourceAllocator failed: {}",
                        self.debug_label(),
                        e
                    );
                    return Err(e);
                }
            },
        ];
        let mut memtype: [MmioType; ARRAY_SIZE] = [MmioType::Low, MmioType::High];
        // the window must be 1M-aligned as per the PCI spec
        let mut window_sz: [u64; ARRAY_SIZE] = [0; 2];
        let mut alignment: [u64; ARRAY_SIZE] = [0x100000; 2];

        // Descend by bar size, this could reduce allocated size for all the bars.
        mem_bars.sort_by_key(|a| Reverse(a.size()));
        for mem_bar in mem_bars {
            let prefetchable = mem_bar.is_prefetchable();
            let is_64bit = mem_bar.is_64bit_memory();

            // if one prefetchable bar is 32bit, all the prefetchable bars should be in Low MMIO,
            // as all the prefetchable bars should be in one region
            if prefetchable && !is_64bit {
                memtype[PREFETCHABLE] = MmioType::Low;
            }
            let i = if prefetchable {
                PREFETCHABLE
            } else {
                NON_PREFETCHABLE
            };
            let bar_size = mem_bar.size();
            let start = match allocator[i].allocate_with_align(bar_size, bar_size) {
                Ok(s) => s,
                Err(e) => {
                    error!(
                        "{} nonroot allocate_wit_align failed: {}",
                        self.debug_label(),
                        e
                    );
                    return Err(e);
                }
            };
            window_sz[i] = max(window_sz[i], start + bar_size);
            alignment[i] = max(alignment[i], bar_size);
            let mem_info = (*mem_bar).set_address(start);
            membars[i].push(mem_info);
        }

        let address = self.pci_address.unwrap();
        let mut ranges: Vec<BarRange> = Vec::new();
        for (index, bars) in membars.iter().enumerate() {
            if bars.is_empty() {
                continue;
            }

            let i = if index == 1 {
                PREFETCHABLE
            } else {
                NON_PREFETCHABLE
            };
            let mut window_addr: u64 = 0;
            // Don't allocate mmio for hotplug device, OS will allocate it from
            // its parent's bridge window.
            if self.hotplug_bus_number.is_none() {
                window_sz[i] = (window_sz[i] + 0xfffff) & !0xfffff;
                let alloc = if i == NON_PREFETCHABLE {
                    Alloc::PciBridgeWindow {
                        bus: address.bus,
                        dev: address.dev,
                        func: address.func,
                    }
                } else {
                    Alloc::PciBridgePrefetchWindow {
                        bus: address.bus,
                        dev: address.dev,
                        func: address.func,
                    }
                };
                window_addr = resources
                    .mmio_allocator(memtype[i])
                    .allocate_with_align(
                        window_sz[i],
                        alloc,
                        "vfio_bar_window".to_string(),
                        alignment[i],
                    )
                    .map_err(|e| PciDeviceError::IoAllocationFailed(window_sz[i], e))?;
                for mem_info in bars {
                    let bar_addr = window_addr + mem_info.address();
                    ranges.push(BarRange {
                        addr: bar_addr,
                        size: mem_info.size(),
                        prefetchable: mem_info.is_prefetchable(),
                    });
                }
            }

            for mem_info in bars {
                let bar_addr = window_addr + mem_info.address();
                self.configure_barmem(mem_info, bar_addr);
            }
        }
        Ok(ranges)
    }
}

impl PciDevice for VfioPciDevice {
    fn debug_label(&self) -> String {
        format!("vfio {} device", self.device.device_name())
    }

    fn allocate_address(
        &mut self,
        resources: &mut SystemAllocator,
    ) -> Result<PciAddress, PciDeviceError> {
        if self.pci_address.is_none() {
<<<<<<< HEAD
            let address = PciAddress::from_string(self.device.device_name());
=======
            let mut address = PciAddress::from_string(self.device.device_name()).map_err(|e| {
                PciDeviceError::PciAddressParseFailure(self.device.device_name().clone(), e)
            })?;
            if let Some(bus_num) = self.hotplug_bus_number {
                // Caller specify pcie bus number for hotplug device
                address.bus = bus_num;
                // devfn should be 0, otherwise pcie root port couldn't detect it
                address.dev = 0;
                address.func = 0;
            }

>>>>>>> 8f1f7e79
            if resources.reserve_pci(
                Alloc::PciBar {
                    bus: address.bus,
                    dev: address.dev,
                    func: address.func,
                    bar: 0,
                },
                self.debug_label(),
            ) {
                self.pci_address = Some(address);
            }
        }
        self.pci_address.ok_or(PciDeviceError::PciAllocationFailed)
    }

    fn keep_rds(&self) -> Vec<RawDescriptor> {
        let mut rds = self.device.keep_rds();
        if let Some(ref interrupt_evt) = self.interrupt_evt {
            rds.push(interrupt_evt.as_raw_descriptor());
        }
        if let Some(ref interrupt_resample_evt) = self.interrupt_resample_evt {
            rds.push(interrupt_resample_evt.as_raw_descriptor());
        }
        rds.push(self.vm_socket_mem.as_raw_descriptor());
        if let Some(msi_cap) = &self.msi_cap {
            rds.push(msi_cap.vm_socket_irq.as_raw_descriptor());
        }
        if let Some(msix_cap) = &self.msix_cap {
            rds.push(msix_cap.config.as_raw_descriptor());
        }
        rds
    }

    fn assign_irq(
        &mut self,
        irq_evt: Event,
        irq_resample_evt: Event,
        irq_num: u32,
        _irq_pin: PciInterruptPin,
    ) {
        self.config.write_config_byte(irq_num as u8, 0x3C);
        self.interrupt_evt = Some(irq_evt);
        self.interrupt_resample_evt = Some(irq_resample_evt);

        // enable INTX
        if self.config.read_config_byte(PCI_INTERRUPT_PIN) > 0 {
            self.enable_intx();
        }
    }

    fn allocate_io_bars(
        &mut self,
        resources: &mut SystemAllocator,
    ) -> Result<Vec<BarRange>, PciDeviceError> {
        let address = self
            .pci_address
<<<<<<< HEAD
            .expect("allocate_address must be called prior to allocate_io_bars");

        while i <= VFIO_PCI_ROM_REGION_INDEX {
            let mut low: u32 = 0xffffffff;
            let offset: u32;
            if i == VFIO_PCI_ROM_REGION_INDEX {
                offset = 0x30;
            } else {
                offset = 0x10 + i * 4;
            }
            self.config.write_config_dword(low, offset);
            low = self.config.read_config_dword(offset);

            let low_flag = low & 0xf;
            let is_64bit = low_flag & 0x4 == 0x4;
            if (low_flag & 0x1 == 0 || i == VFIO_PCI_ROM_REGION_INDEX) && low != 0 {
                let mut upper: u32 = 0xffffffff;
                if is_64bit {
                    self.config.write_config_dword(upper, offset + 4);
                    upper = self.config.read_config_dword(offset + 4);
                }

                low &= 0xffff_fff0;
                let mut size: u64 = u64::from(upper);
                size <<= 32;
                size |= u64::from(low);
                size = !size + 1;
                let mmio_type = match is_64bit {
                    false => MmioType::Low,
                    true => MmioType::High,
                };
                let bar_addr = resources
                    .mmio_allocator(mmio_type)
                    .allocate_with_align(
                        size,
                        Alloc::PciBar {
                            bus: address.bus,
                            dev: address.dev,
                            func: address.func,
                            bar: i as u8,
                        },
                        "vfio_bar".to_string(),
                        size,
                    )
                    .map_err(|e| PciDeviceError::IoAllocationFailed(size, e))?;
                ranges.push((bar_addr, size));
                self.mmio_regions.push(MmioInfo {
                    bar_index: i,
                    start: bar_addr,
                    length: size,
                });

                low = bar_addr as u32;
                low |= low_flag;
                self.config.write_config_dword(low, offset);
                if is_64bit {
                    upper = (bar_addr >> 32) as u32;
                    self.config.write_config_dword(upper, offset + 4);
                }
            } else if low_flag & 0x1 == 0x1 {
                self.io_regions.push(IoInfo { bar_index: i });
            }
=======
            .expect("allocate_address must be called prior to allocate_device_bars");

        let mut mem_bars = self.collect_bars();
>>>>>>> 8f1f7e79

        let ranges = if address.bus == 0 {
            self.allocate_root_barmem(&mem_bars, resources)?
        } else {
            self.allocate_nonroot_barmem(&mut mem_bars, resources)?
        };

        // Quirk, enable igd memory for guest vga arbitrate, otherwise kernel vga arbitrate
        // driver doesn't claim this vga device, then xorg couldn't boot up.
        if self.is_intel_gfx() {
            let mut cmd = self.config.read_config_byte(PCI_COMMAND);
            cmd |= PCI_COMMAND_MEMORY;
            self.config.write_config_byte(cmd, PCI_COMMAND);
        }
        Ok(ranges)
    }

    fn allocate_device_bars(
        &mut self,
        resources: &mut SystemAllocator,
    ) -> Result<Vec<BarRange>, PciDeviceError> {
        let mut ranges: Vec<BarRange> = Vec::new();

        if !self.is_intel_gfx() {
            return Ok(ranges);
        }

        // Make intel gfx's opregion as mmio bar, and allocate a gpa for it
        // then write this gpa into pci cfg register
        if let Some((index, size)) = self.device.get_cap_type_info(
            VFIO_REGION_TYPE_PCI_VENDOR_TYPE | (INTEL_VENDOR_ID as u32),
            VFIO_REGION_SUBTYPE_INTEL_IGD_OPREGION,
        ) {
            let address = self
                .pci_address
                .expect("allocate_address must be called prior to allocate_device_bars");
            let bar_addr = resources
                .mmio_allocator(MmioType::Low)
                .allocate(
                    size,
                    Alloc::PciBar {
                        bus: address.bus,
                        dev: address.dev,
                        func: address.func,
                        bar: (index * 4) as u8,
                    },
                    "vfio_bar".to_string(),
                )
                .map_err(|e| PciDeviceError::IoAllocationFailed(size, e))?;
            ranges.push(BarRange {
                addr: bar_addr,
                size,
                prefetchable: false,
            });
            self.device_data = Some(DeviceData::IntelGfxData {
                opregion_index: index,
            });

            self.mmio_regions.push(MmioInfo {
                bar_index: index,
                start: bar_addr,
                length: size,
            });
            self.config.write_config_dword(bar_addr as u32, 0xFC);
        }

        Ok(ranges)
    }

    fn register_device_capabilities(&mut self) -> Result<(), PciDeviceError> {
        Ok(())
    }

    fn ioevents(&self) -> Vec<(&Event, u64, Datamatch)> {
        Vec::new()
    }

    fn read_config_register(&self, reg_idx: usize) -> u32 {
        let reg: u32 = (reg_idx * 4) as u32;

        let mut config = self.config.read_config_dword(reg);

        // Ignore IO bar
        if (0x10..=0x24).contains(&reg) {
            for io_info in self.io_regions.iter() {
                if io_info.bar_index * 4 + 0x10 == reg {
                    config = 0;
                }
            }
        } else if let Some(msix_cap) = &self.msix_cap {
            if msix_cap.is_msix_control_reg(reg, 4) {
                msix_cap.read_msix_control(&mut config);
            }
        }

        // Quirk for intel graphic, set stolen memory size to 0 in pci_cfg[0x51]
        if self.is_intel_gfx() && reg == 0x50 {
            config &= 0xffff00ff;
        }

        config
    }

    fn write_config_register(&mut self, reg_idx: usize, offset: u64, data: &[u8]) {
        let start = (reg_idx * 4) as u64 + offset;

        let mut msi_change: Option<VfioMsiChange> = None;
        if let Some(msi_cap) = self.msi_cap.as_mut() {
            if msi_cap.is_msi_reg(start, data.len()) {
                msi_change = msi_cap.write_msi_reg(start, data);
            }
        }

        match msi_change {
            Some(VfioMsiChange::Enable) => self.enable_msi(),
            Some(VfioMsiChange::Disable) => self.disable_msi(),
            None => (),
        }

        msi_change = None;
        if let Some(msix_cap) = self.msix_cap.as_mut() {
            if msix_cap.is_msix_control_reg(start as u32, data.len() as u32) {
                msi_change = msix_cap.write_msix_control(data);
            }
        }
        match msi_change {
            Some(VfioMsiChange::Enable) => self.enable_msix(),
            Some(VfioMsiChange::Disable) => self.disable_msix(),
            None => (),
        }

        // if guest enable memory access, then enable bar mappable once
        if start == PCI_COMMAND as u64
            && data.len() == 2
            && data[0] & PCI_COMMAND_MEMORY == PCI_COMMAND_MEMORY
            && self.mem.is_empty()
        {
            self.enable_bars_mmap();
        }

        self.device
            .region_write(VFIO_PCI_CONFIG_REGION_INDEX, data, start);
    }

    fn read_virtual_config_register(&self, reg_idx: usize) -> u32 {
        warn!(
            "{} read unsupported register {}",
            self.debug_label(),
            reg_idx
        );
        0
    }

    fn write_virtual_config_register(&mut self, reg_idx: usize, _value: u32) {
        warn!(
            "{} write unsupported register {}",
            self.debug_label(),
            reg_idx
        )
    }

    fn read_bar(&mut self, addr: u64, data: &mut [u8]) {
        if let Some(mmio_info) = self.find_region(addr) {
            let offset = addr - mmio_info.start;
            let bar_index = mmio_info.bar_index;
            if let Some(msix_cap) = &self.msix_cap {
                if msix_cap.is_msix_table(bar_index, offset) {
                    msix_cap.read_table(offset, data);
                    return;
                } else if msix_cap.is_msix_pba(bar_index, offset) {
                    msix_cap.read_pba(offset, data);
                    return;
                }
            }
            self.device.region_read(bar_index, data, offset);
        }
    }

    fn write_bar(&mut self, addr: u64, data: &[u8]) {
        if let Some(mmio_info) = self.find_region(addr) {
            // Ignore igd opregion's write
            if let Some(device_data) = &self.device_data {
                match *device_data {
                    DeviceData::IntelGfxData { opregion_index } => {
                        if opregion_index == mmio_info.bar_index {
                            return;
                        }
                    }
                }
            }

            let offset = addr - mmio_info.start;
            let bar_index = mmio_info.bar_index;

            if let Some(msix_cap) = self.msix_cap.as_mut() {
                if msix_cap.is_msix_table(bar_index, offset) {
                    msix_cap.write_table(offset, data);
                    return;
                } else if msix_cap.is_msix_pba(bar_index, offset) {
                    msix_cap.write_pba(offset, data);
                    return;
                }
            }

            self.device.region_write(bar_index, data, offset);
        }
    }
<<<<<<< HEAD
=======

    fn destroy_device(&mut self) {
        self.close();
    }
}

impl Drop for VfioPciDevice {
    fn drop(&mut self) {
        if let Some(kill_evt) = self.kill_evt.take() {
            let _ = kill_evt.write(1);
        }

        if let Some(worker_thread) = self.worker_thread.take() {
            let _ = worker_thread.join();
        }
    }
}

#[cfg(test)]
mod tests {
    use super::VfioResourceAllocator;

    #[test]
    fn no_overlap() {
        // regions [32, 95]
        let mut memory = VfioResourceAllocator::new(32, 64).unwrap();
        memory.allocate_at(0, 16).unwrap();
        memory.allocate_at(100, 16).unwrap();

        let mut iter = memory.regions.iter();
        assert_eq!(iter.next(), Some(&(32, 95)));
    }

    #[test]
    fn full_overlap() {
        // regions [32, 95]
        let mut memory = VfioResourceAllocator::new(32, 64).unwrap();
        // regions [32, 47], [64, 95]
        memory.allocate_at(48, 16).unwrap();
        // regions [64, 95]
        memory.allocate_at(32, 16).unwrap();

        let mut iter = memory.regions.iter();
        assert_eq!(iter.next(), Some(&(64, 95)));
    }

    #[test]
    fn partial_overlap_one() {
        // regions [32, 95]
        let mut memory = VfioResourceAllocator::new(32, 64).unwrap();
        // regions [32, 47], [64, 95]
        memory.allocate_at(48, 16).unwrap();
        // regions [32, 39], [64, 95]
        memory.allocate_at(40, 16).unwrap();

        let mut iter = memory.regions.iter();
        assert_eq!(iter.next(), Some(&(32, 39)));
        assert_eq!(iter.next(), Some(&(64, 95)));
    }

    #[test]
    fn partial_overlap_two() {
        // regions [32, 95]
        let mut memory = VfioResourceAllocator::new(32, 64).unwrap();
        // regions [32, 47], [64, 95]
        memory.allocate_at(48, 16).unwrap();
        // regions [32, 39], [72, 95]
        memory.allocate_at(40, 32).unwrap();

        let mut iter = memory.regions.iter();
        assert_eq!(iter.next(), Some(&(32, 39)));
        assert_eq!(iter.next(), Some(&(72, 95)));
    }

    #[test]
    fn partial_overlap_three() {
        // regions [32, 95]
        let mut memory = VfioResourceAllocator::new(32, 64).unwrap();
        // regions [32, 39], [48, 95]
        memory.allocate_at(40, 8).unwrap();
        // regions [32, 39], [48, 63], [72, 95]
        memory.allocate_at(64, 8).unwrap();
        // regions [32, 35], [76, 95]
        memory.allocate_at(36, 40).unwrap();

        let mut iter = memory.regions.iter();
        assert_eq!(iter.next(), Some(&(32, 35)));
        assert_eq!(iter.next(), Some(&(76, 95)));
    }
>>>>>>> 8f1f7e79
}<|MERGE_RESOLUTION|>--- conflicted
+++ resolved
@@ -2,117 +2,45 @@
 // Use of this source code is governed by a BSD-style license that can be
 // found in the LICENSE file.
 
-<<<<<<< HEAD
-=======
 use std::cmp::{max, min, Reverse};
 use std::collections::BTreeSet;
 use std::fs;
 use std::path::PathBuf;
->>>>>>> 8f1f7e79
 use std::sync::Arc;
+use std::thread;
 use std::u32;
 
 use base::{
-<<<<<<< HEAD
-    error, pagesize, AsRawDescriptor, Event, MappedRegion, MemoryMapping, MemoryMappingBuilder,
-    RawDescriptor, Tube,
-};
-use hypervisor::Datamatch;
-=======
     error, pagesize, warn, AsRawDescriptor, Event, PollToken, RawDescriptor, Tube, WaitContext,
 };
 use hypervisor::{Datamatch, MemSlot};
->>>>>>> 8f1f7e79
 
 use resources::{Alloc, MmioType, SystemAllocator};
 
 use vfio_sys::*;
-use vm_control::{VmIrqRequest, VmIrqResponse, VmMemoryRequest, VmMemoryResponse};
+use vm_control::{
+    VmIrqRequest, VmIrqResponse, VmMemoryRequest, VmMemoryResponse, VmRequest, VmResponse,
+};
 
 use crate::pci::msix::{
     MsixConfig, BITS_PER_PBA_ENTRY, MSIX_PBA_ENTRIES_MODULO, MSIX_TABLE_ENTRIES_MODULO,
 };
 
-<<<<<<< HEAD
-use crate::pci::pci_device::{Error as PciDeviceError, PciDevice};
-use crate::pci::{PciAddress, PciClassCode, PciInterruptPin};
-=======
 use crate::pci::pci_device::{BarRange, Error as PciDeviceError, PciDevice};
 use crate::pci::{
     PciAddress, PciBarConfiguration, PciBarPrefetchable, PciBarRegionType, PciClassCode,
     PciInterruptPin,
 };
->>>>>>> 8f1f7e79
-
-use crate::vfio::{VfioDevice, VfioIrqType};
+
+use crate::vfio::{VfioDevice, VfioIrqType, VfioPciConfig};
 
 const PCI_VENDOR_ID: u32 = 0x0;
 const INTEL_VENDOR_ID: u16 = 0x8086;
 const PCI_COMMAND: u32 = 0x4;
 const PCI_COMMAND_MEMORY: u8 = 0x2;
 const PCI_BASE_CLASS_CODE: u32 = 0x0B;
-
+const PCI_INTERRUPT_NUM: u32 = 0x3C;
 const PCI_INTERRUPT_PIN: u32 = 0x3D;
-
-struct VfioPciConfig {
-    device: Arc<VfioDevice>,
-}
-
-impl VfioPciConfig {
-    fn new(device: Arc<VfioDevice>) -> Self {
-        VfioPciConfig { device }
-    }
-
-    #[allow(dead_code)]
-    fn read_config_byte(&self, offset: u32) -> u8 {
-        let mut data: [u8; 1] = [0];
-        self.device
-            .region_read(VFIO_PCI_CONFIG_REGION_INDEX, data.as_mut(), offset.into());
-
-        data[0]
-    }
-
-    #[allow(dead_code)]
-    fn read_config_word(&self, offset: u32) -> u16 {
-        let mut data: [u8; 2] = [0, 0];
-        self.device
-            .region_read(VFIO_PCI_CONFIG_REGION_INDEX, data.as_mut(), offset.into());
-
-        u16::from_le_bytes(data)
-    }
-
-    #[allow(dead_code)]
-    fn read_config_dword(&self, offset: u32) -> u32 {
-        let mut data: [u8; 4] = [0, 0, 0, 0];
-        self.device
-            .region_read(VFIO_PCI_CONFIG_REGION_INDEX, data.as_mut(), offset.into());
-
-        u32::from_le_bytes(data)
-    }
-
-    #[allow(dead_code)]
-    fn write_config_byte(&self, buf: u8, offset: u32) {
-        self.device.region_write(
-            VFIO_PCI_CONFIG_REGION_INDEX,
-            ::std::slice::from_ref(&buf),
-            offset.into(),
-        )
-    }
-
-    #[allow(dead_code)]
-    fn write_config_word(&self, buf: u16, offset: u32) {
-        let data: [u8; 2] = buf.to_le_bytes();
-        self.device
-            .region_write(VFIO_PCI_CONFIG_REGION_INDEX, &data, offset.into())
-    }
-
-    #[allow(dead_code)]
-    fn write_config_dword(&self, buf: u32, offset: u32) {
-        let data: [u8; 4] = buf.to_le_bytes();
-        self.device
-            .region_write(VFIO_PCI_CONFIG_REGION_INDEX, &data, offset.into())
-    }
-}
 
 const PCI_CAPABILITY_LIST: u32 = 0x34;
 const PCI_CAP_ID_MSI: u8 = 0x05;
@@ -154,7 +82,7 @@
 
 impl VfioMsiCap {
     fn new(config: &VfioPciConfig, msi_cap_start: u32, vm_socket_irq: Tube) -> Self {
-        let msi_ctl = config.read_config_word(msi_cap_start + PCI_MSI_FLAGS);
+        let msi_ctl: u16 = config.read_config(msi_cap_start + PCI_MSI_FLAGS);
 
         VfioMsiCap {
             offset: msi_cap_start,
@@ -170,18 +98,11 @@
     }
 
     fn is_msi_reg(&self, index: u64, len: usize) -> bool {
-        let msi_len: u32 = if self.is_64bit {
-            if self.mask_cap {
-                MSI_LENGTH_64BIT_WITH_MASK
-            } else {
-                MSI_LENGTH_64BIT_WITHOUT_MASK
-            }
-        } else {
-            if self.mask_cap {
-                MSI_LENGTH_32BIT_WITH_MASK
-            } else {
-                MSI_LENGTH_32BIT_WITHOUT_MASK
-            }
+        let msi_len = match (self.is_64bit, self.mask_cap) {
+            (true, true) => MSI_LENGTH_64BIT_WITH_MASK,
+            (true, false) => MSI_LENGTH_64BIT_WITHOUT_MASK,
+            (false, true) => MSI_LENGTH_32BIT_WITH_MASK,
+            (false, false) => MSI_LENGTH_32BIT_WITHOUT_MASK,
         };
 
         index >= self.offset as u64
@@ -314,6 +235,17 @@
     fn get_msi_irqfd(&self) -> Option<&Event> {
         self.irqfd.as_ref()
     }
+
+    fn destroy(&mut self) {
+        if let Some(gsi) = self.gsi {
+            if let Some(irqfd) = self.irqfd.take() {
+                let request = VmIrqRequest::ReleaseOneIrq { gsi, irqfd };
+                if self.vm_socket_irq.send(&request).is_ok() {
+                    let _ = self.vm_socket_irq.recv::<VmIrqResponse>();
+                }
+            }
+        }
+    }
 }
 
 // MSI-X registers in MSI-X capability
@@ -332,29 +264,45 @@
     table_size: u16,
     table_pci_bar: u32,
     table_offset: u64,
+    table_size_bytes: u64,
     pba_pci_bar: u32,
     pba_offset: u64,
+    pba_size_bytes: u64,
 }
 
 impl VfioMsixCap {
     fn new(config: &VfioPciConfig, msix_cap_start: u32, vm_socket_irq: Tube) -> Self {
-        let msix_ctl = config.read_config_word(msix_cap_start + PCI_MSIX_FLAGS);
-        let table_size = (msix_ctl & PCI_MSIX_FLAGS_QSIZE) + 1;
-        let table = config.read_config_dword(msix_cap_start + PCI_MSIX_TABLE);
+        let msix_ctl: u16 = config.read_config(msix_cap_start + PCI_MSIX_FLAGS);
+        let table: u32 = config.read_config(msix_cap_start + PCI_MSIX_TABLE);
         let table_pci_bar = table & PCI_MSIX_TABLE_BIR;
         let table_offset = (table & PCI_MSIX_TABLE_OFFSET) as u64;
-        let pba = config.read_config_dword(msix_cap_start + PCI_MSIX_PBA);
+        let pba: u32 = config.read_config(msix_cap_start + PCI_MSIX_PBA);
         let pba_pci_bar = pba & PCI_MSIX_PBA_BIR;
         let pba_offset = (pba & PCI_MSIX_PBA_OFFSET) as u64;
 
+        let mut table_size = (msix_ctl & PCI_MSIX_FLAGS_QSIZE) as u64 + 1;
+        if table_pci_bar == pba_pci_bar
+            && pba_offset > table_offset
+            && (table_offset + table_size * MSIX_TABLE_ENTRIES_MODULO) > pba_offset
+        {
+            table_size = (pba_offset - table_offset) / MSIX_TABLE_ENTRIES_MODULO;
+        }
+
+        let table_size_bytes = table_size * MSIX_TABLE_ENTRIES_MODULO;
+        let pba_size_bytes = ((table_size + BITS_PER_PBA_ENTRY as u64 - 1)
+            / BITS_PER_PBA_ENTRY as u64)
+            * MSIX_PBA_ENTRIES_MODULO;
+
         VfioMsixCap {
-            config: MsixConfig::new(table_size, vm_socket_irq),
+            config: MsixConfig::new(table_size as u16, vm_socket_irq),
             offset: msix_cap_start,
-            table_size,
+            table_size: table_size as u16,
             table_pci_bar,
             table_offset,
+            table_size_bytes,
             pba_pci_bar,
             pba_offset,
+            pba_size_bytes,
         }
     }
 
@@ -372,14 +320,16 @@
 
     fn write_msix_control(&mut self, data: &[u8]) -> Option<VfioMsiChange> {
         let old_enabled = self.config.enabled();
+        let old_masked = self.config.masked();
 
         self.config
             .write_msix_capability(PCI_MSIX_FLAGS.into(), data);
 
         let new_enabled = self.config.enabled();
-        if !old_enabled && new_enabled {
+        let new_masked = self.config.masked();
+        if (!old_enabled && new_enabled) || (new_enabled && old_masked && !new_masked) {
             Some(VfioMsiChange::Enable)
-        } else if old_enabled && !new_enabled {
+        } else if (old_enabled && !new_enabled) || (new_enabled && !old_masked && new_masked) {
             Some(VfioMsiChange::Disable)
         } else {
             None
@@ -387,10 +337,17 @@
     }
 
     fn is_msix_table(&self, bar_index: u32, offset: u64) -> bool {
-        let table_size: u64 = (self.table_size * (MSIX_TABLE_ENTRIES_MODULO as u16)).into();
         bar_index == self.table_pci_bar
             && offset >= self.table_offset
-            && offset < self.table_offset + table_size
+            && offset < self.table_offset + self.table_size_bytes
+    }
+
+    fn get_msix_table(&self, bar_index: u32) -> Option<(u64, u64)> {
+        if bar_index == self.table_pci_bar {
+            Some((self.table_offset, self.table_size_bytes))
+        } else {
+            None
+        }
     }
 
     fn read_table(&self, offset: u64, data: &mut [u8]) {
@@ -404,12 +361,17 @@
     }
 
     fn is_msix_pba(&self, bar_index: u32, offset: u64) -> bool {
-        let pba_size: u64 = (((self.table_size + BITS_PER_PBA_ENTRY as u16 - 1)
-            / BITS_PER_PBA_ENTRY as u16)
-            * MSIX_PBA_ENTRIES_MODULO as u16) as u64;
         bar_index == self.pba_pci_bar
             && offset >= self.pba_offset
-            && offset < self.pba_offset + pba_size
+            && offset < self.pba_offset + self.pba_size_bytes
+    }
+
+    fn get_msix_pba(&self, bar_index: u32) -> Option<(u64, u64)> {
+        if bar_index == self.pba_pci_bar {
+            Some((self.pba_offset, self.pba_size_bytes))
+        } else {
+            None
+        }
     }
 
     fn read_pba(&self, offset: u64, data: &mut [u8]) {
@@ -420,10 +382,6 @@
     fn write_pba(&mut self, offset: u64, data: &[u8]) {
         let offset = offset - self.pba_offset;
         self.config.write_pba_entries(offset, data);
-    }
-
-    fn is_msix_bar(&self, bar_index: u32) -> bool {
-        bar_index == self.table_pci_bar || bar_index == self.pba_pci_bar
     }
 
     fn get_msix_irqfds(&self) -> Option<Vec<&Event>> {
@@ -440,18 +398,12 @@
 
         Some(irqfds)
     }
+
+    fn destroy(&mut self) {
+        self.config.destroy()
+    }
 }
 
-<<<<<<< HEAD
-struct MmioInfo {
-    bar_index: u32,
-    start: u64,
-    length: u64,
-}
-
-struct IoInfo {
-    bar_index: u32,
-=======
 struct VfioResourceAllocator {
     // memory regions unoccupied by VFIO resources
     // stores sets of (start, end) tuples, where `end` is the address of the
@@ -610,7 +562,6 @@
             }
         }
     }
->>>>>>> 8f1f7e79
 }
 
 enum DeviceData {
@@ -621,28 +572,34 @@
 pub struct VfioPciDevice {
     device: Arc<VfioDevice>,
     config: VfioPciConfig,
+    hotplug_bus_number: Option<u8>, // hot plug device has bus number specified at device creation.
     pci_address: Option<PciAddress>,
     interrupt_evt: Option<Event>,
     interrupt_resample_evt: Option<Event>,
-    mmio_regions: Vec<MmioInfo>,
-    io_regions: Vec<IoInfo>,
+    mmio_regions: Vec<PciBarConfiguration>,
+    io_regions: Vec<PciBarConfiguration>,
     msi_cap: Option<VfioMsiCap>,
     msix_cap: Option<VfioMsixCap>,
     irq_type: Option<VfioIrqType>,
     vm_socket_mem: Tube,
     device_data: Option<DeviceData>,
-
-    // scratch MemoryMapping to avoid unmap beform vm exit
-    mem: Vec<MemoryMapping>,
+    kill_evt: Option<Event>,
+    worker_thread: Option<thread::JoinHandle<VfioPciWorker>>,
+    vm_socket_vm: Option<Tube>,
+
+    mmap_slots: Vec<MemSlot>,
+    remap: bool,
 }
 
 impl VfioPciDevice {
     /// Constructs a new Vfio Pci device for the give Vfio device
     pub fn new(
         device: VfioDevice,
+        hotplug_bus_number: Option<u8>,
         vfio_device_socket_msi: Tube,
         vfio_device_socket_msix: Tube,
         vfio_device_socket_mem: Tube,
+        vfio_device_socket_vm: Option<Tube>,
     ) -> Self {
         let dev = Arc::new(device);
         let config = VfioPciConfig::new(Arc::clone(&dev));
@@ -651,9 +608,9 @@
         let mut msi_cap: Option<VfioMsiCap> = None;
         let mut msix_cap: Option<VfioMsixCap> = None;
 
-        let mut cap_next: u32 = config.read_config_byte(PCI_CAPABILITY_LIST).into();
+        let mut cap_next: u32 = config.read_config::<u8>(PCI_CAPABILITY_LIST).into();
         while cap_next != 0 {
-            let cap_id = config.read_config_byte(cap_next);
+            let cap_id: u8 = config.read_config(cap_next);
             if cap_id == PCI_CAP_ID_MSI {
                 if let Some(msi_socket) = msi_socket.take() {
                     msi_cap = Some(VfioMsiCap::new(&config, cap_next, msi_socket));
@@ -664,11 +621,11 @@
                 }
             }
             let offset = cap_next + PCI_MSI_NEXT_POINTER;
-            cap_next = config.read_config_byte(offset).into();
-        }
-
-        let vendor_id = config.read_config_word(PCI_VENDOR_ID);
-        let class_code = config.read_config_byte(PCI_BASE_CLASS_CODE);
+            cap_next = config.read_config::<u8>(offset).into();
+        }
+
+        let vendor_id: u16 = config.read_config(PCI_VENDOR_ID);
+        let class_code: u8 = config.read_config(PCI_BASE_CLASS_CODE);
 
         let is_intel_gfx = vendor_id == INTEL_VENDOR_ID
             && class_code == PciClassCode::DisplayController.get_register_value();
@@ -683,6 +640,7 @@
         VfioPciDevice {
             device: dev,
             config,
+            hotplug_bus_number,
             pci_address: None,
             interrupt_evt: None,
             interrupt_resample_evt: None,
@@ -693,7 +651,11 @@
             irq_type: None,
             vm_socket_mem: vfio_device_socket_mem,
             device_data,
-            mem: Vec::new(),
+            kill_evt: None,
+            worker_thread: None,
+            vm_socket_vm: vfio_device_socket_vm,
+            mmap_slots: Vec::new(),
+            remap: true,
         }
     }
 
@@ -709,14 +671,10 @@
         ret
     }
 
-    fn find_region(&self, addr: u64) -> Option<MmioInfo> {
+    fn find_region(&self, addr: u64) -> Option<PciBarConfiguration> {
         for mmio_info in self.mmio_regions.iter() {
-            if addr >= mmio_info.start && addr < mmio_info.start + mmio_info.length {
-                return Some(MmioInfo {
-                    bar_index: mmio_info.bar_index,
-                    start: mmio_info.start,
-                    length: mmio_info.length,
-                });
+            if addr >= mmio_info.address() && addr < mmio_info.address() + mmio_info.size() {
+                return Some(*mmio_info);
             }
         }
 
@@ -729,15 +687,16 @@
         }
 
         if let Some(ref interrupt_evt) = self.interrupt_evt {
-            let mut fds = Vec::new();
-            fds.push(interrupt_evt);
-            if let Err(e) = self.device.irq_enable(fds, VFIO_PCI_INTX_IRQ_INDEX) {
-                error!("Intx enable failed: {}", e);
+            if let Err(e) = self
+                .device
+                .irq_enable(&[interrupt_evt], VFIO_PCI_INTX_IRQ_INDEX)
+            {
+                error!("{} Intx enable failed: {}", self.debug_label(), e);
                 return;
             }
             if let Some(ref irq_resample_evt) = self.interrupt_resample_evt {
                 if let Err(e) = self.device.irq_mask(VFIO_PCI_INTX_IRQ_INDEX) {
-                    error!("Intx mask failed: {}", e);
+                    error!("{} Intx mask failed: {}", self.debug_label(), e);
                     self.disable_intx();
                     return;
                 }
@@ -745,12 +704,12 @@
                     .device
                     .resample_virq_enable(irq_resample_evt, VFIO_PCI_INTX_IRQ_INDEX)
                 {
-                    error!("resample enable failed: {}", e);
+                    error!("{} resample enable failed: {}", self.debug_label(), e);
                     self.disable_intx();
                     return;
                 }
                 if let Err(e) = self.device.irq_unmask(VFIO_PCI_INTX_IRQ_INDEX) {
-                    error!("Intx unmask failed: {}", e);
+                    error!("{} Intx unmask failed: {}", self.debug_label(), e);
                     self.disable_intx();
                     return;
                 }
@@ -762,7 +721,7 @@
 
     fn disable_intx(&mut self) {
         if let Err(e) = self.device.irq_disable(VFIO_PCI_INTX_IRQ_INDEX) {
-            error!("Intx disable failed: {}", e);
+            error!("{} Intx disable failed: {}", self.debug_label(), e);
         }
         self.irq_type = None;
     }
@@ -799,10 +758,8 @@
             }
         };
 
-        let mut fds = Vec::new();
-        fds.push(irqfd);
-        if let Err(e) = self.device.irq_enable(fds, VFIO_PCI_MSI_IRQ_INDEX) {
-            error!("failed to enable msi: {}", e);
+        if let Err(e) = self.device.irq_enable(&[irqfd], VFIO_PCI_MSI_IRQ_INDEX) {
+            error!("{} failed to enable msi: {}", self.debug_label(), e);
             self.enable_intx();
             return;
         }
@@ -812,9 +769,10 @@
 
     fn disable_msi(&mut self) {
         if let Err(e) = self.device.irq_disable(VFIO_PCI_MSI_IRQ_INDEX) {
-            error!("failed to disable msi: {}", e);
+            error!("{} failed to disable msi: {}", self.debug_label(), e);
             return;
         }
+        self.irq_type = None;
 
         self.enable_intx();
     }
@@ -828,8 +786,11 @@
         };
 
         if let Some(descriptors) = irqfds {
-            if let Err(e) = self.device.irq_enable(descriptors, VFIO_PCI_MSIX_IRQ_INDEX) {
-                error!("failed to enable msix: {}", e);
+            if let Err(e) = self
+                .device
+                .irq_enable(&descriptors, VFIO_PCI_MSIX_IRQ_INDEX)
+            {
+                error!("{} failed to enable msix: {}", self.debug_label(), e);
                 self.enable_intx();
                 return;
             }
@@ -843,17 +804,14 @@
 
     fn disable_msix(&mut self) {
         if let Err(e) = self.device.irq_disable(VFIO_PCI_MSIX_IRQ_INDEX) {
-            error!("failed to disable msix: {}", e);
+            error!("{} failed to disable msix: {}", self.debug_label(), e);
             return;
         }
+        self.irq_type = None;
 
         self.enable_intx();
     }
 
-<<<<<<< HEAD
-    fn add_bar_mmap(&self, index: u32, bar_addr: u64) -> Vec<MemoryMapping> {
-        let mut mem_map: Vec<MemoryMapping> = Vec::new();
-=======
     fn add_bar_mmap_msix(
         &self,
         bar_index: u32,
@@ -915,19 +873,16 @@
 
     fn add_bar_mmap(&self, index: u32, bar_addr: u64) -> Vec<MemSlot> {
         let mut mmaps_slots: Vec<MemSlot> = Vec::new();
->>>>>>> 8f1f7e79
         if self.device.get_region_flags(index) & VFIO_REGION_INFO_FLAG_MMAP != 0 {
             // the bar storing msix table and pba couldn't mmap.
             // these bars should be trapped, so that msix could be emulated.
-            if let Some(msix_cap) = &self.msix_cap {
-                if msix_cap.is_msix_bar(index) {
-                    return mem_map;
-                }
-            }
-
-            let mmaps = self.device.get_region_mmap(index);
+            let mut mmaps = self.device.get_region_mmap(index);
+
+            if self.msix_cap.is_some() {
+                mmaps = self.add_bar_mmap_msix(index, mmaps);
+            }
             if mmaps.is_empty() {
-                return mem_map;
+                return mmaps_slots;
             }
 
             for mmap in mmaps.iter() {
@@ -947,6 +902,7 @@
                         size: mmap_size as usize,
                         offset,
                         gpa: guest_map_start,
+                        read_only: false,
                     })
                     .is_err()
                 {
@@ -958,48 +914,113 @@
                     Err(_) => break,
                 };
                 match response {
-                    VmMemoryResponse::Ok => {
-                        // Even if vm has mapped this region, but it is in vm main process,
-                        // device process doesn't has this mapping, but vfio_dma_map() need it
-                        // in device process, so here map it again.
-                        let mmap = match MemoryMappingBuilder::new(mmap_size as usize)
-                            .from_file(self.device.device_file())
-                            .offset(offset)
-                            .build()
-                        {
-                            Ok(v) => v,
-                            Err(_e) => break,
-                        };
-                        let host = (&mmap).as_ptr() as u64;
-                        let pgsz = pagesize() as u64;
-                        let size = (mmap_size + pgsz - 1) / pgsz * pgsz;
-                        // Safe because the given guest_map_start is valid guest bar address. and
-                        // the host pointer is correct and valid guaranteed by MemoryMapping interface.
-                        // The size will be extened to page size aligned if it is not which is also
-                        // safe because VFIO actually maps the BAR with page size aligned size.
-                        match unsafe { self.device.vfio_dma_map(guest_map_start, size, host) } {
-                            Ok(_) => mem_map.push(mmap),
-                            Err(e) => {
-                                error!(
-                                    "{}, index: {}, bar_addr:0x{:x}, host:0x{:x}",
-                                    e, index, bar_addr, host
-                                );
-                                break;
-                            }
-                        }
+                    VmMemoryResponse::RegisterMemory { pfn: _, slot } => {
+                        mmaps_slots.push(slot as MemSlot);
                     }
                     _ => break,
                 }
             }
         }
 
-        mem_map
+        mmaps_slots
+    }
+
+    fn remove_bar_mmap(&self, mmap_slot: &MemSlot) {
+        if self
+            .vm_socket_mem
+            .send(&VmMemoryRequest::UnregisterMemory(*mmap_slot as u32))
+            .is_err()
+        {
+            error!("failed to send UnregisterMemory request");
+            return;
+        }
+        if self.vm_socket_mem.recv::<VmMemoryResponse>().is_err() {
+            error!("failed to receive UnregisterMemory response");
+        }
+    }
+
+    fn disable_bars_mmap(&mut self) {
+        for mmap_slot in self.mmap_slots.iter() {
+            self.remove_bar_mmap(mmap_slot);
+        }
+        self.mmap_slots.clear();
     }
 
     fn enable_bars_mmap(&mut self) {
+        self.disable_bars_mmap();
+
         for mmio_info in self.mmio_regions.iter() {
-            let mut mem_map = self.add_bar_mmap(mmio_info.bar_index, mmio_info.start);
-            self.mem.append(&mut mem_map);
+            if mmio_info.address() != 0 {
+                let mut mmap_slots =
+                    self.add_bar_mmap(mmio_info.bar_index() as u32, mmio_info.address());
+                self.mmap_slots.append(&mut mmap_slots);
+            }
+        }
+
+        self.remap = false;
+    }
+
+    fn close(&mut self) {
+        if let Some(msi) = self.msi_cap.as_mut() {
+            msi.destroy();
+        }
+        if let Some(msix) = self.msix_cap.as_mut() {
+            msix.destroy();
+        }
+        self.disable_bars_mmap();
+        self.device.close();
+    }
+
+    fn start_work_thread(&mut self) {
+        let vm_socket = match self.vm_socket_vm.take() {
+            Some(socket) => socket,
+            None => return,
+        };
+
+        let req_evt = match Event::new() {
+            Ok(evt) => {
+                if let Err(e) = self.device.irq_enable(&[&evt], VFIO_PCI_REQ_IRQ_INDEX) {
+                    error!("{} enable req_irq failed: {}", self.debug_label(), e);
+                    return;
+                }
+                evt
+            }
+            Err(_) => return,
+        };
+
+        let (self_kill_evt, kill_evt) = match Event::new().and_then(|e| Ok((e.try_clone()?, e))) {
+            Ok(v) => v,
+            Err(e) => {
+                error!(
+                    "{} failed creating kill Event pair: {}",
+                    self.debug_label(),
+                    e
+                );
+                return;
+            }
+        };
+        self.kill_evt = Some(self_kill_evt);
+
+        let name = self.device.device_name().to_string();
+        let worker_result = thread::Builder::new()
+            .name("vfio_pci".to_string())
+            .spawn(move || {
+                let mut worker = VfioPciWorker { vm_socket, name };
+                worker.run(req_evt, kill_evt);
+                worker
+            });
+
+        match worker_result {
+            Err(e) => {
+                error!(
+                    "{} failed to spawn vfio_pci worker: {}",
+                    self.debug_label(),
+                    e
+                );
+            }
+            Ok(join_handle) => {
+                self.worker_thread = Some(join_handle);
+            }
         }
     }
 
@@ -1263,9 +1284,6 @@
         resources: &mut SystemAllocator,
     ) -> Result<PciAddress, PciDeviceError> {
         if self.pci_address.is_none() {
-<<<<<<< HEAD
-            let address = PciAddress::from_string(self.device.device_name());
-=======
             let mut address = PciAddress::from_string(self.device.device_name()).map_err(|e| {
                 PciDeviceError::PciAddressParseFailure(self.device.device_name().clone(), e)
             })?;
@@ -1277,7 +1295,6 @@
                 address.func = 0;
             }
 
->>>>>>> 8f1f7e79
             if resources.reserve_pci(
                 Alloc::PciBar {
                     bus: address.bus,
@@ -1313,19 +1330,38 @@
 
     fn assign_irq(
         &mut self,
-        irq_evt: Event,
-        irq_resample_evt: Event,
-        irq_num: u32,
-        _irq_pin: PciInterruptPin,
-    ) {
-        self.config.write_config_byte(irq_num as u8, 0x3C);
-        self.interrupt_evt = Some(irq_evt);
-        self.interrupt_resample_evt = Some(irq_resample_evt);
+        irq_evt: &Event,
+        irq_resample_evt: &Event,
+        _irq_num: Option<u32>,
+    ) -> Option<(u32, PciInterruptPin)> {
+        // Is INTx configured?
+        let pin = match self.config.read_config::<u8>(PCI_INTERRUPT_PIN) {
+            1 => Some(PciInterruptPin::IntA),
+            2 => Some(PciInterruptPin::IntB),
+            3 => Some(PciInterruptPin::IntC),
+            4 => Some(PciInterruptPin::IntD),
+            _ => None,
+        }?;
+
+        // Keep event/resample event references.
+        self.interrupt_evt = Some(irq_evt.try_clone().ok()?);
+        self.interrupt_resample_evt = Some(irq_resample_evt.try_clone().ok()?);
 
         // enable INTX
-        if self.config.read_config_byte(PCI_INTERRUPT_PIN) > 0 {
-            self.enable_intx();
-        }
+        self.enable_intx();
+
+        // TODO: replace sysfs/irq value parsing with vfio interface
+        //       reporting host allocated interrupt number and type.
+        let mut path = PathBuf::from("/sys/bus/pci/devices");
+        path.push(self.device.device_name());
+        path.push("irq");
+        let gsi = fs::read_to_string(path)
+            .map(|v| v.trim().parse::<u32>().unwrap_or(0))
+            .unwrap_or(0);
+
+        self.config.write_config(gsi as u8, PCI_INTERRUPT_NUM);
+
+        Some((gsi, pin))
     }
 
     fn allocate_io_bars(
@@ -1334,74 +1370,9 @@
     ) -> Result<Vec<BarRange>, PciDeviceError> {
         let address = self
             .pci_address
-<<<<<<< HEAD
-            .expect("allocate_address must be called prior to allocate_io_bars");
-
-        while i <= VFIO_PCI_ROM_REGION_INDEX {
-            let mut low: u32 = 0xffffffff;
-            let offset: u32;
-            if i == VFIO_PCI_ROM_REGION_INDEX {
-                offset = 0x30;
-            } else {
-                offset = 0x10 + i * 4;
-            }
-            self.config.write_config_dword(low, offset);
-            low = self.config.read_config_dword(offset);
-
-            let low_flag = low & 0xf;
-            let is_64bit = low_flag & 0x4 == 0x4;
-            if (low_flag & 0x1 == 0 || i == VFIO_PCI_ROM_REGION_INDEX) && low != 0 {
-                let mut upper: u32 = 0xffffffff;
-                if is_64bit {
-                    self.config.write_config_dword(upper, offset + 4);
-                    upper = self.config.read_config_dword(offset + 4);
-                }
-
-                low &= 0xffff_fff0;
-                let mut size: u64 = u64::from(upper);
-                size <<= 32;
-                size |= u64::from(low);
-                size = !size + 1;
-                let mmio_type = match is_64bit {
-                    false => MmioType::Low,
-                    true => MmioType::High,
-                };
-                let bar_addr = resources
-                    .mmio_allocator(mmio_type)
-                    .allocate_with_align(
-                        size,
-                        Alloc::PciBar {
-                            bus: address.bus,
-                            dev: address.dev,
-                            func: address.func,
-                            bar: i as u8,
-                        },
-                        "vfio_bar".to_string(),
-                        size,
-                    )
-                    .map_err(|e| PciDeviceError::IoAllocationFailed(size, e))?;
-                ranges.push((bar_addr, size));
-                self.mmio_regions.push(MmioInfo {
-                    bar_index: i,
-                    start: bar_addr,
-                    length: size,
-                });
-
-                low = bar_addr as u32;
-                low |= low_flag;
-                self.config.write_config_dword(low, offset);
-                if is_64bit {
-                    upper = (bar_addr >> 32) as u32;
-                    self.config.write_config_dword(upper, offset + 4);
-                }
-            } else if low_flag & 0x1 == 0x1 {
-                self.io_regions.push(IoInfo { bar_index: i });
-            }
-=======
             .expect("allocate_address must be called prior to allocate_device_bars");
 
         let mut mem_bars = self.collect_bars();
->>>>>>> 8f1f7e79
 
         let ranges = if address.bus == 0 {
             self.allocate_root_barmem(&mem_bars, resources)?
@@ -1412,9 +1383,9 @@
         // Quirk, enable igd memory for guest vga arbitrate, otherwise kernel vga arbitrate
         // driver doesn't claim this vga device, then xorg couldn't boot up.
         if self.is_intel_gfx() {
-            let mut cmd = self.config.read_config_byte(PCI_COMMAND);
+            let mut cmd = self.config.read_config::<u8>(PCI_COMMAND);
             cmd |= PCI_COMMAND_MEMORY;
-            self.config.write_config_byte(cmd, PCI_COMMAND);
+            self.config.write_config(cmd, PCI_COMMAND);
         }
         Ok(ranges)
     }
@@ -1460,15 +1431,34 @@
                 opregion_index: index,
             });
 
-            self.mmio_regions.push(MmioInfo {
-                bar_index: index,
-                start: bar_addr,
-                length: size,
-            });
-            self.config.write_config_dword(bar_addr as u32, 0xFC);
+            self.mmio_regions.push(
+                PciBarConfiguration::new(
+                    index as usize,
+                    size,
+                    PciBarRegionType::Memory32BitRegion,
+                    PciBarPrefetchable::NotPrefetchable,
+                )
+                .set_address(bar_addr),
+            );
+            self.config.write_config(bar_addr as u32, 0xFC);
         }
 
         Ok(ranges)
+    }
+
+    fn get_bar_configuration(&self, bar_num: usize) -> Option<PciBarConfiguration> {
+        for region in self.mmio_regions.iter().chain(self.io_regions.iter()) {
+            if region.bar_index() == bar_num {
+                let command: u8 = self.config.read_config(PCI_COMMAND);
+                if (region.is_memory() && (command & PCI_COMMAND_MEMORY == 0)) || region.is_io() {
+                    return None;
+                } else {
+                    return Some(*region);
+                }
+            }
+        }
+
+        None
     }
 
     fn register_device_capabilities(&mut self) -> Result<(), PciDeviceError> {
@@ -1482,12 +1472,13 @@
     fn read_config_register(&self, reg_idx: usize) -> u32 {
         let reg: u32 = (reg_idx * 4) as u32;
 
-        let mut config = self.config.read_config_dword(reg);
+        let mut config: u32 = self.config.read_config(reg);
 
         // Ignore IO bar
         if (0x10..=0x24).contains(&reg) {
-            for io_info in self.io_regions.iter() {
-                if io_info.bar_index * 4 + 0x10 == reg {
+            let bar_idx = (reg as usize - 0x10) / 4;
+            if let Some(bar) = self.get_bar_configuration(bar_idx) {
+                if bar.is_io() {
                     config = 0;
                 }
             }
@@ -1507,6 +1498,11 @@
 
     fn write_config_register(&mut self, reg_idx: usize, offset: u64, data: &[u8]) {
         let start = (reg_idx * 4) as u64 + offset;
+
+        // When guest write config register at the first time, start worker thread
+        if self.worker_thread.is_none() && self.vm_socket_vm.is_some() {
+            self.start_work_thread();
+        };
 
         let mut msi_change: Option<VfioMsiChange> = None;
         if let Some(msi_cap) = self.msi_cap.as_mut() {
@@ -1533,17 +1529,69 @@
             None => (),
         }
 
+        self.device
+            .region_write(VFIO_PCI_CONFIG_REGION_INDEX, data, start);
+
         // if guest enable memory access, then enable bar mappable once
         if start == PCI_COMMAND as u64
             && data.len() == 2
             && data[0] & PCI_COMMAND_MEMORY == PCI_COMMAND_MEMORY
-            && self.mem.is_empty()
+            && self.remap
         {
             self.enable_bars_mmap();
-        }
-
-        self.device
-            .region_write(VFIO_PCI_CONFIG_REGION_INDEX, data, start);
+        } else if (0x10..=0x24).contains(&start) && data.len() == 4 {
+            let bar_idx = (start as u32 - 0x10) / 4;
+            let value: [u8; 4] = [data[0], data[1], data[2], data[3]];
+            let val = u32::from_le_bytes(value);
+            if val != 0xFFFFFFFF || val != 0 {
+                let mut mmio_clone = self.mmio_regions.clone();
+                let mut modify = false;
+                for region in mmio_clone.iter_mut() {
+                    if region.bar_index() == bar_idx as usize {
+                        let old_addr = region.address();
+                        let new_addr = val & 0xFFFFFFF0;
+                        if !region.is_64bit_memory() && (old_addr as u32) != new_addr {
+                            // Change 32bit bar address
+                            *region = region.set_address(u64::from(new_addr));
+                            self.remap = true;
+                            modify = true;
+                        } else if region.is_64bit_memory() && (old_addr as u32) != new_addr {
+                            // Change 64bit bar low address
+                            *region =
+                                region.set_address(u64::from(new_addr) | ((old_addr >> 32) << 32));
+                            self.remap = true;
+                            modify = true;
+                        }
+                        break;
+                    } else if region.is_64bit_memory()
+                        && ((bar_idx % 2) == 1)
+                        && (region.bar_index() + 1 == bar_idx as usize)
+                    {
+                        // Change 64bit bar high address
+                        let old_addr = region.address();
+                        if val != (old_addr >> 32) as u32 {
+                            let mut new_addr = (u64::from(val)) << 32;
+                            new_addr |= old_addr & 0xFFFFFFFF;
+                            *region = region.set_address(new_addr);
+                            self.remap = true;
+                            modify = true;
+                        }
+                        break;
+                    }
+                }
+
+                if modify {
+                    self.mmio_regions.clear();
+                    self.mmio_regions.append(&mut mmio_clone);
+                    // if bar is changed under memory enabled, mmap the
+                    // new bar immediately.
+                    let cmd = self.config.read_config::<u8>(PCI_COMMAND);
+                    if cmd & PCI_COMMAND_MEMORY == PCI_COMMAND_MEMORY {
+                        self.enable_bars_mmap();
+                    }
+                }
+            }
+        }
     }
 
     fn read_virtual_config_register(&self, reg_idx: usize) -> u32 {
@@ -1565,8 +1613,8 @@
 
     fn read_bar(&mut self, addr: u64, data: &mut [u8]) {
         if let Some(mmio_info) = self.find_region(addr) {
-            let offset = addr - mmio_info.start;
-            let bar_index = mmio_info.bar_index;
+            let offset = addr - mmio_info.address();
+            let bar_index = mmio_info.bar_index() as u32;
             if let Some(msix_cap) = &self.msix_cap {
                 if msix_cap.is_msix_table(bar_index, offset) {
                     msix_cap.read_table(offset, data);
@@ -1586,15 +1634,15 @@
             if let Some(device_data) = &self.device_data {
                 match *device_data {
                     DeviceData::IntelGfxData { opregion_index } => {
-                        if opregion_index == mmio_info.bar_index {
+                        if opregion_index == mmio_info.bar_index() as u32 {
                             return;
                         }
                     }
                 }
             }
 
-            let offset = addr - mmio_info.start;
-            let bar_index = mmio_info.bar_index;
+            let offset = addr - mmio_info.address();
+            let bar_index = mmio_info.bar_index() as u32;
 
             if let Some(msix_cap) = self.msix_cap.as_mut() {
                 if msix_cap.is_msix_table(bar_index, offset) {
@@ -1609,8 +1657,6 @@
             self.device.region_write(bar_index, data, offset);
         }
     }
-<<<<<<< HEAD
-=======
 
     fn destroy_device(&mut self) {
         self.close();
@@ -1700,5 +1746,4 @@
         assert_eq!(iter.next(), Some(&(32, 35)));
         assert_eq!(iter.next(), Some(&(76, 95)));
     }
->>>>>>> 8f1f7e79
 }