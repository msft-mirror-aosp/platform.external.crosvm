[package]
name = "crosvm"
version = "0.1.0"
authors = ["The Chromium OS Authors"]
edition = "2018"
default-run = "crosvm"

[lib]
path = "src/crosvm.rs"

[[bin]]
name = "crosvm"
path = "src/main.rs"

[[bin]]
name = "crosvm-direct"
path = "src/main.rs"
required-features = [ "direct" ]

[profile.release]
panic = 'abort'
overflow-checks = true

[workspace]
members = [
    # Disabled to support running cargo2android while cros-fuzz is not
    # available in Android.
    # "fuzz",
    "qcow_utils",
    "integration_tests",
    "libcrosvm_control",
]
exclude = [
    "assertions",
    "base",
    "cros_async",
    "data_model",
    "rand_ish",
    "sync",
    "sys_util",
    "tempfile",
    "vm_memory",
]

[features]
default = ["audio", "gpu", "usb"]
chromeos = ["base/chromeos"]
default-no-sandbox = []
direct = ["devices/direct"]
audio = ["devices/audio"]
gpu = ["devices/gpu"]
plugin = ["protos/plugin", "crosvm_plugin", "kvm", "kvm_sys", "protobuf"]
power-monitor-powerd = ["arch/power-monitor-powerd"]
tpm = ["devices/tpm"]
usb = ["devices/usb"]
video-decoder = ["devices/video-decoder"]
video-encoder = ["devices/video-encoder"]
wl-dmabuf = ["devices/minigbm"]
x = ["devices/x"]
virgl_renderer_next = ["rutabaga_gfx/virgl_renderer_next"]
composite-disk = ["protos/composite-disk", "protobuf", "disk/composite-disk"]
virgl_renderer = ["devices/virgl_renderer"]
gfxstream = ["devices/gfxstream"]
gdb = ["gdbstub", "thiserror",  "arch/gdb", "vm_control/gdb", "x86_64/gdb"]

[dependencies]
arch = { path = "arch" }
assertions = { path = "assertions" }
audio_streams = "*"
base = "*"
bit_field = { path = "bit_field" }
crosvm_plugin = { path = "crosvm_plugin", optional = true }
data_model = "*"
devices = { path = "devices" }
disk = { path = "disk" }
enumn = { path = "enumn" }
gdbstub = { version = "0.4.0", optional = true }
rutabaga_gfx = { path = "rutabaga_gfx"}
hypervisor = { path = "hypervisor" }
kernel_cmdline = { path = "kernel_cmdline" }
kernel_loader = { path = "kernel_loader" }
kvm = { path = "kvm", optional = true }
kvm_sys = { path = "kvm_sys", optional = true }
libc = "0.2.93"
libcras = "*"
minijail = "*" # provided by ebuild
net_util = { path = "net_util" }
p9 = { path = "../vm_tools/p9" }
protobuf = { version = "2.3", optional = true }
protos = { path = "protos", optional = true }
rand_ish = { path = "rand_ish" }
remain = "*"
resources = { path = "resources" }
serde_json = "*"
sync = { path = "sync" }
tempfile = "*"
thiserror = { version = "1.0.20", optional = true }
vhost = { path = "vhost" }
vhost_user_devices = { path = "vhost_user_devices" }
vm_control = { path = "vm_control" }
acpi_tables = { path = "acpi_tables" }
vm_memory = { path = "vm_memory" }

[target.'cfg(target_arch = "x86_64")'.dependencies]
x86_64 = { path = "x86_64" }

[target.'cfg(any(target_arch = "aarch64", target_arch = "arm"))'.dependencies]
aarch64 = { path = "aarch64" }

[dev-dependencies]
base = "*"

[patch.crates-io]
assertions = { path = "assertions" }
audio_streams = { path = "../adhd/audio_streams" } # ignored by ebuild
base = { path = "base" }
<<<<<<< HEAD
# Disabled to support running cargo2android while cros-fuzz is not
# available in Android.
# cros_fuzz = { path = "../../platform2/cros-fuzz" } # ignored by ebuild
=======
cras-sys = { path = "../../third_party/adhd/cras/client/cras-sys" } # ignored by ebuild
cros_fuzz = { path = "../../platform2/cros-fuzz" } # ignored by ebuild
>>>>>>> eff60328
data_model = { path = "data_model" }
libchromeos = { path = "../libchromeos-rs" } # ignored by ebuild
libcras = { path = "../adhd/cras/client/libcras" } # ignored by ebuild
minijail = { path = "../minijail/rust/minijail" } # ignored by ebuild
p9 = { path = "../vm_tools/p9" } # ignored by ebuild
sync = { path = "sync" }
sys_util = { path = "sys_util" }
tempfile = { path = "tempfile" }
wire_format_derive = { path = "../vm_tools/p9/wire_format_derive" } # ignored by ebuild
vmm_vhost = { path = "../rust/vmm_vhost", features = ["vhost-user-master"] } # ignored by ebuild<|MERGE_RESOLUTION|>--- conflicted
+++ resolved
@@ -114,14 +114,10 @@
 assertions = { path = "assertions" }
 audio_streams = { path = "../adhd/audio_streams" } # ignored by ebuild
 base = { path = "base" }
-<<<<<<< HEAD
+cras-sys = { path = "../adhd/cras/client/cras-sys" } # ignored by ebuild
 # Disabled to support running cargo2android while cros-fuzz is not
 # available in Android.
 # cros_fuzz = { path = "../../platform2/cros-fuzz" } # ignored by ebuild
-=======
-cras-sys = { path = "../../third_party/adhd/cras/client/cras-sys" } # ignored by ebuild
-cros_fuzz = { path = "../../platform2/cros-fuzz" } # ignored by ebuild
->>>>>>> eff60328
 data_model = { path = "data_model" }
 libchromeos = { path = "../libchromeos-rs" } # ignored by ebuild
 libcras = { path = "../adhd/cras/client/libcras" } # ignored by ebuild
