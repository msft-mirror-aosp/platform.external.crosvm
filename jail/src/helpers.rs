--- conflicted
+++ resolved
@@ -28,18 +28,13 @@
 
 use crate::config::JailConfig;
 
-<<<<<<< HEAD
 // ANDROID: b/246968493
+#[cfg(not(feature = "seccomp_trace"))]
 static EMBEDDED_BPFS: Lazy<std::collections::HashMap<&str, Vec<u8>>> = Lazy::new(|| {
     {
         std::collections::HashMap::<&str, Vec<u8>>::new()
     }
 });
-=======
-#[cfg(not(feature = "seccomp_trace"))]
-static EMBEDDED_BPFS: Lazy<std::collections::HashMap<&str, Vec<u8>>> =
-    Lazy::new(|| include!(concat!(env!("OUT_DIR"), "/bpf_includes.in")));
->>>>>>> ce610358
 
 /// Most devices don't need to open many fds.
 pub const MAX_OPEN_FILES_DEFAULT: u64 = 1024;
