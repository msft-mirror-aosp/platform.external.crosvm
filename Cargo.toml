--- conflicted
+++ resolved
@@ -90,14 +90,8 @@
 assertions = { path = "assertions" }
 audio_streams = { path = "../../external/adhd/audio_streams" } # ignored by ebuild
 data_model = { path = "data_model" }
-<<<<<<< HEAD
 libcras = { path = "../../external/adhd/cras/client/libcras" } # ignored by ebuild
-minijail-sys = { path = "../../external/minijail/rust/minijail-sys" } # ignored by ebuild
-=======
-libcras = { path = "../../third_party/adhd/cras/client/libcras" } # ignored by ebuild
-libvda = { path = "../../platform2/arc/vm/libvda/rust" } # ignored by ebuild
-minijail = { path = "../../aosp/external/minijail/rust/minijail" } # ignored by ebuild
->>>>>>> 39a43548
+minijail = { path = "../../external/minijail/rust/minijail" } # ignored by ebuild
 poll_token_derive = { path = "sys_util/poll_token_derive" }
 sync = { path = "sync" }
 sys_util = { path = "sys_util" }
