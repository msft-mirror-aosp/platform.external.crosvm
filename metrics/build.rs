--- conflicted
+++ resolved
@@ -6,33 +6,8 @@
 use std::path::PathBuf;
 
 fn main() {
-<<<<<<< HEAD
-    build_protos();
-}
-
-// TODO(mikehoyle): Unify all proto-building logic across crates into a common build dependency.
-fn build_protos() {
-    let proto_files = vec!["protos/event_details.proto"];
-    let out_dir = format!(
-        "{}",
-        env::var("OUT_DIR").expect("OUT_DIR env does not exist.")
-    );
-    fs::create_dir_all(&out_dir).unwrap();
-
-    Codegen::new()
-        .out_dir(&out_dir)
-        .inputs(&proto_files)
-        .customize(Customize {
-            serde_derive: Some(true),
-            ..Default::default()
-        })
-        .run()
-        .unwrap();
-    create_gen_file(proto_files, &out_dir);
-=======
     let manifest_dir = std::env::var("CARGO_MANIFEST_DIR").unwrap();
     build_protos(&PathBuf::from(manifest_dir));
->>>>>>> ba3e2fa8
 }
 
 fn build_protos(manifest_dir: &PathBuf) {
@@ -40,6 +15,7 @@
     event_details_path.extend(["protos", "event_details.proto"]);
 
     let mut out_dir = PathBuf::from(env::var("OUT_DIR").expect("OUT_DIR env does not exist."));
-    out_dir.push("metrics_protos");
+    // ANDROID: b/259142784 - we remove metrics_out subdir b/c cargo2android
+    // out_dir.push("metrics_protos");
     proto_build_tools::build_protos(&out_dir, &[event_details_path]);
 }