--- conflicted
+++ resolved
@@ -24,7 +24,8 @@
 use libc::close;
 
 use data_model::VolatileSlice;
-use sys_util::{GuestAddress, GuestMemory};
+use sys_util::{ExternalMapping, ExternalMappingError, ExternalMappingResult, GuestAddress, GuestMemory,
+};
 
 use crate::generated::p_defines::{
     PIPE_BIND_RENDER_TARGET, PIPE_BIND_SAMPLER_VIEW, PIPE_TEXTURE_1D, PIPE_TEXTURE_2D,
@@ -54,6 +55,8 @@
     InvalidIovec,
     /// A command size was submitted that was invalid.
     InvalidCommandSize(usize),
+    /// The mapping failed.
+    MappingFailed(ExternalMappingError),
     /// The command is unsupported.
     Unsupported,
 }
@@ -68,6 +71,7 @@
             ExportedResourceDmabuf => write!(f, "failed to export dmabuf"),
             InvalidIovec => write!(f, "an iovec is outside of guest memory's range"),
             InvalidCommandSize(s) => write!(f, "command buffer submitted with invalid size: {}", s),
+            MappingFailed(s) => write!(f, "The mapping failed for the following reason: {}", s),
             Unsupported => write!(f, "gpu renderer function unsupported"),
         }
     }
@@ -222,6 +226,10 @@
     pub fn support_vulkan(self, v: bool) -> RendererFlags {
         const GFXSTREAM_RENDERER_FLAGS_NO_VK_BIT: u32 = 1 << 5;
         self.set_flag(GFXSTREAM_RENDERER_FLAGS_NO_VK_BIT, !v)
+    }
+
+    pub fn use_external_blob(self, v: bool) -> RendererFlags {
+        self.set_flag(VIRGL_RENDERER_USE_EXTERNAL_BLOB, v)
     }
 }
 
@@ -439,30 +447,18 @@
                 });
             }
 
-<<<<<<< HEAD
-            let mut resource_create_args = virgl_renderer_resource_create_blob_args {
-=======
             let resource_create_args = virgl_renderer_resource_create_blob_args {
->>>>>>> 39a43548
                 res_handle: resource_id,
                 ctx_id,
                 blob_mem,
                 blob_flags,
                 blob_id,
                 size,
-<<<<<<< HEAD
-                iovecs: iovecs.as_mut_ptr() as *mut iovec,
-                num_iovs: iovecs.len() as u32,
-            };
-
-            let ret = unsafe { virgl_renderer_resource_create_blob(&mut resource_create_args) };
-=======
                 iovecs: iovecs.as_mut_ptr() as *const iovec,
                 num_iovs: iovecs.len() as u32,
             };
 
             let ret = unsafe { virgl_renderer_resource_create_blob(&resource_create_args) };
->>>>>>> 39a43548
             ret_to_res(ret)?;
 
             Ok(Resource {
@@ -470,21 +466,6 @@
                 backing_iovecs: iovecs,
                 backing_mem: None,
             })
-        }
-        #[cfg(not(feature = "virtio-gpu-next"))]
-        Err(Error::Unsupported)
-    }
-
-    #[allow(unused_variables)]
-    pub fn resource_map_info(&self, resource_id: u32) -> Result<u32> {
-        #[cfg(feature = "virtio-gpu-next")]
-        {
-            let mut map_info = 0;
-            let ret =
-                unsafe { virgl_renderer_resource_get_map_info(resource_id as u32, &mut map_info) };
-            ret_to_res(ret)?;
-
-            Ok(map_info)
         }
         #[cfg(not(feature = "virtio-gpu-next"))]
         Err(Error::Unsupported)
@@ -567,6 +548,39 @@
     }
 }
 
+#[allow(unused_variables)]
+fn map_func(resource_id: u32) -> ExternalMappingResult<(u64, usize)> {
+    #[cfg(feature = "virtio-gpu-next")]
+    {
+        let mut map: *mut c_void = null_mut();
+        let map_ptr: *mut *mut c_void = &mut map;
+        let mut size: u64 = 0;
+        let ret = unsafe { virgl_renderer_resource_map(resource_id as u32, map_ptr, &mut size) };
+        if ret != 0 {
+            return Err(ExternalMappingError::LibraryError(ret));
+        }
+
+        Ok((map as u64, size as usize))
+    }
+    #[cfg(not(feature = "virtio-gpu-next"))]
+    Err(ExternalMappingError::Unsupported)
+}
+
+#[allow(unused_variables)]
+fn unmap_func(resource_id: u32) -> () {
+    #[cfg(feature = "virtio-gpu-next")]
+    {
+        unsafe {
+            // Usually, process_gpu_command forces ctx0 when processing a virtio-gpu command.
+            // During VM shutdown, the KVM thread releases mappings without virtio-gpu being
+            // involved, so force ctx0 here. It's a no-op when the ctx is already 0, so there's
+            // little performance loss during normal VM operation.
+            virgl_renderer_force_ctx_0();
+            virgl_renderer_resource_unmap(resource_id as u32);
+        }
+    }
+}
+
 /// A resource handle used by the renderer.
 pub struct Resource {
     id: u32,
@@ -636,6 +650,15 @@
         }
         #[cfg(not(feature = "virtio-gpu-next"))]
         Err(Error::Unsupported)
+    }
+
+    /// Maps the associated resource using glMapBufferRange.
+    pub fn map(&self) -> Result<ExternalMapping> {
+        let map_result = ExternalMapping::new(self.id, map_func, unmap_func);
+        match map_result {
+            Ok(mapping) => Ok(mapping),
+            Err(e) => Err(Error::MappingFailed(e)),
+        }
     }
 
     /// Attaches a scatter-gather mapping of guest memory to this resource which used for transfers.
