{
  "api_version": 2,
  "autoroll_recipe_options": {
    "no_cc_authors": true,
    "nontrivial": {
      "automatic_commit_dry_run": true,
      "extra_reviewer_emails": [
        "denniskempin@google.com"
      ],
      "set_autosubmit": true
    },
    "trivial": {
      "automatic_commit": true,
      "tbr_emails": [
        "denniskempin@google.com"
      ]
    }
  },
  "canonical_repo_url": "https://chromium.googlesource.com/crosvm/crosvm.git",
  "deps": {
    "depot_tools": {
      "branch": "refs/heads/main",
<<<<<<< HEAD
      "revision": "f5e10923392588205925c036948e111f72b80271",
=======
      "revision": "c4d75a151973a872ec74e33afb90acde64c48644",
>>>>>>> a0c9980f
      "url": "https://chromium.googlesource.com/chromium/tools/depot_tools.git"
    },
    "recipe_engine": {
      "branch": "refs/heads/main",
<<<<<<< HEAD
      "revision": "e50de01a03a8ce1164b7023bbfe96717741c74c6",
=======
      "revision": "617893c347806ac63672c3eb90d84ea23f051955",
>>>>>>> a0c9980f
      "url": "https://chromium.googlesource.com/infra/luci/recipes-py.git"
    }
  },
  "py3_only": true,
  "recipes_path": "infra",
  "repo_name": "crosvm"
}<|MERGE_RESOLUTION|>--- conflicted
+++ resolved
@@ -20,20 +20,12 @@
   "deps": {
     "depot_tools": {
       "branch": "refs/heads/main",
-<<<<<<< HEAD
-      "revision": "f5e10923392588205925c036948e111f72b80271",
-=======
       "revision": "c4d75a151973a872ec74e33afb90acde64c48644",
->>>>>>> a0c9980f
       "url": "https://chromium.googlesource.com/chromium/tools/depot_tools.git"
     },
     "recipe_engine": {
       "branch": "refs/heads/main",
-<<<<<<< HEAD
-      "revision": "e50de01a03a8ce1164b7023bbfe96717741c74c6",
-=======
       "revision": "617893c347806ac63672c3eb90d84ea23f051955",
->>>>>>> a0c9980f
       "url": "https://chromium.googlesource.com/infra/luci/recipes-py.git"
     }
   },
