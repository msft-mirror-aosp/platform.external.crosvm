--- conflicted
+++ resolved
@@ -198,20 +198,9 @@
     }
 
     #[test]
-<<<<<<< HEAD
-    fn insert_too_large() {
-        let mut cl = Cmdline::new(4);
-        assert_eq!(cl.insert("hello", "world"), Err(Error::TooLarge));
-        assert_eq!(cl.insert("a", "world"), Err(Error::TooLarge));
-        assert_eq!(cl.insert("hello", "b"), Err(Error::TooLarge));
-        assert!(cl.insert("a", "b").is_ok());
-        assert_eq!(cl.insert("a", "b"), Err(Error::TooLarge));
-        assert_eq!(cl.insert_str("a"), Err(Error::TooLarge));
-=======
     fn as_str_too_large() {
         let mut cl = Cmdline::new();
         assert!(cl.insert("a", "b").is_ok()); // start off with 3.
->>>>>>> a0c9980f
         assert_eq!(cl.as_str(), "a=b");
         assert_eq!(cl.as_str_with_max_len(2), Err(Error::TooLarge(3, 2)));
         assert_eq!(cl.as_str_with_max_len(3), Ok("a=b"));
@@ -219,8 +208,6 @@
         let mut cl = Cmdline::new();
         assert!(cl.insert("ab", "ba").is_ok()); // adds 5 length
         assert!(cl.insert("c", "d").is_ok()); // adds 4 (including space) length
-<<<<<<< HEAD
-=======
         assert_eq!(cl.as_str(), "ab=ba c=d");
         assert_eq!(cl.as_str_with_max_len(8), Err(Error::TooLarge(9, 8)));
         assert_eq!(cl.as_str_with_max_len(9), Ok("ab=ba c=d"));
@@ -231,6 +218,5 @@
         assert_eq!(cl.as_str(), "ab=ba 123");
         assert_eq!(cl.as_str_with_max_len(8), Err(Error::TooLarge(9, 8)));
         assert_eq!(cl.as_str_with_max_len(9), Ok("ab=ba 123"));
->>>>>>> a0c9980f
     }
 }