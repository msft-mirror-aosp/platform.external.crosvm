# Copyright 2019 The Chromium OS Authors. All rights reserved.
# Use of this source code is governed by a BSD-style license that can be
# found in the LICENSE file.

@include /usr/share/policy/crosvm/common_device.policy

madvise: 1
open: return ENOENT
openat: return ENOENT
prlimit64: 1
setrlimit: 1
sched_setscheduler: 1
socketpair: arg0 == AF_UNIX
<<<<<<< HEAD
clock_gettime: 1
prctl: arg0 == PR_SET_NAME
=======
prctl: arg0 == PR_SET_NAME
timerfd_create: 1
timerfd_gettime: 1
timerfd_settime: 1
>>>>>>> 8f1f7e79
<|MERGE_RESOLUTION|>--- conflicted
+++ resolved
@@ -4,6 +4,7 @@
 
 @include /usr/share/policy/crosvm/common_device.policy
 
+lseek: 1
 madvise: 1
 open: return ENOENT
 openat: return ENOENT
@@ -11,12 +12,7 @@
 setrlimit: 1
 sched_setscheduler: 1
 socketpair: arg0 == AF_UNIX
-<<<<<<< HEAD
-clock_gettime: 1
-prctl: arg0 == PR_SET_NAME
-=======
 prctl: arg0 == PR_SET_NAME
 timerfd_create: 1
 timerfd_gettime: 1
-timerfd_settime: 1
->>>>>>> 8f1f7e79
+timerfd_settime: 1