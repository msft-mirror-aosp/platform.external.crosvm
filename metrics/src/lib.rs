// Copyright 2022 The ChromiumOS Authors
// Use of this source code is governed by a BSD-style license that can be
// found in the LICENSE file.

//! This crate serves to provide metrics bindings to be used throughout the codebase.
//! For binaries that wish to use metrics, the intention is that an independent metrics
//! process will run (main loop in the controller mod), and receive requests via a tube from
//! another process.
//!
//! At head, metrics requests are ignored. However, a branching codebase can choose to implement
//! their own handler which processes and uploads metrics requests as it sees fit, by setting the
//! appropriate RequestHandler.

mod controller;
mod event_types;
mod metrics_cleanup;
mod metrics_requests;
mod noop;
mod sys;
<<<<<<< HEAD
// Exports a <name>_proto module for each proto file
include!(concat!(env!("OUT_DIR"), "/generated.rs"));
=======
pub mod protos {
    include!(concat!(env!("OUT_DIR"), "/metrics_protos/generated.rs"));
}
>>>>>>> ba3e2fa8

pub use controller::MetricsController;
pub use event_types::MetricEventType;
pub use metrics_cleanup::MetricsClientDestructor;
pub use noop::*;
#[allow(unused_imports)]
pub use sys::*;

pub type RequestHandler = NoopMetricsRequestHandler;<|MERGE_RESOLUTION|>--- conflicted
+++ resolved
@@ -17,14 +17,10 @@
 mod metrics_requests;
 mod noop;
 mod sys;
-<<<<<<< HEAD
-// Exports a <name>_proto module for each proto file
-include!(concat!(env!("OUT_DIR"), "/generated.rs"));
-=======
 pub mod protos {
-    include!(concat!(env!("OUT_DIR"), "/metrics_protos/generated.rs"));
+    // ANDROID: b/259142784 - we remove metrics_out subdir b/c cargo2android
+    include!(concat!(env!("OUT_DIR"), "/generated.rs"));
 }
->>>>>>> ba3e2fa8
 
 pub use controller::MetricsController;
 pub use event_types::MetricEventType;
