// Copyright 2017 The Chromium OS Authors. All rights reserved.
// Use of this source code is governed by a BSD-style license that can be
// found in the LICENSE file.

pub use super::{target_os::syslog::PlatformSyslog, RawDescriptor};

#[cfg(test)]
mod tests {
    use crate::syslog::*;

    // ANDROID: b/227789997
//    use libc::{shm_open, shm_unlink, O_CREAT, O_EXCL, O_RDWR};

    use std::{
        ffi::CStr,
        fs::File,
        io::{Read, Seek, SeekFrom},
        os::unix::io::FromRawFd,
    };

    #[test]
    fn fds() {
        init().unwrap();
        let mut fds = Vec::new();
        push_descriptors(&mut fds);
        assert!(!fds.is_empty());
        for fd in fds {
            assert!(fd >= 0);
        }
    }

<<<<<<< HEAD
    // ANDROID: b/227789997
//    #[test]
//    fn syslog_file() {
//        init().unwrap();
//        let shm_name = CStr::from_bytes_with_nul(b"/crosvm_shm\0").unwrap();
//        let mut file = unsafe {
//            shm_unlink(shm_name.as_ptr());
//            let fd = shm_open(shm_name.as_ptr(), O_RDWR | O_CREAT | O_EXCL, 0o666);
//            assert!(fd >= 0, "error creating shared memory;");
//            shm_unlink(shm_name.as_ptr());
//            File::from_raw_fd(fd)
//        };
//
//        let syslog_file = file.try_clone().expect("error cloning shared memory file");
//        echo_file(Some(syslog_file));
//
//        const TEST_STR: &str = "hello shared memory file";
//        log(
//            Priority::Error,
//            Facility::User,
//            Some((file!(), line!())),
//            &format_args!("{}", TEST_STR),
//        );
//
//        file.seek(SeekFrom::Start(0))
//            .expect("error seeking shared memory file");
//        let mut buf = String::new();
//        file.read_to_string(&mut buf)
//            .expect("error reading shared memory file");
//        assert!(buf.contains(TEST_STR));
//    }
=======
    #[test]
    fn syslog_file() {
        init().unwrap();
        let shm_name = CStr::from_bytes_with_nul(b"/crosvm_shm\0").unwrap();
        let mut file = unsafe {
            shm_unlink(shm_name.as_ptr());
            let fd = shm_open(shm_name.as_ptr(), O_RDWR | O_CREAT | O_EXCL, 0o666);
            assert!(fd >= 0, "error creating shared memory;");
            shm_unlink(shm_name.as_ptr());
            File::from_raw_fd(fd)
        };

        let syslog_file = file.try_clone().expect("error cloning shared memory file");
        let state = State::new(LogConfig {
            pipe: Some(Box::new(syslog_file)),
            ..Default::default()
        })
        .unwrap();

        const TEST_STR: &str = "hello shared memory file";
        state.log(
            &log::RecordBuilder::new()
                .level(Level::Error)
                .args(format_args!("{}", TEST_STR))
                .build(),
        );

        file.seek(SeekFrom::Start(0))
            .expect("error seeking shared memory file");
        let mut buf = String::new();
        file.read_to_string(&mut buf)
            .expect("error reading shared memory file");
        assert!(buf.contains(TEST_STR));
    }
>>>>>>> 22b30eb1
}<|MERGE_RESOLUTION|>--- conflicted
+++ resolved
@@ -28,9 +28,9 @@
             assert!(fd >= 0);
         }
     }
+}
 
-<<<<<<< HEAD
-    // ANDROID: b/227789997
+//    ANDROID: b/227789997
 //    #[test]
 //    fn syslog_file() {
 //        init().unwrap();
@@ -44,14 +44,18 @@
 //        };
 //
 //        let syslog_file = file.try_clone().expect("error cloning shared memory file");
-//        echo_file(Some(syslog_file));
+//        let state = State::new(LogConfig {
+//            pipe: Some(Box::new(syslog_file)),
+//            ..Default::default()
+//        })
+//        .unwrap();
 //
 //        const TEST_STR: &str = "hello shared memory file";
-//        log(
-//            Priority::Error,
-//            Facility::User,
-//            Some((file!(), line!())),
-//            &format_args!("{}", TEST_STR),
+//        state.log(
+//            &log::RecordBuilder::new()
+//                .level(Level::Error)
+//                .args(format_args!("{}", TEST_STR))
+//                .build(),
 //        );
 //
 //        file.seek(SeekFrom::Start(0))
@@ -60,41 +64,4 @@
 //        file.read_to_string(&mut buf)
 //            .expect("error reading shared memory file");
 //        assert!(buf.contains(TEST_STR));
-//    }
-=======
-    #[test]
-    fn syslog_file() {
-        init().unwrap();
-        let shm_name = CStr::from_bytes_with_nul(b"/crosvm_shm\0").unwrap();
-        let mut file = unsafe {
-            shm_unlink(shm_name.as_ptr());
-            let fd = shm_open(shm_name.as_ptr(), O_RDWR | O_CREAT | O_EXCL, 0o666);
-            assert!(fd >= 0, "error creating shared memory;");
-            shm_unlink(shm_name.as_ptr());
-            File::from_raw_fd(fd)
-        };
-
-        let syslog_file = file.try_clone().expect("error cloning shared memory file");
-        let state = State::new(LogConfig {
-            pipe: Some(Box::new(syslog_file)),
-            ..Default::default()
-        })
-        .unwrap();
-
-        const TEST_STR: &str = "hello shared memory file";
-        state.log(
-            &log::RecordBuilder::new()
-                .level(Level::Error)
-                .args(format_args!("{}", TEST_STR))
-                .build(),
-        );
-
-        file.seek(SeekFrom::Start(0))
-            .expect("error seeking shared memory file");
-        let mut buf = String::new();
-        file.read_to_string(&mut buf)
-            .expect("error reading shared memory file");
-        assert!(buf.contains(TEST_STR));
-    }
->>>>>>> 22b30eb1
-}+//    }