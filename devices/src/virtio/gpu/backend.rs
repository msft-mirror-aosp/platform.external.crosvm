// Copyright 2018 The Chromium OS Authors. All rights reserved.
// Use of this source code is governed by a BSD-style license that can be
// found in the LICENSE file.

//! Implementation for the transport agnostic virtio-gpu protocol, including display and rendering.

use std::cell::RefCell;
use std::collections::btree_map::Entry;
use std::collections::BTreeMap as Map;
use std::os::unix::io::AsRawFd;
use std::rc::Rc;
use std::usize;

use data_model::*;

use msg_socket::{MsgReceiver, MsgSender};
use sys_util::{error, GuestAddress, GuestMemory};

use gpu_display::*;
use gpu_renderer::{
    Box3, Context as RendererContext, Renderer, Resource as GpuRendererResource, ResourceCreateArgs,
};

use super::protocol::{
    GpuResponse, GpuResponsePlaneInfo, VIRTIO_GPU_CAPSET3, VIRTIO_GPU_CAPSET_VIRGL,
    VIRTIO_GPU_CAPSET_VIRGL2,
};
use crate::virtio::resource_bridge::*;
use vm_control::VmMemoryControlRequestSocket;

const DEFAULT_WIDTH: u32 = 1280;
const DEFAULT_HEIGHT: u32 = 1024;

<<<<<<< HEAD
/// Trait for virtio-gpu resources allocated by the guest.
trait VirglResource {
    /// The width in pixels of this resource.
    fn width(&self) -> u32;

    /// The height in pixels of this resource.
    fn height(&self) -> u32;

    /// Associates the backing for this resource with the given guest memory.
    fn attach_guest_backing(&mut self, mem: &GuestMemory, vecs: Vec<(GuestAddress, usize)>);

    /// Removes associated memory for this resource previously made with `attach_guest_backing`.
    fn detach_guest_backing(&mut self);

    /// Returns the GPU `Buffer` for this resource, if it has one.
    fn buffer(&self) -> Option<&Buffer> {
        None
    }

    /// Returns the renderer's concrete `GpuRendererResource` for this resource, if it has one.
    fn gpu_renderer_resource(&mut self) -> Option<&mut GpuRendererResource> {
        None
    }

    /// Returns an import ID for this resource onto the given display, if successful.
    fn import_to_display(&mut self, _display: &Rc<RefCell<GpuDisplay>>) -> Option<u32> {
        None
    }

    /// Copies the given rectangle of pixels from guest memory, using the backing specified from a
    /// call to `attach_guest_backing`.
    fn write_from_guest_memory(
        &mut self,
        x: u32,
        y: u32,
        width: u32,
        height: u32,
        src_offset: u64,
        mem: &GuestMemory,
    );

    /// Reads from the given rectangle of pixels in the resource to the `dst` slice of memory.
    fn read_to_volatile(
        &mut self,
        x: u32,
        y: u32,
        width: u32,
        height: u32,
        dst: VolatileSlice,
        dst_stride: u32,
    );
}

impl VirglResource for GpuRendererResource {
    fn width(&self) -> u32 {
        match self.get_info() {
            Ok(info) => info.width,
            Err(_) => 0,
        }
    }
    fn height(&self) -> u32 {
        match self.get_info() {
            Ok(info) => info.height,
            Err(_) => 0,
        }
    }

    fn attach_guest_backing(&mut self, mem: &GuestMemory, vecs: Vec<(GuestAddress, usize)>) {
        if let Err(e) = self.attach_backing(&vecs[..], mem) {
            error!("failed to attach backing to resource: {}", e);
        }
    }

    fn detach_guest_backing(&mut self) {
        self.detach_backing();
    }

    fn gpu_renderer_resource(&mut self) -> Option<&mut GpuRendererResource> {
        Some(self)
    }

    fn write_from_guest_memory(
        &mut self,
        x: u32,
        y: u32,
        width: u32,
        height: u32,
        src_offset: u64,
        _mem: &GuestMemory,
    ) {
        let res = self.transfer_write(None, 0, 0, 0, Box3::new_2d(x, y, width, height), src_offset);
        if let Err(e) = res {
            error!(
                "failed to write to resource (x={} y={} w={} h={}, src_offset={}): {}",
                x, y, width, height, src_offset, e
            );
        }
    }

    fn read_to_volatile(
        &mut self,
        x: u32,
        y: u32,
        width: u32,
        height: u32,
        dst: VolatileSlice,
        dst_stride: u32,
    ) {
        let res = GpuRendererResource::read_to_volatile(
            self,
            None,
            0,
            dst_stride,
            0, /* layer_stride */
            Box3::new_2d(x, y, width, height),
            0, /* offset */
            dst,
        );
        if let Err(e) = res {
            error!("failed to read from resource: {}", e);
        }
    }
}

/// A buffer backed with a `gpu_buffer::Buffer`.
struct BackedBuffer {
=======
struct VirtioGpuResource {
    width: u32,
    height: u32,
    gpu_resource: GpuRendererResource,
>>>>>>> b7bee377
    display_import: Option<(Rc<RefCell<GpuDisplay>>, u32)>,
}

impl VirtioGpuResource {
    pub fn new(width: u32, height: u32, gpu_resource: GpuRendererResource) -> VirtioGpuResource {
        VirtioGpuResource {
            width,
            height,
            gpu_resource,
            display_import: None,
        }
    }

    pub fn import_to_display(&mut self, display: &Rc<RefCell<GpuDisplay>>) -> Option<u32> {
        if let Some((self_display, import)) = &self.display_import {
            if Rc::ptr_eq(self_display, display) {
                return Some(*import);
            }
        }

        let (query, dmabuf) = match self.gpu_resource.export() {
            Ok(export) => (export.0, export.1),
            Err(e) => {
                error!("failed to query resource: {}", e);
                return None;
            }
        };

        match display.borrow_mut().import_dmabuf(
            dmabuf.as_raw_fd(),
            query.out_offsets[0],
            query.out_strides[0],
            query.out_modifier,
            self.width,
            self.height,
            query.out_fourcc,
        ) {
            Ok(import_id) => {
                self.display_import = Some((display.clone(), import_id));
                Some(import_id)
            }
            Err(e) => {
                error!("failed to import dmabuf for display: {}", e);
                None
            }
        }
    }

    pub fn write_from_guest_memory(
        &mut self,
        x: u32,
        y: u32,
        width: u32,
        height: u32,
        src_offset: u64,
        _mem: &GuestMemory,
    ) {
        let res = self.gpu_resource.transfer_write(
            None,
            0,
            0,
            0,
            Box3::new_2d(x, y, width, height),
            src_offset,
        );
        if let Err(e) = res {
            error!(
                "failed to write to resource (x={} y={} w={} h={}, src_offset={}): {}",
                x, y, width, height, src_offset, e
            );
        }
    }

<<<<<<< HEAD
    fn read_to_volatile(
=======
    pub fn read_to_volatile(
>>>>>>> b7bee377
        &mut self,
        x: u32,
        y: u32,
        width: u32,
        height: u32,
        dst: VolatileSlice,
        dst_stride: u32,
    ) {
<<<<<<< HEAD
        if let Err(e) = self
            .buffer
            .read_to_volatile(x, y, width, height, 0, dst, dst_stride)
        {
            error!("failed to copy resource: {}", e);
=======
        let res = self.gpu_resource.read_to_volatile(
            None,
            0,
            dst_stride,
            0, /* layer_stride */
            Box3::new_2d(x, y, width, height),
            0, /* offset */
            dst,
        );
        if let Err(e) = res {
            error!("failed to read from resource: {}", e);
>>>>>>> b7bee377
        }
    }
}

/// The virtio-gpu backend state tracker.
///
/// Commands from the virtio-gpu protocol can be submitted here using the methods, and they will be
/// realized on the hardware. Most methods return a `GpuResponse` that indicate the success,
/// failure, or requested data for the given command.
pub struct Backend {
    display: Rc<RefCell<GpuDisplay>>,
<<<<<<< HEAD
    device: Option<Device>,
=======
>>>>>>> b7bee377
    renderer: Renderer,
    resources: Map<u32, VirtioGpuResource>,
    contexts: Map<u32, RendererContext>,
    #[allow(dead_code)]
    gpu_device_socket: VmMemoryControlRequestSocket,
    scanout_surface: Option<u32>,
    cursor_surface: Option<u32>,
    scanout_resource: u32,
    cursor_resource: u32,
}

impl Backend {
<<<<<<< HEAD
    /// Creates a new backend for virtio-gpu that realizes all commands using the given `device` for
    /// allocating buffers, `display` for showing the results, and `renderer` for submitting
    /// rendering commands.
    ///
    /// If the `device` is None, all buffer allocations will be done internally by the renderer or
    /// the display and buffer data is copied as needed.
    pub fn new(
        device: Option<Device>,
=======
    /// Creates a new backend for virtio-gpu that realizes all commands using the given `display`
    /// for showing the results, and `renderer` for submitting rendering commands.
    ///
    /// All buffer allocations will be done internally by the renderer or the display and buffer
    /// data is copied as needed.
    pub fn new(
>>>>>>> b7bee377
        display: GpuDisplay,
        renderer: Renderer,
        gpu_device_socket: VmMemoryControlRequestSocket,
    ) -> Backend {
        Backend {
            display: Rc::new(RefCell::new(display)),
            renderer,
            gpu_device_socket,
            resources: Default::default(),
            contexts: Default::default(),
            scanout_surface: None,
            cursor_surface: None,
            scanout_resource: 0,
            cursor_resource: 0,
        }
    }

    /// Gets a reference to the display passed into `new`.
    pub fn display(&self) -> &Rc<RefCell<GpuDisplay>> {
        &self.display
    }

    /// Processes the internal `display` events and returns `true` if the main display was closed.
    pub fn process_display(&mut self) -> bool {
        let mut display = self.display.borrow_mut();
        display.dispatch_events();
        self.scanout_surface
            .map(|s| display.close_requested(s))
            .unwrap_or(false)
    }

    pub fn process_resource_bridge(&self, resource_bridge: &ResourceResponseSocket) {
        let request = match resource_bridge.recv() {
            Ok(msg) => msg,
            Err(e) => {
                error!("error receiving resource bridge request: {}", e);
                return;
            }
        };

        let response = match request {
            ResourceRequest::GetResource { id } => self
                .resources
                .get(&id)
                .and_then(|resource| resource.gpu_resource.export().ok())
                .and_then(|export| Some(export.1))
                .map(ResourceResponse::Resource)
                .unwrap_or(ResourceResponse::Invalid),
        };

        if let Err(e) = resource_bridge.send(&response) {
            error!("error sending resource bridge request: {}", e);
        }
    }

    /// Gets the list of supported display resolutions as a slice of `(width, height)` tuples.
    pub fn display_info(&self) -> &[(u32, u32)] {
        &[(DEFAULT_WIDTH, DEFAULT_HEIGHT)]
    }

    /// Creates a 2D resource with the given properties and associated it with the given id.
    pub fn create_resource_2d(
        &mut self,
        id: u32,
        width: u32,
        height: u32,
        format: u32,
    ) -> GpuResponse {
        if id == 0 {
            return GpuResponse::ErrInvalidResourceId;
        }
        match self.resources.entry(id) {
<<<<<<< HEAD
            Entry::Vacant(slot) => match self.device.as_ref() {
                Some(device) => match renderer_fourcc(format) {
                    Some(fourcc) => {
                        let res = device.create_buffer(
                            width,
                            height,
                            Format::from(fourcc),
                            Flags::empty().use_scanout(true).use_linear(true),
                        );
                        match res {
                            Ok(res) => {
                                slot.insert(Box::from(BackedBuffer::from(res)));
                                GpuResponse::OkNoData
                            }
                            Err(_) => {
                                error!("failed to create renderer resource {}", fourcc);
                                GpuResponse::ErrUnspec
                            }
                        }
                    }
                    None => {
                        error!(
                            "unrecognized format can not be converted to fourcc {}",
                            format
                        );
                        GpuResponse::ErrInvalidParameter
                    }
                },
                None => {
                    let res = self.renderer.create_resource_2d(id, width, height, format);
                    match res {
                        Ok(res) => {
                            slot.insert(Box::new(res));
                            GpuResponse::OkNoData
                        }
                        Err(e) => {
                            error!("failed to create renderer resource: {}", e);
                            GpuResponse::ErrUnspec
                        }
=======
            Entry::Vacant(slot) => {
                let gpu_resource = self.renderer.create_resource_2d(id, width, height, format);
                match gpu_resource {
                    Ok(gpu_resource) => {
                        let virtio_gpu_resource =
                            VirtioGpuResource::new(width, height, gpu_resource);
                        slot.insert(virtio_gpu_resource);
                        GpuResponse::OkNoData
                    }
                    Err(e) => {
                        error!("failed to create renderer resource: {}", e);
                        GpuResponse::ErrUnspec
>>>>>>> b7bee377
                    }
                }
            },
            Entry::Occupied(_) => GpuResponse::ErrInvalidResourceId,
        }
    }

    /// Removes the guest's reference count for the given resource id.
    pub fn unref_resource(&mut self, id: u32) -> GpuResponse {
        match self.resources.remove(&id) {
            Some(_) => GpuResponse::OkNoData,
            None => GpuResponse::ErrInvalidResourceId,
        }
    }

    /// Sets the given resource id as the source of scanout to the display.
    pub fn set_scanout(&mut self, id: u32) -> GpuResponse {
        let mut display = self.display.borrow_mut();
        if id == 0 {
            if let Some(surface) = self.scanout_surface.take() {
                display.release_surface(surface);
            }
            self.scanout_resource = 0;
            if let Some(surface) = self.cursor_surface.take() {
                display.release_surface(surface);
            }
            self.cursor_resource = 0;
            GpuResponse::OkNoData
        } else if self.resources.get_mut(&id).is_some() {
            self.scanout_resource = id;

            if self.scanout_surface.is_none() {
                match display.create_surface(None, DEFAULT_WIDTH, DEFAULT_HEIGHT) {
                    Ok(surface) => self.scanout_surface = Some(surface),
                    Err(e) => error!("failed to create display surface: {}", e),
                }
            }
            GpuResponse::OkNoData
        } else {
            GpuResponse::ErrInvalidResourceId
        }
    }

    fn flush_resource_to_surface(
        &mut self,
        resource_id: u32,
        surface_id: u32,
        _x: u32,
        _y: u32,
        _width: u32,
        _height: u32,
    ) -> GpuResponse {
        let resource = match self.resources.get_mut(&resource_id) {
            Some(r) => r,
            None => return GpuResponse::ErrInvalidResourceId,
        };

        if let Some(import_id) = resource.import_to_display(&self.display) {
            self.display.borrow_mut().flip_to(surface_id, import_id);
            return GpuResponse::OkNoData;
        }

        // Import failed, fall back to a copy.
        let mut display = self.display.borrow_mut();
        // Prevent overwriting a buffer that is currently being used by the compositor.
        if display.next_buffer_in_use(surface_id) {
            return GpuResponse::OkNoData;
        }

        let fb = match display.framebuffer_region(surface_id, 0, 0, DEFAULT_WIDTH, DEFAULT_HEIGHT) {
            Some(fb) => fb,
            None => {
                error!("failed to access framebuffer for surface {}", surface_id);
                return GpuResponse::ErrUnspec;
            }
        };

        resource.read_to_volatile(
            0,
            0,
            DEFAULT_WIDTH,
            DEFAULT_HEIGHT,
            fb.as_volatile_slice(),
            fb.stride(),
        );
        display.flip(surface_id);

        GpuResponse::OkNoData
    }

    /// Flushes the given rectangle of pixels of the given resource to the display.
    pub fn flush_resource(
        &mut self,
        id: u32,
        x: u32,
        y: u32,
        width: u32,
        height: u32,
    ) -> GpuResponse {
        if id == 0 {
            return GpuResponse::OkNoData;
        }

        let mut response = GpuResponse::OkNoData;

        if id == self.scanout_resource {
            if let Some(surface_id) = self.scanout_surface {
                response = self.flush_resource_to_surface(id, surface_id, x, y, width, height);
            }
        }

        if response != GpuResponse::OkNoData {
            return response;
        }

        if id == self.cursor_resource {
            if let Some(surface_id) = self.cursor_surface {
                response = self.flush_resource_to_surface(id, surface_id, x, y, width, height);
            }
        }

        response
    }

    /// Copes the given rectangle of pixels of the given resource's backing memory to the host side
    /// resource.
    pub fn transfer_to_resource_2d(
        &mut self,
        id: u32,
        x: u32,
        y: u32,
        width: u32,
        height: u32,
        src_offset: u64,
        mem: &GuestMemory,
    ) -> GpuResponse {
        match self.resources.get_mut(&id) {
            Some(res) => {
                res.write_from_guest_memory(x, y, width, height, src_offset, mem);
                GpuResponse::OkNoData
            }
            None => GpuResponse::ErrInvalidResourceId,
        }
    }

    /// Attaches backing memory to the given resource, represented by a `Vec` of `(address, size)`
    /// tuples in the guest's physical address space.
    pub fn attach_backing(
        &mut self,
        id: u32,
        mem: &GuestMemory,
        vecs: Vec<(GuestAddress, usize)>,
    ) -> GpuResponse {
        match self.resources.get_mut(&id) {
            Some(resource) => match resource.gpu_resource.attach_backing(&vecs[..], mem) {
                Ok(_) => GpuResponse::OkNoData,
                Err(_) => GpuResponse::ErrUnspec,
            },
            None => GpuResponse::ErrInvalidResourceId,
        }
    }

    /// Detaches any backing memory from the given resource, if there is any.
    pub fn detach_backing(&mut self, id: u32) -> GpuResponse {
        match self.resources.get_mut(&id) {
            Some(resource) => {
                resource.gpu_resource.detach_backing();
                GpuResponse::OkNoData
            }
            None => GpuResponse::ErrInvalidResourceId,
        }
    }

    /// Updates the cursor's memory to the given id, and sets its position to the given coordinates.
    pub fn update_cursor(&mut self, id: u32, x: u32, y: u32) -> GpuResponse {
        if id == 0 {
            if let Some(surface) = self.cursor_surface.take() {
                self.display.borrow_mut().release_surface(surface);
            }
            self.cursor_resource = 0;
            GpuResponse::OkNoData
        } else if let Some(resource) = self.resources.get_mut(&id) {
            self.cursor_resource = id;
            if self.cursor_surface.is_none() {
                match self.display.borrow_mut().create_surface(
                    self.scanout_surface,
                    resource.width,
                    resource.height,
                ) {
                    Ok(surface) => self.cursor_surface = Some(surface),
                    Err(e) => {
                        error!("failed to create cursor surface: {}", e);
                        return GpuResponse::ErrUnspec;
                    }
                }
            }

            let cursor_surface = self.cursor_surface.unwrap();
            self.display.borrow_mut().set_position(cursor_surface, x, y);

            // Gets the resource's pixels into the display by importing the buffer.
            if let Some(import_id) = resource.import_to_display(&self.display) {
                self.display.borrow_mut().flip_to(cursor_surface, import_id);
                return GpuResponse::OkNoData;
            }

            // Importing failed, so try copying the pixels into the surface's slower shared memory
            // framebuffer.
<<<<<<< HEAD
            if let Some(buffer) = resource.buffer() {
                if let Some(fb) = self.display.borrow_mut().framebuffer(cursor_surface) {
                    if let Err(e) = buffer.read_to_volatile(
                        0,
                        0,
                        buffer.width(),
                        buffer.height(),
                        0,
                        fb.as_volatile_slice(),
                        fb.stride(),
                    ) {
                        error!("failed to copy resource to cursor: {}", e);
                        return GpuResponse::ErrInvalidParameter;
                    }
                }
                self.display.borrow_mut().flip(cursor_surface);
=======
            if let Some(fb) = self.display.borrow_mut().framebuffer(cursor_surface) {
                resource.read_to_volatile(
                    0,
                    0,
                    resource.width,
                    resource.height,
                    fb.as_volatile_slice(),
                    fb.stride(),
                )
>>>>>>> b7bee377
            }
            self.display.borrow_mut().flip(cursor_surface);
            GpuResponse::OkNoData
        } else {
            GpuResponse::ErrInvalidResourceId
        }
    }

    /// Moves the cursor's position to the given coordinates.
    pub fn move_cursor(&mut self, x: u32, y: u32) -> GpuResponse {
        if let Some(cursor_surface) = self.cursor_surface {
            if let Some(scanout_surface) = self.scanout_surface {
                let mut display = self.display.borrow_mut();
                display.set_position(cursor_surface, x, y);
                display.commit(scanout_surface);
            }
        }
        GpuResponse::OkNoData
    }

    /// Gets the renderer's capset information associated with `index`.
    pub fn get_capset_info(&self, index: u32) -> GpuResponse {
        let id = match index {
            0 => VIRTIO_GPU_CAPSET_VIRGL,
            1 => VIRTIO_GPU_CAPSET_VIRGL2,
            2 => VIRTIO_GPU_CAPSET3,
            _ => return GpuResponse::ErrInvalidParameter,
        };

        let (version, size) = self.renderer.get_cap_set_info(id);
        GpuResponse::OkCapsetInfo { id, version, size }
    }

    /// Gets the capset of `version` associated with `id`.
    pub fn get_capset(&self, id: u32, version: u32) -> GpuResponse {
        GpuResponse::OkCapset(self.renderer.get_cap_set(id, version))
    }

    /// Creates a fresh renderer context with the given `id`.
    pub fn create_renderer_context(&mut self, id: u32) -> GpuResponse {
        if id == 0 {
            return GpuResponse::ErrInvalidContextId;
        }
        match self.contexts.entry(id) {
            Entry::Occupied(_) => GpuResponse::ErrInvalidContextId,
            Entry::Vacant(slot) => match self.renderer.create_context(id) {
                Ok(ctx) => {
                    slot.insert(ctx);
                    GpuResponse::OkNoData
                }
                Err(e) => {
                    error!("failed to create renderer ctx: {}", e);
                    GpuResponse::ErrUnspec
                }
            },
        }
    }

    /// Destorys the renderer context associated with `id`.
    pub fn destroy_renderer_context(&mut self, id: u32) -> GpuResponse {
        match self.contexts.remove(&id) {
            Some(_) => GpuResponse::OkNoData,
            None => GpuResponse::ErrInvalidContextId,
        }
    }

    /// Attaches the indicated resource to the given context.
    pub fn context_attach_resource(&mut self, ctx_id: u32, res_id: u32) -> GpuResponse {
        match (
            self.contexts.get_mut(&ctx_id),
            self.resources.get_mut(&res_id),
        ) {
            (Some(ctx), Some(res)) => {
                ctx.attach(&res.gpu_resource);
                GpuResponse::OkNoData
            }
            (None, _) => GpuResponse::ErrInvalidContextId,
            (_, None) => GpuResponse::ErrInvalidResourceId,
        }
    }

    /// detaches the indicated resource to the given context.
    pub fn context_detach_resource(&mut self, ctx_id: u32, res_id: u32) -> GpuResponse {
        match (
            self.contexts.get_mut(&ctx_id),
            self.resources.get_mut(&res_id),
        ) {
            (Some(ctx), Some(res)) => {
                ctx.detach(&res.gpu_resource);
                GpuResponse::OkNoData
            }
            (None, _) => GpuResponse::ErrInvalidContextId,
            (_, None) => GpuResponse::ErrInvalidResourceId,
        }
    }

    /// Creates a 3D resource with the given properties and associated it with the given id.
    pub fn resource_create_3d(
        &mut self,
        id: u32,
        target: u32,
        format: u32,
        bind: u32,
        width: u32,
        height: u32,
        depth: u32,
        array_size: u32,
        last_level: u32,
        nr_samples: u32,
        flags: u32,
    ) -> GpuResponse {
        if id == 0 {
            return GpuResponse::ErrInvalidResourceId;
        }

        let create_args = ResourceCreateArgs {
            handle: id,
            target,
            format,
            bind,
            width,
            height,
            depth,
            array_size,
            last_level,
            nr_samples,
            flags,
        };

        match self.resources.entry(id) {
            Entry::Occupied(_) => GpuResponse::ErrInvalidResourceId,
            Entry::Vacant(slot) => {
<<<<<<< HEAD
                if self.device.is_some() && Backend::allocate_using_minigbm(create_args) {
                    let device = self.device.as_ref().unwrap();
                    match renderer_fourcc(create_args.format) {
                        Some(fourcc) => {
                            let buffer = match device.create_buffer(
                                width,
                                height,
                                Format::from(fourcc),
                                Flags::empty().use_scanout(true).use_rendering(true),
                            ) {
                                Ok(buffer) => buffer,
                                Err(_) => {
                                    // Attempt to allocate the buffer without scanout flag.
                                    match device.create_buffer(
                                        width,
                                        height,
                                        Format::from(fourcc),
                                        Flags::empty().use_rendering(true),
                                    ) {
                                        Ok(buffer) => buffer,
                                        Err(e) => {
                                            error!(
                                                "failed to create buffer for 3d resource {}: {}",
                                                format, e
                                            );
                                            return GpuResponse::ErrUnspec;
                                        }
                                    }
=======
                let gpu_resource = self.renderer.create_resource(create_args);
                match gpu_resource {
                    Ok(gpu_resource) => {
                        let query = match gpu_resource.query() {
                            Ok(query) => query,
                            Err(_) => return GpuResponse::ErrUnspec,
                        };

                        let response = match query.out_num_fds {
                            0 => GpuResponse::OkNoData,
                            1 => {
                                let mut plane_info = Vec::with_capacity(4);
                                for plane_index in 0..4 {
                                    plane_info.push(GpuResponsePlaneInfo {
                                        stride: query.out_strides[plane_index],
                                        offset: query.out_offsets[plane_index],
                                    });
>>>>>>> b7bee377
                                }

                                let format_modifier = query.out_modifier;
                                GpuResponse::OkResourcePlaneInfo {
                                    format_modifier,
                                    plane_info,
                                }
                            }
                            _ => return GpuResponse::ErrUnspec,
                        };

                        let virtio_gpu_resource =
                            VirtioGpuResource::new(width, height, gpu_resource);
                        slot.insert(virtio_gpu_resource);
                        response
                    }
                    Err(e) => {
                        error!("failed to create renderer resource: {}", e);
                        GpuResponse::ErrUnspec
                    }
                }
            }
        }
    }
    /// Copes the given 3D rectangle of pixels of the given resource's backing memory to the host
    /// side resource.
    pub fn transfer_to_resource_3d(
        &mut self,
        ctx_id: u32,
        res_id: u32,
        x: u32,
        y: u32,
        z: u32,
        width: u32,
        height: u32,
        depth: u32,
        level: u32,
        stride: u32,
        layer_stride: u32,
        offset: u64,
    ) -> GpuResponse {
        let ctx = match ctx_id {
            0 => None,
            id => match self.contexts.get(&id) {
                None => return GpuResponse::ErrInvalidContextId,
                ctx => ctx,
            },
        };
        match self.resources.get_mut(&res_id) {
            Some(res) => {
                let transfer_box = Box3 {
                    x,
                    y,
                    z,
                    w: width,
                    h: height,
                    d: depth,
                };
                let res = res.gpu_resource.transfer_write(
                    ctx,
                    level,
                    stride,
                    layer_stride,
                    transfer_box,
                    offset,
                );
                match res {
                    Ok(_) => GpuResponse::OkNoData,
                    Err(e) => {
                        error!("failed to transfer to host: {}", e);
                        GpuResponse::ErrUnspec
                    }
                }
            }
            None => GpuResponse::ErrInvalidResourceId,
        }
    }

    /// Copes the given rectangle of pixels from the resource to the given resource's backing
    /// memory.
    pub fn transfer_from_resource_3d(
        &mut self,
        ctx_id: u32,
        res_id: u32,
        x: u32,
        y: u32,
        z: u32,
        width: u32,
        height: u32,
        depth: u32,
        level: u32,
        stride: u32,
        layer_stride: u32,
        offset: u64,
    ) -> GpuResponse {
        let ctx = match ctx_id {
            0 => None,
            id => match self.contexts.get(&id) {
                None => return GpuResponse::ErrInvalidContextId,
                ctx => ctx,
            },
        };
        match self.resources.get_mut(&res_id) {
            Some(res) => {
                let transfer_box = Box3 {
                    x,
                    y,
                    z,
                    w: width,
                    h: height,
                    d: depth,
                };
                let res = res.gpu_resource.transfer_read(
                    ctx,
                    level,
                    stride,
                    layer_stride,
                    transfer_box,
                    offset,
                );
                match res {
                    Ok(_) => GpuResponse::OkNoData,
                    Err(e) => {
                        error!("failed to transfer from host: {}", e);
                        GpuResponse::ErrUnspec
                    }
                }
            }
            None => GpuResponse::ErrInvalidResourceId,
        }
    }

    /// Submits a command buffer to the given rendering context.
    pub fn submit_command(&mut self, ctx_id: u32, commands: &mut [u8]) -> GpuResponse {
        match self.contexts.get_mut(&ctx_id) {
            Some(ctx) => match ctx.submit(&mut commands[..]) {
                Ok(_) => GpuResponse::OkNoData,
                Err(e) => {
                    error!("failed to submit command buffer: {}", e);
                    GpuResponse::ErrUnspec
                }
            },
            None => GpuResponse::ErrInvalidContextId,
        }
    }

    pub fn create_fence(&mut self, ctx_id: u32, fence_id: u32) -> GpuResponse {
        // There is a mismatch of ordering that is intentional.
        // This create_fence matches the other functions in Backend, yet
        // the renderer matches the virgl interface.
        match self.renderer.create_fence(fence_id, ctx_id) {
            Ok(_) => GpuResponse::OkNoData,
            Err(e) => {
                error!("failed to create fence: {}", e);
                GpuResponse::ErrUnspec
            }
        }
    }

    pub fn fence_poll(&mut self) -> u32 {
        self.renderer.poll()
    }

    pub fn force_ctx_0(&mut self) {
        self.renderer.force_ctx_0();
    }
}<|MERGE_RESOLUTION|>--- conflicted
+++ resolved
@@ -31,139 +31,10 @@
 const DEFAULT_WIDTH: u32 = 1280;
 const DEFAULT_HEIGHT: u32 = 1024;
 
-<<<<<<< HEAD
-/// Trait for virtio-gpu resources allocated by the guest.
-trait VirglResource {
-    /// The width in pixels of this resource.
-    fn width(&self) -> u32;
-
-    /// The height in pixels of this resource.
-    fn height(&self) -> u32;
-
-    /// Associates the backing for this resource with the given guest memory.
-    fn attach_guest_backing(&mut self, mem: &GuestMemory, vecs: Vec<(GuestAddress, usize)>);
-
-    /// Removes associated memory for this resource previously made with `attach_guest_backing`.
-    fn detach_guest_backing(&mut self);
-
-    /// Returns the GPU `Buffer` for this resource, if it has one.
-    fn buffer(&self) -> Option<&Buffer> {
-        None
-    }
-
-    /// Returns the renderer's concrete `GpuRendererResource` for this resource, if it has one.
-    fn gpu_renderer_resource(&mut self) -> Option<&mut GpuRendererResource> {
-        None
-    }
-
-    /// Returns an import ID for this resource onto the given display, if successful.
-    fn import_to_display(&mut self, _display: &Rc<RefCell<GpuDisplay>>) -> Option<u32> {
-        None
-    }
-
-    /// Copies the given rectangle of pixels from guest memory, using the backing specified from a
-    /// call to `attach_guest_backing`.
-    fn write_from_guest_memory(
-        &mut self,
-        x: u32,
-        y: u32,
-        width: u32,
-        height: u32,
-        src_offset: u64,
-        mem: &GuestMemory,
-    );
-
-    /// Reads from the given rectangle of pixels in the resource to the `dst` slice of memory.
-    fn read_to_volatile(
-        &mut self,
-        x: u32,
-        y: u32,
-        width: u32,
-        height: u32,
-        dst: VolatileSlice,
-        dst_stride: u32,
-    );
-}
-
-impl VirglResource for GpuRendererResource {
-    fn width(&self) -> u32 {
-        match self.get_info() {
-            Ok(info) => info.width,
-            Err(_) => 0,
-        }
-    }
-    fn height(&self) -> u32 {
-        match self.get_info() {
-            Ok(info) => info.height,
-            Err(_) => 0,
-        }
-    }
-
-    fn attach_guest_backing(&mut self, mem: &GuestMemory, vecs: Vec<(GuestAddress, usize)>) {
-        if let Err(e) = self.attach_backing(&vecs[..], mem) {
-            error!("failed to attach backing to resource: {}", e);
-        }
-    }
-
-    fn detach_guest_backing(&mut self) {
-        self.detach_backing();
-    }
-
-    fn gpu_renderer_resource(&mut self) -> Option<&mut GpuRendererResource> {
-        Some(self)
-    }
-
-    fn write_from_guest_memory(
-        &mut self,
-        x: u32,
-        y: u32,
-        width: u32,
-        height: u32,
-        src_offset: u64,
-        _mem: &GuestMemory,
-    ) {
-        let res = self.transfer_write(None, 0, 0, 0, Box3::new_2d(x, y, width, height), src_offset);
-        if let Err(e) = res {
-            error!(
-                "failed to write to resource (x={} y={} w={} h={}, src_offset={}): {}",
-                x, y, width, height, src_offset, e
-            );
-        }
-    }
-
-    fn read_to_volatile(
-        &mut self,
-        x: u32,
-        y: u32,
-        width: u32,
-        height: u32,
-        dst: VolatileSlice,
-        dst_stride: u32,
-    ) {
-        let res = GpuRendererResource::read_to_volatile(
-            self,
-            None,
-            0,
-            dst_stride,
-            0, /* layer_stride */
-            Box3::new_2d(x, y, width, height),
-            0, /* offset */
-            dst,
-        );
-        if let Err(e) = res {
-            error!("failed to read from resource: {}", e);
-        }
-    }
-}
-
-/// A buffer backed with a `gpu_buffer::Buffer`.
-struct BackedBuffer {
-=======
 struct VirtioGpuResource {
     width: u32,
     height: u32,
     gpu_resource: GpuRendererResource,
->>>>>>> b7bee377
     display_import: Option<(Rc<RefCell<GpuDisplay>>, u32)>,
 }
 
@@ -237,11 +108,7 @@
         }
     }
 
-<<<<<<< HEAD
-    fn read_to_volatile(
-=======
     pub fn read_to_volatile(
->>>>>>> b7bee377
         &mut self,
         x: u32,
         y: u32,
@@ -250,13 +117,6 @@
         dst: VolatileSlice,
         dst_stride: u32,
     ) {
-<<<<<<< HEAD
-        if let Err(e) = self
-            .buffer
-            .read_to_volatile(x, y, width, height, 0, dst, dst_stride)
-        {
-            error!("failed to copy resource: {}", e);
-=======
         let res = self.gpu_resource.read_to_volatile(
             None,
             0,
@@ -268,7 +128,6 @@
         );
         if let Err(e) = res {
             error!("failed to read from resource: {}", e);
->>>>>>> b7bee377
         }
     }
 }
@@ -280,10 +139,6 @@
 /// failure, or requested data for the given command.
 pub struct Backend {
     display: Rc<RefCell<GpuDisplay>>,
-<<<<<<< HEAD
-    device: Option<Device>,
-=======
->>>>>>> b7bee377
     renderer: Renderer,
     resources: Map<u32, VirtioGpuResource>,
     contexts: Map<u32, RendererContext>,
@@ -296,23 +151,12 @@
 }
 
 impl Backend {
-<<<<<<< HEAD
-    /// Creates a new backend for virtio-gpu that realizes all commands using the given `device` for
-    /// allocating buffers, `display` for showing the results, and `renderer` for submitting
-    /// rendering commands.
-    ///
-    /// If the `device` is None, all buffer allocations will be done internally by the renderer or
-    /// the display and buffer data is copied as needed.
-    pub fn new(
-        device: Option<Device>,
-=======
     /// Creates a new backend for virtio-gpu that realizes all commands using the given `display`
     /// for showing the results, and `renderer` for submitting rendering commands.
     ///
     /// All buffer allocations will be done internally by the renderer or the display and buffer
     /// data is copied as needed.
     pub fn new(
->>>>>>> b7bee377
         display: GpuDisplay,
         renderer: Renderer,
         gpu_device_socket: VmMemoryControlRequestSocket,
@@ -385,47 +229,6 @@
             return GpuResponse::ErrInvalidResourceId;
         }
         match self.resources.entry(id) {
-<<<<<<< HEAD
-            Entry::Vacant(slot) => match self.device.as_ref() {
-                Some(device) => match renderer_fourcc(format) {
-                    Some(fourcc) => {
-                        let res = device.create_buffer(
-                            width,
-                            height,
-                            Format::from(fourcc),
-                            Flags::empty().use_scanout(true).use_linear(true),
-                        );
-                        match res {
-                            Ok(res) => {
-                                slot.insert(Box::from(BackedBuffer::from(res)));
-                                GpuResponse::OkNoData
-                            }
-                            Err(_) => {
-                                error!("failed to create renderer resource {}", fourcc);
-                                GpuResponse::ErrUnspec
-                            }
-                        }
-                    }
-                    None => {
-                        error!(
-                            "unrecognized format can not be converted to fourcc {}",
-                            format
-                        );
-                        GpuResponse::ErrInvalidParameter
-                    }
-                },
-                None => {
-                    let res = self.renderer.create_resource_2d(id, width, height, format);
-                    match res {
-                        Ok(res) => {
-                            slot.insert(Box::new(res));
-                            GpuResponse::OkNoData
-                        }
-                        Err(e) => {
-                            error!("failed to create renderer resource: {}", e);
-                            GpuResponse::ErrUnspec
-                        }
-=======
             Entry::Vacant(slot) => {
                 let gpu_resource = self.renderer.create_resource_2d(id, width, height, format);
                 match gpu_resource {
@@ -438,10 +241,9 @@
                     Err(e) => {
                         error!("failed to create renderer resource: {}", e);
                         GpuResponse::ErrUnspec
->>>>>>> b7bee377
                     }
                 }
-            },
+            }
             Entry::Occupied(_) => GpuResponse::ErrInvalidResourceId,
         }
     }
@@ -647,24 +449,6 @@
 
             // Importing failed, so try copying the pixels into the surface's slower shared memory
             // framebuffer.
-<<<<<<< HEAD
-            if let Some(buffer) = resource.buffer() {
-                if let Some(fb) = self.display.borrow_mut().framebuffer(cursor_surface) {
-                    if let Err(e) = buffer.read_to_volatile(
-                        0,
-                        0,
-                        buffer.width(),
-                        buffer.height(),
-                        0,
-                        fb.as_volatile_slice(),
-                        fb.stride(),
-                    ) {
-                        error!("failed to copy resource to cursor: {}", e);
-                        return GpuResponse::ErrInvalidParameter;
-                    }
-                }
-                self.display.borrow_mut().flip(cursor_surface);
-=======
             if let Some(fb) = self.display.borrow_mut().framebuffer(cursor_surface) {
                 resource.read_to_volatile(
                     0,
@@ -674,7 +458,6 @@
                     fb.as_volatile_slice(),
                     fb.stride(),
                 )
->>>>>>> b7bee377
             }
             self.display.borrow_mut().flip(cursor_surface);
             GpuResponse::OkNoData
@@ -807,36 +590,6 @@
         match self.resources.entry(id) {
             Entry::Occupied(_) => GpuResponse::ErrInvalidResourceId,
             Entry::Vacant(slot) => {
-<<<<<<< HEAD
-                if self.device.is_some() && Backend::allocate_using_minigbm(create_args) {
-                    let device = self.device.as_ref().unwrap();
-                    match renderer_fourcc(create_args.format) {
-                        Some(fourcc) => {
-                            let buffer = match device.create_buffer(
-                                width,
-                                height,
-                                Format::from(fourcc),
-                                Flags::empty().use_scanout(true).use_rendering(true),
-                            ) {
-                                Ok(buffer) => buffer,
-                                Err(_) => {
-                                    // Attempt to allocate the buffer without scanout flag.
-                                    match device.create_buffer(
-                                        width,
-                                        height,
-                                        Format::from(fourcc),
-                                        Flags::empty().use_rendering(true),
-                                    ) {
-                                        Ok(buffer) => buffer,
-                                        Err(e) => {
-                                            error!(
-                                                "failed to create buffer for 3d resource {}: {}",
-                                                format, e
-                                            );
-                                            return GpuResponse::ErrUnspec;
-                                        }
-                                    }
-=======
                 let gpu_resource = self.renderer.create_resource(create_args);
                 match gpu_resource {
                     Ok(gpu_resource) => {
@@ -854,7 +607,6 @@
                                         stride: query.out_strides[plane_index],
                                         offset: query.out_offsets[plane_index],
                                     });
->>>>>>> b7bee377
                                 }
 
                                 let format_modifier = query.out_modifier;
