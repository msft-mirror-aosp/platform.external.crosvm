--- conflicted
+++ resolved
@@ -2,22 +2,18 @@
 // Use of this source code is governed by a BSD-style license that can be
 // found in the LICENSE file.
 
-<<<<<<< HEAD
-use base::{error, RawDescriptor};
-=======
 use anyhow::anyhow;
 use base::{error, warn, AsRawDescriptor, IntoRawDescriptor};
 use std::collections::btree_map::Entry;
 use std::collections::BTreeMap;
->>>>>>> 8f1f7e79
 use std::convert::TryFrom;
 
 use libvda::decode::Event as LibvdaEvent;
 
 use crate::virtio::video::{
-    decoder::backend::*,
+    decoder::{backend::*, Capability},
     error::{VideoError, VideoResult},
-    format::{Format, Rect},
+    format::*,
 };
 
 impl TryFrom<Format> for libvda::Profile {
@@ -53,8 +49,8 @@
 impl From<&FramePlane> for libvda::FramePlane {
     fn from(plane: &FramePlane) -> Self {
         libvda::FramePlane {
-            offset: plane.offset,
-            stride: plane.stride,
+            offset: plane.offset as i32,
+            stride: plane.stride as i32,
         }
     }
 }
@@ -66,11 +62,7 @@
         fn vda_response_to_result(resp: libvda::decode::Response) -> VideoResult<()> {
             match resp {
                 libvda::decode::Response::Success => Ok(()),
-<<<<<<< HEAD
-                resp => Err(VideoError::VdaFailure(resp)),
-=======
                 resp => Err(VideoError::BackendFailure(anyhow!("VDA failure: {}", resp))),
->>>>>>> 8f1f7e79
             }
         }
 
@@ -114,15 +106,9 @@
             LibvdaEvent::NotifyEndOfBitstreamBuffer { bitstream_id } => {
                 DecoderEvent::NotifyEndOfBitstreamBuffer(bitstream_id)
             }
-<<<<<<< HEAD
-            LibvdaEvent::NotifyError(resp) => {
-                DecoderEvent::NotifyError(VideoError::VdaFailure(resp))
-            }
-=======
             LibvdaEvent::NotifyError(resp) => DecoderEvent::NotifyError(
                 VideoError::BackendFailure(anyhow!("VDA failure: {}", resp)),
             ),
->>>>>>> 8f1f7e79
             LibvdaEvent::ResetResponse(resp) => {
                 DecoderEvent::ResetCompleted(vda_response_to_result(resp))
             }
@@ -133,27 +119,49 @@
     }
 }
 
-pub struct LibvdaSession<'a> {
-    session: libvda::decode::Session<'a>,
-}
-
-impl<'a> DecoderSession for LibvdaSession<'a> {
-    fn set_output_buffer_count(&self, count: usize) -> VideoResult<()> {
-        Ok(self.session.set_output_buffer_count(count)?)
+// Used by DecoderSession::get_capabilities().
+fn from_pixel_format(
+    fmt: &libvda::PixelFormat,
+    mask: u64,
+    width_range: FormatRange,
+    height_range: FormatRange,
+) -> FormatDesc {
+    let format = match fmt {
+        libvda::PixelFormat::NV12 => Format::NV12,
+        libvda::PixelFormat::YV12 => Format::YUV420,
+    };
+
+    let frame_formats = vec![FrameFormat {
+        width: width_range,
+        height: height_range,
+        bitrates: Vec::new(),
+    }];
+
+    FormatDesc {
+        mask,
+        format,
+        frame_formats,
+    }
+}
+
+pub struct VdaDecoderSession {
+    vda_session: libvda::decode::Session,
+    format: Option<libvda::PixelFormat>,
+}
+
+impl DecoderSession for VdaDecoderSession {
+    fn set_output_parameters(&mut self, buffer_count: usize, format: Format) -> VideoResult<()> {
+        self.format = Some(libvda::PixelFormat::try_from(format)?);
+        Ok(self.vda_session.set_output_buffer_count(buffer_count)?)
     }
 
     fn decode(
-        &self,
+        &mut self,
         bitstream_id: i32,
-        descriptor: RawDescriptor,
+        resource: GuestResourceHandle,
         offset: u32,
         bytes_used: u32,
     ) -> VideoResult<()> {
-<<<<<<< HEAD
-        Ok(self
-            .session
-            .decode(bitstream_id, descriptor, offset, bytes_used)?)
-=======
         let handle = match resource {
             GuestResourceHandle::VirtioObject(handle) => handle,
             _ => {
@@ -170,45 +178,29 @@
             offset,
             bytes_used,
         )?)
->>>>>>> 8f1f7e79
-    }
-
-    fn flush(&self) -> VideoResult<()> {
-        Ok(self.session.flush()?)
-    }
-
-    fn reset(&self) -> VideoResult<()> {
-        Ok(self.session.reset()?)
-    }
-
-<<<<<<< HEAD
-    fn event_pipe(&self) -> &std::fs::File {
-        self.session.pipe()
-=======
+    }
+
+    fn flush(&mut self) -> VideoResult<()> {
+        Ok(self.vda_session.flush()?)
+    }
+
+    fn reset(&mut self) -> VideoResult<()> {
+        Ok(self.vda_session.reset()?)
+    }
+
     fn clear_output_buffers(&mut self) -> VideoResult<()> {
         Ok(())
     }
 
     fn event_pipe(&self) -> &dyn AsRawDescriptor {
         self.vda_session.pipe()
->>>>>>> 8f1f7e79
     }
 
     fn use_output_buffer(
-        &self,
+        &mut self,
         picture_buffer_id: i32,
-        format: Format,
-        output_buffer: RawDescriptor,
-        planes: &[FramePlane],
-        modifier: u64,
+        resource: GuestResource,
     ) -> VideoResult<()> {
-<<<<<<< HEAD
-        let vda_planes: Vec<libvda::FramePlane> = planes.into_iter().map(Into::into).collect();
-        Ok(self.session.use_output_buffer(
-            picture_buffer_id,
-            libvda::PixelFormat::try_from(format)?,
-            output_buffer,
-=======
         let handle = match resource.handle {
             GuestResourceHandle::VirtioObject(handle) => handle,
             _ => {
@@ -226,34 +218,131 @@
             )))?,
             // Steal the descriptor of the resource, as libvda will close it.
             handle.desc.into_raw_descriptor(),
->>>>>>> 8f1f7e79
             &vda_planes,
-            modifier,
+            handle.modifier,
         )?)
     }
 
-    fn reuse_output_buffer(&self, picture_buffer_id: i32) -> VideoResult<()> {
-        Ok(self.session.reuse_output_buffer(picture_buffer_id)?)
+    fn reuse_output_buffer(&mut self, picture_buffer_id: i32) -> VideoResult<()> {
+        Ok(self.vda_session.reuse_output_buffer(picture_buffer_id)?)
     }
 
     fn read_event(&mut self) -> VideoResult<DecoderEvent> {
-        self.session
+        self.vda_session
             .read_event()
             .map(Into::into)
             .map_err(Into::into)
     }
 }
 
-impl<'a> DecoderBackend for &'a libvda::decode::VdaInstance {
-    type Session = LibvdaSession<'a>;
-
-    fn new_session(&self, format: Format) -> VideoResult<Self::Session> {
+/// A VDA decoder backend that can be passed to `Decoder::new` in order to create a working decoder.
+pub struct LibvdaDecoder(libvda::decode::VdaInstance);
+
+impl LibvdaDecoder {
+    /// Create a decoder backend instance that can be used to instantiate an decoder.
+    pub fn new(backend_type: libvda::decode::VdaImplType) -> VideoResult<Self> {
+        Ok(Self(libvda::decode::VdaInstance::new(backend_type)?))
+    }
+}
+
+impl DecoderBackend for LibvdaDecoder {
+    type Session = VdaDecoderSession;
+
+    fn new_session(&mut self, format: Format) -> VideoResult<Self::Session> {
         let profile = libvda::Profile::try_from(format)?;
-        let session = self.open_session(profile).map_err(|e| {
-            error!("failed to open a session for {:?}: {}", format, e);
-            VideoError::InvalidOperation
-        })?;
-
-        Ok(LibvdaSession { session })
+
+        Ok(VdaDecoderSession {
+            vda_session: self.0.open_session(profile).map_err(|e| {
+                error!("failed to open a session for {:?}: {}", format, e);
+                VideoError::InvalidOperation
+            })?,
+            format: None,
+        })
+    }
+
+    fn get_capabilities(&self) -> Capability {
+        let caps = libvda::decode::VdaInstance::get_capabilities(&self.0);
+
+        // Raise the first |# of supported raw formats|-th bits because we can assume that any
+        // combination of (a coded format, a raw format) is valid in Chrome.
+        let mask = !(u64::max_value() << caps.output_formats.len());
+
+        let mut in_fmts = vec![];
+        let mut profiles: BTreeMap<Format, Vec<Profile>> = Default::default();
+        for fmt in caps.input_formats.iter() {
+            match Profile::from_libvda_profile(fmt.profile) {
+                Some(profile) => {
+                    let format = profile.to_format();
+                    in_fmts.push(FormatDesc {
+                        mask,
+                        format,
+                        frame_formats: vec![FrameFormat {
+                            width: FormatRange {
+                                min: fmt.min_width,
+                                max: fmt.max_width,
+                                step: 1,
+                            },
+                            height: FormatRange {
+                                min: fmt.min_height,
+                                max: fmt.max_height,
+                                step: 1,
+                            },
+                            bitrates: Vec::new(),
+                        }],
+                    });
+                    match profiles.entry(format) {
+                        Entry::Occupied(mut e) => e.get_mut().push(profile),
+                        Entry::Vacant(e) => {
+                            e.insert(vec![profile]);
+                        }
+                    }
+                }
+                None => {
+                    warn!(
+                        "No virtio-video equivalent for libvda profile, skipping: {:?}",
+                        fmt.profile
+                    );
+                }
+            }
+        }
+
+        let levels: BTreeMap<Format, Vec<Level>> = if profiles.contains_key(&Format::H264) {
+            // We only support Level 1.0 for H.264.
+            vec![(Format::H264, vec![Level::H264_1_0])]
+                .into_iter()
+                .collect()
+        } else {
+            Default::default()
+        };
+
+        // Prepare {min, max} of {width, height}.
+        // While these values are associated with each input format in libvda,
+        // they are associated with each output format in virtio-video protocol.
+        // Thus, we compute max of min values and min of max values here.
+        let min_width = caps.input_formats.iter().map(|fmt| fmt.min_width).max();
+        let max_width = caps.input_formats.iter().map(|fmt| fmt.max_width).min();
+        let min_height = caps.input_formats.iter().map(|fmt| fmt.min_height).max();
+        let max_height = caps.input_formats.iter().map(|fmt| fmt.max_height).min();
+        let width_range = FormatRange {
+            min: min_width.unwrap_or(0),
+            max: max_width.unwrap_or(0),
+            step: 1,
+        };
+        let height_range = FormatRange {
+            min: min_height.unwrap_or(0),
+            max: max_height.unwrap_or(0),
+            step: 1,
+        };
+
+        // Raise the first |# of supported coded formats|-th bits because we can assume that any
+        // combination of (a coded format, a raw format) is valid in Chrome.
+        let mask = !(u64::max_value() << caps.input_formats.len());
+        let out_fmts = caps
+            .output_formats
+            .iter()
+            .map(|fmt| from_pixel_format(fmt, mask, width_range, height_range))
+            .collect();
+
+        Capability::new(in_fmts, out_fmts, profiles, levels)
     }
 }