--- conflicted
+++ resolved
@@ -428,11 +428,6 @@
 
 [dev-dependencies]
 base = "*"
-<<<<<<< HEAD
-# ANDROID: Not needed, should delete upstream.
-# prebuilts = { path = "prebuilts" }
-=======
->>>>>>> da9ba090
 
 [patch.crates-io]
 audio_streams = { path = "common/audio_streams" }
