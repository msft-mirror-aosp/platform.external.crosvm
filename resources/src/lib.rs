--- conflicted
+++ resolved
@@ -4,16 +4,11 @@
 
 //! Manages system resources that can be allocated to VMs and their devices.
 
-use std::fmt::Display;
+use remain::sorted;
+use serde::{Deserialize, Serialize};
+use thiserror::Error;
 
-use serde::{Deserialize, Serialize};
-
-<<<<<<< HEAD
-pub use crate::address_allocator::AddressAllocator;
-pub use crate::system_allocator::{MmioType, SystemAllocator};
-=======
 pub use crate::system_allocator::{MemRegion, MmioType, SystemAllocator, SystemAllocatorConfig};
->>>>>>> 8f1f7e79
 
 mod address_allocator;
 mod system_allocator;
@@ -33,54 +28,43 @@
     PmemDevice(usize),
     /// pstore region.
     Pstore,
+    /// A PCI bridge window with associated bus, dev, function.
+    PciBridgeWindow { bus: u8, dev: u8, func: u8 },
+    /// A PCI bridge prefetch window with associated bus, dev, function.
+    PciBridgePrefetchWindow { bus: u8, dev: u8, func: u8 },
+    /// File-backed memory mapping.
+    FileBacked(u64),
 }
 
-#[derive(Debug, Eq, PartialEq)]
+#[sorted]
+#[derive(Error, Debug, Eq, PartialEq)]
 pub enum Error {
+    #[error("Allocation cannot have size of 0")]
     AllocSizeZero,
+    #[error("Pool alignment must be a power of 2")]
     BadAlignment,
+    #[error("Alloc does not exist: {0:?}")]
+    BadAlloc(Alloc),
+    #[error("Alloc already exists: {0:?}")]
     ExistingAlloc(Alloc),
+    #[error("Invalid Alloc: {0:?}")]
     InvalidAlloc(Alloc),
-<<<<<<< HEAD
-    MissingHighMMIOAddresses,
-    MissingLowMMIOAddresses,
-=======
     #[error("IO port out of range: base:{0} size:{1}")]
     IOPortOutOfRange(u64, u64),
     #[error("Platform MMIO address range not specified")]
     MissingPlatformMMIOAddresses,
     #[error("No IO address range specified")]
->>>>>>> 8f1f7e79
     NoIoAllocator,
+    #[error("Out of bounds")]
+    OutOfBounds,
+    #[error("Out of space")]
     OutOfSpace,
-    OutOfBounds,
+    #[error("base={base} + size={size} overflows")]
     PoolOverflow { base: u64, size: u64 },
+    #[error("Pool cannot have size of 0")]
     PoolSizeZero,
+    #[error("Overlapping region base={base} size={size}")]
     RegionOverlap { base: u64, size: u64 },
-    BadAlloc(Alloc),
 }
 
-pub type Result<T> = std::result::Result<T, Error>;
-
-impl Display for Error {
-    fn fmt(&self, f: &mut std::fmt::Formatter) -> std::fmt::Result {
-        use self::Error::*;
-        match self {
-            AllocSizeZero => write!(f, "Allocation cannot have size of 0"),
-            BadAlignment => write!(f, "Pool alignment must be a power of 2"),
-            ExistingAlloc(tag) => write!(f, "Alloc already exists: {:?}", tag),
-            InvalidAlloc(tag) => write!(f, "Invalid Alloc: {:?}", tag),
-            MissingHighMMIOAddresses => write!(f, "High MMIO address range not specified"),
-            MissingLowMMIOAddresses => write!(f, "Low MMIO address range not specified"),
-            NoIoAllocator => write!(f, "No IO address range specified"),
-            OutOfSpace => write!(f, "Out of space"),
-            OutOfBounds => write!(f, "Out of bounds"),
-            PoolOverflow { base, size } => write!(f, "base={} + size={} overflows", base, size),
-            PoolSizeZero => write!(f, "Pool cannot have size of 0"),
-            RegionOverlap { base, size } => {
-                write!(f, "Overlapping region base={} size={}", base, size)
-            }
-            BadAlloc(tag) => write!(f, "Alloc does not exists: {:?}", tag),
-        }
-    }
-}+pub type Result<T> = std::result::Result<T, Error>;