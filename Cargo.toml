--- conflicted
+++ resolved
@@ -124,16 +124,9 @@
 # available in Android.
 # cros_fuzz = { path = "../../platform2/cros-fuzz" } # ignored by ebuild
 data_model = { path = "data_model" }
-<<<<<<< HEAD
-libchromeos = { path = "../libchromeos-rs" } # ignored by ebuild
 libcras = { path = "../adhd/cras/client/libcras" } # ignored by ebuild
 minijail = { path = "../minijail/rust/minijail" } # ignored by ebuild
 p9 = { path = "../vm_tools/p9" } # ignored by ebuild
-=======
-libcras = { path = "../../third_party/adhd/cras/client/libcras" } # ignored by ebuild
-minijail = { path = "../../aosp/external/minijail/rust/minijail" } # ignored by ebuild
-p9 = { path = "../../platform2/vm_tools/p9" } # ignored by ebuild
->>>>>>> bc55e30b
 sync = { path = "sync" }
 sys_util = { path = "sys_util" }
 tempfile = { path = "tempfile" }
