--- conflicted
+++ resolved
@@ -22,23 +22,15 @@
 use msg_socket::{MsgReceiver, MsgSender};
 use resources::Alloc;
 use sync::Mutex;
-use sys_util::{
-    error, ExternallyMappedHostMemory, ExternallyMappedHostMemoryInfo, GuestAddress, GuestMemory,
-};
-use vm_control::{
-    ExternallyMappedHostMemoryRequests, VmMemoryControlRequestSocket, VmMemoryRequest,
-    VmMemoryResponse,
-};
+use sys_util::{error, ExternalMapping, ExternalMappingResult, GuestAddress, GuestMemory};
+use vm_control::{VmMemoryControlRequestSocket, VmMemoryRequest, VmMemoryResponse};
 
 use super::protocol::GpuResponse;
 pub use super::virtio_backend::{VirtioBackend, VirtioResource};
-<<<<<<< HEAD
 use crate::virtio::gpu::{
-    Backend, DisplayBackend, VIRTIO_F_VERSION_1, VIRTIO_GPU_F_RESOURCE_BLOB, VIRTIO_GPU_F_VIRGL,
+    Backend, VirtioScanoutBlobData, VIRTIO_F_VERSION_1, VIRTIO_GPU_F_RESOURCE_BLOB,
+    VIRTIO_GPU_F_VIRGL,
 };
-=======
-use crate::virtio::gpu::{Backend, VIRTIO_F_VERSION_1, VIRTIO_GPU_F_VIRGL};
->>>>>>> 39a43548
 use crate::virtio::resource_bridge::ResourceResponse;
 
 // Page size definition for use with resource_create_blob and related functions.
@@ -250,12 +242,7 @@
     gpu_device_socket: VmMemoryControlRequestSocket,
     pci_bar: Alloc,
 
-    ext_mapped_hostmem_requests: Arc<Mutex<ExternallyMappedHostMemoryRequests>>,
-}
-
-struct VirtioGfxStreamBackendHostMemory {
-    hva: u64,
-    size: u64,
+    map_request: Arc<Mutex<Option<ExternalMapping>>>,
 }
 
 fn align_to_page(raw_hva: u64) -> u64 {
@@ -266,35 +253,18 @@
     PAGE_SIZE_FOR_BLOB * ((size + PAGE_SIZE_FOR_BLOB - 1) / PAGE_SIZE_FOR_BLOB)
 }
 
-impl VirtioGfxStreamBackendHostMemory {
-    pub fn new(resource_id: u32) -> VirtioGfxStreamBackendHostMemory {
-        let raw_hva = unsafe { stream_renderer_resource_get_hva(resource_id) };
-        let raw_hva_size = unsafe { stream_renderer_resource_get_hva_size(resource_id) };
-
-        let aligned_hva = align_to_page(raw_hva);
-        let aligned_hva_size = align_to_page_size(raw_hva_size);
-
-        VirtioGfxStreamBackendHostMemory {
-            hva: aligned_hva,
-            size: aligned_hva_size,
-        }
-    }
-}
-
-impl ExternallyMappedHostMemoryInfo for VirtioGfxStreamBackendHostMemory {
-    fn as_ptr(&self) -> *mut u8 {
-        self.hva as *mut u8
-    }
-    fn size(&self) -> u64 {
-        self.size
-    }
-}
-
-impl Drop for VirtioGfxStreamBackendHostMemory {
-    fn drop(&mut self) {
-        // no-op: No further cleanup considered outside of what happens in
-        // resource unmap
-    }
+fn map_func(resource_id: u32) -> ExternalMappingResult<(u64, usize)> {
+    let raw_hva = unsafe { stream_renderer_resource_get_hva(resource_id) };
+    let raw_hva_size = unsafe { stream_renderer_resource_get_hva_size(resource_id) };
+
+    let aligned_hva = align_to_page(raw_hva);
+    let aligned_hva_size = align_to_page_size(raw_hva_size);
+    Ok((aligned_hva, aligned_hva_size as usize))
+}
+
+fn unmap_func(_resource_id: u32) -> () {
+    // no-op: No further cleanup considered outside of what happens in
+    // resource unmap
 }
 
 impl VirtioGfxStreamBackend {
@@ -303,14 +273,9 @@
         display_width: u32,
         display_height: u32,
         renderer_flags: RendererFlags,
-<<<<<<< HEAD
         gpu_device_socket: VmMemoryControlRequestSocket,
         pci_bar: Alloc,
-        ext_mapped_hostmem_requests: Arc<Mutex<ExternallyMappedHostMemoryRequests>>,
-=======
-        _gpu_device_socket: VmMemoryControlRequestSocket,
-        _pci_bar: Alloc,
->>>>>>> 39a43548
+        map_request: Arc<Mutex<Option<ExternalMapping>>>,
     ) -> VirtioGfxStreamBackend {
         let fence_state = Rc::new(RefCell::new(FenceState { latest_fence: 0 }));
         let cookie: *mut VirglCookie = Box::into_raw(Box::new(VirglCookie {
@@ -357,7 +322,7 @@
             fence_state,
             gpu_device_socket,
             pci_bar,
-            ext_mapped_hostmem_requests,
+            map_request,
         }
     }
 
@@ -396,7 +361,8 @@
         _event_devices: Vec<EventDevice>,
         gpu_device_socket: VmMemoryControlRequestSocket,
         pci_bar: Alloc,
-        ext_mapped_hostmem_requests: Arc<Mutex<ExternallyMappedHostMemoryRequests>>,
+        map_request: Arc<Mutex<Option<ExternalMapping>>>,
+        _external_blob: bool,
     ) -> Option<Box<dyn Backend>> {
         Some(Box::new(VirtioGfxStreamBackend::new(
             display,
@@ -405,7 +371,7 @@
             renderer_flags,
             gpu_device_socket,
             pci_bar,
-            ext_mapped_hostmem_requests,
+            map_request,
         )))
     }
 
@@ -480,7 +446,12 @@
     }
 
     /// Sets the given resource id as the source of scanout to the display.
-    fn set_scanout(&mut self, _scanout_id: u32, _resource_id: u32) -> GpuResponse {
+    fn set_scanout(
+        &mut self,
+        _scanout_id: u32,
+        _resource_id: u32,
+        _scanout_data: Option<VirtioScanoutBlobData>,
+    ) -> GpuResponse {
         GpuResponse::OkNoData
     }
 
@@ -876,21 +847,22 @@
             }
         };
 
-        let meminfo = Box::new(VirtioGfxStreamBackendHostMemory::new(resource_id));
-        let mem = unsafe { ExternallyMappedHostMemory::new(meminfo) };
-
+        let map_result = ExternalMapping::new(resource_id, map_func, unmap_func);
+        if map_result.is_err() {
+            return GpuResponse::ErrUnspec;
+        }
+
+        let mapping = map_result.unwrap();
         {
             // scope for lock
-            let mut locked_reqs = self.ext_mapped_hostmem_requests.lock();
-            match locked_reqs.push(mem.unwrap()) {
-                Ok(_) => (),
-                _ => return GpuResponse::ErrOutOfMemory,
-            };
-        }
-
-        let request =
-            VmMemoryRequest::RegisterPendingHostPointerAtPciBarOffset(self.pci_bar, offset);
-
+            let mut map_req = self.map_request.lock();
+            if map_req.is_some() {
+                return GpuResponse::ErrUnspec;
+            }
+            *map_req = Some(mapping);
+        }
+
+        let request = VmMemoryRequest::RegisterHostPointerAtPciBarOffset(self.pci_bar, offset);
         match self.gpu_device_socket.send(&request) {
             Ok(_) => (),
             Err(e) => {
@@ -954,8 +926,7 @@
             return GpuResponse::OkNoData;
         }
 
-        let request = VmMemoryRequest::UnregisterHostPointerMemory(slot);
-
+        let request = VmMemoryRequest::UnregisterMemory(slot);
         match self.gpu_device_socket.send(&request) {
             Ok(_) => (),
             Err(e) => {
