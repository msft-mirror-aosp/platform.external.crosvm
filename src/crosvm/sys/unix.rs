--- conflicted
+++ resolved
@@ -175,11 +175,7 @@
 use crate::crosvm::gdb::gdb_thread;
 #[cfg(all(any(target_arch = "x86_64", target_arch = "aarch64"), feature = "gdb"))]
 use crate::crosvm::gdb::GdbStub;
-<<<<<<< HEAD
-#[cfg(all(any(target_arch = "x86", target_arch = "x86_64"), target_family = "unix"))]
-=======
 #[cfg(all(any(target_arch = "x86", target_arch = "x86_64"), unix))]
->>>>>>> da9ba090
 use crate::crosvm::ratelimit::Ratelimit;
 use crate::crosvm::sys::cmdline::DevicesCommand;
 use crate::crosvm::sys::config::VfioType;
@@ -774,22 +770,12 @@
             let res = unsafe { libc::getrlimit64(libc::RLIMIT_MEMLOCK, buf.as_mut_ptr()) };
             if res == 0 {
                 let limit = unsafe { buf.assume_init() };
-<<<<<<< HEAD
-                let rlim_new = limit
-                    .rlim_cur
-                    .saturating_add(vm.get_memory().memory_size());
-=======
                 let rlim_new = limit.rlim_cur.saturating_add(vm.get_memory().memory_size());
->>>>>>> da9ba090
                 let rlim_max = max(limit.rlim_max, rlim_new);
                 if limit.rlim_cur < rlim_new {
                     let limit_arg = libc::rlimit64 {
                         rlim_cur: rlim_new,
-<<<<<<< HEAD
-                        rlim_max: rlim_max,
-=======
                         rlim_max,
->>>>>>> da9ba090
                     };
                     let res = unsafe { libc::setrlimit64(libc::RLIMIT_MEMLOCK, &limit_arg) };
                     if res != 0 {
@@ -2452,15 +2438,9 @@
             Some(f)
         }
     };
-<<<<<<< HEAD
-    #[cfg(all(any(target_arch = "x86", target_arch = "x86_64"), target_family = "unix"))]
-    let bus_lock_ratelimit_ctrl: Arc<Mutex<Ratelimit>> = Arc::new(Mutex::new(Ratelimit::new()));
-    #[cfg(all(any(target_arch = "x86", target_arch = "x86_64"), target_family = "unix"))]
-=======
     #[cfg(all(any(target_arch = "x86", target_arch = "x86_64"), unix))]
     let bus_lock_ratelimit_ctrl: Arc<Mutex<Ratelimit>> = Arc::new(Mutex::new(Ratelimit::new()));
     #[cfg(all(any(target_arch = "x86", target_arch = "x86_64"), unix))]
->>>>>>> da9ba090
     if cfg.bus_lock_ratelimit > 0 {
         let bus_lock_ratelimit = cfg.bus_lock_ratelimit;
         if linux.vm.check_capability(VmCap::BusLockDetect) {
@@ -2504,11 +2484,7 @@
             cfg.no_smt,
             cfg.itmt,
         ));
-<<<<<<< HEAD
-        #[cfg(all(any(target_arch = "x86", target_arch = "x86_64"), target_family = "unix"))]
-=======
         #[cfg(all(any(target_arch = "x86", target_arch = "x86_64"), unix))]
->>>>>>> da9ba090
         let bus_lock_ratelimit_ctrl = Arc::clone(&bus_lock_ratelimit_ctrl);
 
         #[cfg(any(target_arch = "arm", target_arch = "aarch64"))]
@@ -2552,11 +2528,7 @@
             },
             cfg.userspace_msr.clone(),
             guest_suspended_cvar.clone(),
-<<<<<<< HEAD
-            #[cfg(all(any(target_arch = "x86", target_arch = "x86_64"), target_family = "unix"))]
-=======
             #[cfg(all(any(target_arch = "x86", target_arch = "x86_64"), unix))]
->>>>>>> da9ba090
             bus_lock_ratelimit_ctrl,
         )?;
         vcpu_handles.push((handle, to_vcpu_channel));
