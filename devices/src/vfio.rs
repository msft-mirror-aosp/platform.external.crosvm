--- conflicted
+++ resolved
@@ -2,32 +2,36 @@
 // Use of this source code is governed by a BSD-style license that can be
 // found in the LICENSE file.
 
-use data_model::vec_with_array_field;
+use std::cell::RefCell;
 use std::collections::HashMap;
 use std::ffi::CString;
-use std::fmt;
 use std::fs::{File, OpenOptions};
 use std::io;
 use std::mem;
+use std::os::raw::c_ulong;
 use std::os::unix::prelude::FileExt;
 use std::path::{Path, PathBuf};
+use std::slice;
 use std::sync::Arc;
 use std::u32;
-use sync::Mutex;
-
+
+use crate::IommuDevType;
 use base::{
     ioctl, ioctl_with_mut_ref, ioctl_with_ptr, ioctl_with_ref, ioctl_with_val, warn,
     AsRawDescriptor, Error, Event, FromRawDescriptor, RawDescriptor, SafeDescriptor,
 };
+use data_model::{vec_with_array_field, DataInit};
 use hypervisor::{DeviceKind, Vm};
+use once_cell::sync::OnceCell;
+use remain::sorted;
+use sync::Mutex;
+use thiserror::Error;
+use vfio_sys::*;
 use vm_memory::GuestMemory;
 
-use vfio_sys::*;
-
-#[derive(Debug)]
+#[sorted]
+#[derive(Error, Debug)]
 pub enum VfioError {
-<<<<<<< HEAD
-=======
     #[error("failed to borrow global vfio container")]
     BorrowVfioContainer,
     #[error("failed to duplicate VfioContainer")]
@@ -57,71 +61,58 @@
     #[error("failed to set KVM vfio device's attribute: {0}")]
     KvmSetDeviceAttr(Error),
     #[error("failed to open /dev/vfio/vfio container: {0}")]
->>>>>>> 8f1f7e79
     OpenContainer(io::Error),
+    #[error("failed to open /dev/vfio/$group_num group: {0}")]
     OpenGroup(io::Error),
-    GetGroupStatus(Error),
-    GroupViable,
+    #[error(
+        "vfio API version doesn't match with VFIO_API_VERSION defined in vfio_sys/src/vfio.rs"
+    )]
     VfioApiVersion,
+    #[error("failed to get vfio device's info or info doesn't match: {0}")]
+    VfioDeviceGetInfo(Error),
+    #[error("failed to get vfio device's region info: {0}")]
+    VfioDeviceGetRegionInfo(Error),
+    #[error("failed to disable vfio deviece's irq: {0}")]
+    VfioIrqDisable(Error),
+    #[error("failed to enable vfio deviece's irq: {0}")]
+    VfioIrqEnable(Error),
+    #[error("failed to mask vfio deviece's irq: {0}")]
+    VfioIrqMask(Error),
+    #[error("failed to unmask vfio deviece's irq: {0}")]
+    VfioIrqUnmask(Error),
+    #[error("container dones't support VfioType1V2 IOMMU driver type")]
     VfioType1V2,
-    GroupSetContainer(Error),
-    ContainerSetIOMMU(Error),
-    GroupGetDeviceFD(Error),
-    CreateVfioKvmDevice(Error),
-    KvmSetDeviceAttr(Error),
-    VfioDeviceGetInfo(Error),
-    VfioDeviceGetRegionInfo(Error),
-    InvalidPath,
-    IommuDmaMap(Error),
-    IommuDmaUnmap(Error),
-    VfioIrqEnable(Error),
-    VfioIrqDisable(Error),
-    VfioIrqUnmask(Error),
-    VfioIrqMask(Error),
-}
-
-impl fmt::Display for VfioError {
-    fn fmt(&self, f: &mut fmt::Formatter) -> fmt::Result {
-        match self {
-            VfioError::OpenContainer(e) => write!(f, "failed to open /dev/vfio/vfio container: {}", e),
-            VfioError::OpenGroup(e) => write!(f, "failed to open /dev/vfio/$group_num group: {}", e),
-            VfioError::GetGroupStatus(e) => write!(f, "failed to get Group Status: {}", e),
-            VfioError::GroupViable => write!(f, "group is inviable"),
-            VfioError::VfioApiVersion => write!(f, "vfio API version doesn't match with VFIO_API_VERSION defined in vfio_sys/srv/vfio.rs"),
-            VfioError::VfioType1V2 => write!(f, "container dones't support VfioType1V2 IOMMU driver type"),
-            VfioError::GroupSetContainer(e) => write!(f, "failed to add vfio group into vfio container: {}", e),
-            VfioError::ContainerSetIOMMU(e) => write!(f, "failed to set container's IOMMU driver type as VfioType1V2: {}", e),
-            VfioError::GroupGetDeviceFD(e) => write!(f, "failed to get vfio device fd: {}", e),
-            VfioError::CreateVfioKvmDevice(e) => write!(f, "failed to create KVM vfio device: {}", e),
-            VfioError::KvmSetDeviceAttr(e) => write!(f, "failed to set KVM vfio device's attribute: {}", e),
-            VfioError::VfioDeviceGetInfo(e) => write!(f, "failed to get vfio device's info or info doesn't match: {}", e),
-            VfioError::VfioDeviceGetRegionInfo(e) => write!(f, "failed to get vfio device's region info: {}", e),
-            VfioError::InvalidPath => write!(f,"invalid file path"),
-            VfioError::IommuDmaMap(e) => write!(f, "failed to add guest memory map into iommu table: {}", e),
-            VfioError::IommuDmaUnmap(e) => write!(f, "failed to remove guest memory map from iommu table: {}", e),
-            VfioError::VfioIrqEnable(e) => write!(f, "failed to enable vfio deviece's irq: {}", e),
-            VfioError::VfioIrqDisable(e) => write!(f, "failed to disable vfio deviece's irq: {}", e),
-            VfioError::VfioIrqUnmask(e) => write!(f, "failed to unmask vfio deviece's irq: {}", e),
-            VfioError::VfioIrqMask(e) => write!(f, "failed to mask vfio deviece's irq: {}", e),
-        }
-    }
-}
+}
+
+type Result<T> = std::result::Result<T, VfioError>;
 
 fn get_error() -> Error {
     Error::last()
+}
+
+static KVM_VFIO_FILE: OnceCell<SafeDescriptor> = OnceCell::new();
+
+enum KvmVfioGroupOps {
+    Add,
+    Delete,
+}
+
+#[repr(u32)]
+enum IommuType {
+    Type1V2 = VFIO_TYPE1v2_IOMMU,
+    NoIommu = VFIO_NOIOMMU_IOMMU,
 }
 
 /// VfioContainer contain multi VfioGroup, and delegate an IOMMU domain table
 pub struct VfioContainer {
     container: File,
-    kvm_vfio_dev: Option<SafeDescriptor>,
-    groups: HashMap<u32, Arc<VfioGroup>>,
+    groups: HashMap<u32, Arc<Mutex<VfioGroup>>>,
+    host_iommu: bool,
 }
 
 const VFIO_API_VERSION: u8 = 0;
 impl VfioContainer {
-    /// Open VfioContainer
-    pub fn new() -> Result<Self, VfioError> {
+    fn new_inner(host_iommu: bool) -> Result<Self> {
         let container = OpenOptions::new()
             .read(true)
             .write(true)
@@ -136,17 +127,11 @@
 
         Ok(VfioContainer {
             container,
-            kvm_vfio_dev: None,
             groups: HashMap::new(),
+            host_iommu,
         })
     }
 
-<<<<<<< HEAD
-    fn check_extension(&self, val: u32) -> bool {
-        if val != VFIO_TYPE1_IOMMU && val != VFIO_TYPE1v2_IOMMU {
-            panic!("IOMMU type error");
-        }
-=======
     /// Open VfioContainer with IOMMU enabled.
     pub fn new() -> Result<Self> {
         Self::new_inner(true /* host_iommu */)
@@ -175,31 +160,37 @@
     fn is_group_set(&self, group_id: u32) -> bool {
         self.groups.get(&group_id).is_some()
     }
->>>>>>> 8f1f7e79
-
+
+    fn check_extension(&self, val: IommuType) -> bool {
         // Safe as file is vfio container and make sure val is valid.
-        let ret = unsafe { ioctl_with_val(self, VFIO_CHECK_EXTENSION(), val.into()) };
+        let ret = unsafe { ioctl_with_val(self, VFIO_CHECK_EXTENSION(), val as c_ulong) };
         ret == 1
     }
 
-    fn set_iommu(&self, val: u32) -> i32 {
-        if val != VFIO_TYPE1_IOMMU && val != VFIO_TYPE1v2_IOMMU {
-            panic!("IOMMU type error");
-        }
-
+    fn set_iommu(&self, val: IommuType) -> i32 {
         // Safe as file is vfio container and make sure val is valid.
-        unsafe { ioctl_with_val(self, VFIO_SET_IOMMU(), val.into()) }
-    }
-
-    unsafe fn vfio_dma_map(&self, iova: u64, size: u64, user_addr: u64) -> Result<(), VfioError> {
-        let dma_map = vfio_iommu_type1_dma_map {
+        unsafe { ioctl_with_val(self, VFIO_SET_IOMMU(), val as c_ulong) }
+    }
+
+    pub unsafe fn vfio_dma_map(
+        &self,
+        iova: u64,
+        size: u64,
+        user_addr: u64,
+        write_en: bool,
+    ) -> Result<()> {
+        let mut dma_map = vfio_iommu_type1_dma_map {
             argsz: mem::size_of::<vfio_iommu_type1_dma_map>() as u32,
-            flags: VFIO_DMA_MAP_FLAG_READ | VFIO_DMA_MAP_FLAG_WRITE,
+            flags: VFIO_DMA_MAP_FLAG_READ,
             vaddr: user_addr,
             iova,
             size,
         };
 
+        if write_en {
+            dma_map.flags |= VFIO_DMA_MAP_FLAG_WRITE;
+        }
+
         let ret = ioctl_with_ref(self, VFIO_IOMMU_MAP_DMA(), &dma_map);
         if ret != 0 {
             return Err(VfioError::IommuDmaMap(get_error()));
@@ -208,7 +199,7 @@
         Ok(())
     }
 
-    fn vfio_dma_unmap(&self, iova: u64, size: u64) -> Result<(), VfioError> {
+    pub fn vfio_dma_unmap(&self, iova: u64, size: u64) -> Result<()> {
         let mut dma_unmap = vfio_iommu_type1_dma_unmap {
             argsz: mem::size_of::<vfio_iommu_type1_dma_unmap>() as u32,
             flags: 0,
@@ -226,52 +217,66 @@
         Ok(())
     }
 
-    fn init(&mut self, vm: &impl Vm, guest_mem: &GuestMemory) -> Result<(), VfioError> {
-        if !self.check_extension(VFIO_TYPE1v2_IOMMU) {
+    pub fn vfio_get_iommu_page_size_mask(&self) -> Result<u64> {
+        let mut iommu_info = vfio_iommu_type1_info {
+            argsz: mem::size_of::<vfio_iommu_type1_info>() as u32,
+            flags: 0,
+            iova_pgsizes: 0,
+        };
+
+        // Safe as file is vfio container, iommu_info has valid values,
+        // and we check the return value
+        let ret = unsafe { ioctl_with_mut_ref(self, VFIO_IOMMU_GET_INFO(), &mut iommu_info) };
+        if ret != 0 || (iommu_info.flags & VFIO_IOMMU_INFO_PGSIZES) == 0 {
+            return Err(VfioError::IommuGetInfo(get_error()));
+        }
+
+        Ok(iommu_info.iova_pgsizes)
+    }
+
+    fn init(&mut self, guest_mem: &GuestMemory, iommu_enabled: bool) -> Result<()> {
+        if !self.check_extension(IommuType::Type1V2) {
             return Err(VfioError::VfioType1V2);
         }
 
-        if self.set_iommu(VFIO_TYPE1v2_IOMMU) < 0 {
+        if self.set_iommu(IommuType::Type1V2) < 0 {
             return Err(VfioError::ContainerSetIOMMU(get_error()));
         }
 
         // Add all guest memory regions into vfio container's iommu table,
         // then vfio kernel driver could access guest memory from gfn
-        guest_mem.with_regions(|_index, guest_addr, size, host_addr, _mmap, _fd_offset| {
-            // Safe because the guest regions are guaranteed not to overlap
-            unsafe { self.vfio_dma_map(guest_addr.0, size as u64, host_addr as u64) }
-        })?;
-
-        let vfio_descriptor = vm
-            .create_device(DeviceKind::Vfio)
-            .map_err(VfioError::CreateVfioKvmDevice)?;
-        self.kvm_vfio_dev = Some(vfio_descriptor);
+        if !iommu_enabled {
+            guest_mem.with_regions(|_index, guest_addr, size, host_addr, _mmap, _fd_offset| {
+                // Safe because the guest regions are guaranteed not to overlap
+                unsafe { self.vfio_dma_map(guest_addr.0, size as u64, host_addr as u64, true) }
+            })?;
+        }
 
         Ok(())
     }
 
-    fn get_group(
+    fn get_group_with_vm(
         &mut self,
         id: u32,
         vm: &impl Vm,
-        guest_mem: &GuestMemory,
-    ) -> Result<Arc<VfioGroup>, VfioError> {
+        iommu_enabled: bool,
+    ) -> Result<Arc<Mutex<VfioGroup>>> {
         match self.groups.get(&id) {
             Some(group) => Ok(group.clone()),
             None => {
-                let group = Arc::new(VfioGroup::new(self, id)?);
-
+                let group = Arc::new(Mutex::new(VfioGroup::new(self, self.host_iommu, id)?));
                 if self.groups.is_empty() {
                     // Before the first group is added into container, do once cotainer
                     // initialize for a vm
-                    self.init(vm, guest_mem)?;
+                    self.init(vm.get_memory(), iommu_enabled)?;
                 }
 
-                let kvm_vfio_file = self
-                    .kvm_vfio_dev
-                    .as_ref()
-                    .expect("kvm vfio device should exist");
-                group.kvm_device_add_group(kvm_vfio_file)?;
+                let kvm_vfio_file = KVM_VFIO_FILE
+                    .get_or_try_init(|| vm.create_device(DeviceKind::Vfio))
+                    .map_err(VfioError::CreateVfioKvmDevice)?;
+                group
+                    .lock()
+                    .kvm_device_set_group(kvm_vfio_file, KvmVfioGroupOps::Add)?;
 
                 self.groups.insert(id, group.clone());
 
@@ -279,8 +284,6 @@
             }
         }
     }
-<<<<<<< HEAD
-=======
 
     fn get_group(&mut self, id: u32) -> Result<Arc<Mutex<VfioGroup>>> {
         match self.groups.get(&id) {
@@ -333,7 +336,6 @@
             Ok(raw_descriptor)
         }
     }
->>>>>>> 8f1f7e79
 }
 
 impl AsRawDescriptor for VfioContainer {
@@ -344,14 +346,16 @@
 
 struct VfioGroup {
     group: File,
+    device_num: u32,
 }
 
 impl VfioGroup {
-    fn new(container: &VfioContainer, id: u32) -> Result<Self, VfioError> {
-        let mut group_path = String::from("/dev/vfio/");
-        let s_id = &id;
-        group_path.push_str(s_id.to_string().as_str());
-
+    fn new(container: &VfioContainer, host_iommu: bool, id: u32) -> Result<Self> {
+        let group_path = if host_iommu {
+            format!("/dev/vfio/{}", id)
+        } else {
+            format!("/dev/vfio/noiommu-{}", id)
+        };
         let group_file = OpenOptions::new()
             .read(true)
             .write(true)
@@ -387,17 +391,46 @@
             return Err(VfioError::GroupSetContainer(get_error()));
         }
 
-        Ok(VfioGroup { group: group_file })
-    }
-
-    fn kvm_device_add_group(&self, kvm_vfio_file: &SafeDescriptor) -> Result<(), VfioError> {
+        Ok(VfioGroup {
+            group: group_file,
+            device_num: 0,
+        })
+    }
+
+    fn get_group_id<P: AsRef<Path>>(sysfspath: P) -> Result<u32> {
+        let mut uuid_path = PathBuf::new();
+        uuid_path.push(sysfspath);
+        uuid_path.push("iommu_group");
+        let group_path = uuid_path.read_link().map_err(|_| VfioError::InvalidPath)?;
+        let group_osstr = group_path.file_name().ok_or(VfioError::InvalidPath)?;
+        let group_str = group_osstr.to_str().ok_or(VfioError::InvalidPath)?;
+        let group_id = group_str
+            .parse::<u32>()
+            .map_err(|_| VfioError::InvalidPath)?;
+
+        Ok(group_id)
+    }
+
+    fn kvm_device_set_group(
+        &self,
+        kvm_vfio_file: &SafeDescriptor,
+        ops: KvmVfioGroupOps,
+    ) -> Result<()> {
         let group_descriptor = self.as_raw_descriptor();
         let group_descriptor_ptr = &group_descriptor as *const i32;
-        let vfio_dev_attr = kvm_sys::kvm_device_attr {
-            flags: 0,
-            group: kvm_sys::KVM_DEV_VFIO_GROUP,
-            attr: kvm_sys::KVM_DEV_VFIO_GROUP_ADD as u64,
-            addr: group_descriptor_ptr as u64,
+        let vfio_dev_attr = match ops {
+            KvmVfioGroupOps::Add => kvm_sys::kvm_device_attr {
+                flags: 0,
+                group: kvm_sys::KVM_DEV_VFIO_GROUP,
+                attr: kvm_sys::KVM_DEV_VFIO_GROUP_ADD as u64,
+                addr: group_descriptor_ptr as u64,
+            },
+            KvmVfioGroupOps::Delete => kvm_sys::kvm_device_attr {
+                flags: 0,
+                group: kvm_sys::KVM_DEV_VFIO_GROUP,
+                attr: kvm_sys::KVM_DEV_VFIO_GROUP_DEL as u64,
+                addr: group_descriptor_ptr as u64,
+            },
         };
 
         // Safe as we are the owner of vfio_dev_fd and vfio_dev_attr which are valid value,
@@ -415,7 +448,7 @@
         Ok(())
     }
 
-    fn get_device(&self, name: &str) -> Result<File, VfioError> {
+    fn get_device(&self, name: &str) -> Result<File> {
         let path: CString = CString::new(name.as_bytes()).expect("CString::new() failed");
         let path_ptr = path.as_ptr();
 
@@ -428,11 +461,124 @@
         // Safe as ret is valid FD
         Ok(unsafe { File::from_raw_descriptor(ret) })
     }
+
+    fn add_device_num(&mut self) {
+        self.device_num += 1;
+    }
+
+    fn reduce_device_num(&mut self) {
+        self.device_num -= 1;
+    }
+
+    fn device_num(&self) -> u32 {
+        self.device_num
+    }
 }
 
 impl AsRawDescriptor for VfioGroup {
     fn as_raw_descriptor(&self) -> RawDescriptor {
         self.group.as_raw_descriptor()
+    }
+}
+
+/// A helper trait for managing VFIO setup
+pub trait VfioCommonTrait: Send + Sync {
+    /// The single place to create a VFIO container for a PCI endpoint.
+    ///
+    /// The policy to determine whether an individual or a shared VFIO container
+    /// will be created for this device is governed by the physical PCI topology,
+    /// and the argument iommu_enabled.
+    ///
+    ///  # Arguments
+    ///
+    ///  * `sysfspath` - the path to the PCI device, e.g. /sys/bus/pci/devices/0000:02:00.0
+    ///  * `iommu_enabled` - whether virtio IOMMU is enabled on this device
+    fn vfio_get_container<P: AsRef<Path>>(
+        iommu_dev: IommuDevType,
+        sysfspath: Option<P>,
+    ) -> Result<Arc<Mutex<VfioContainer>>>;
+}
+
+thread_local! {
+
+    // One VFIO container is shared by all VFIO devices that don't
+    // attach to the virtio IOMMU device
+    static NO_IOMMU_CONTAINER: RefCell<Option<Arc<Mutex<VfioContainer>>>> = RefCell::new(None);
+
+    // For IOMMU enabled devices, all VFIO groups that share the same IOVA space
+    // are managed by one VFIO container
+    static IOMMU_CONTAINERS: RefCell<Option<Vec<Arc<Mutex<VfioContainer>>>>> = RefCell::new(Some(Default::default()));
+
+    // One VFIO container is shared by all VFIO devices that
+    // attach to the CoIOMMU device
+    static COIOMMU_CONTAINER: RefCell<Option<Arc<Mutex<VfioContainer>>>> = RefCell::new(None);
+}
+
+pub struct VfioCommonSetup;
+
+impl VfioCommonTrait for VfioCommonSetup {
+    fn vfio_get_container<P: AsRef<Path>>(
+        iommu_dev: IommuDevType,
+        sysfspath: Option<P>,
+    ) -> Result<Arc<Mutex<VfioContainer>>> {
+        match iommu_dev {
+            IommuDevType::NoIommu => {
+                // One VFIO container is used for all IOMMU disabled groups
+                NO_IOMMU_CONTAINER.with(|v| {
+                    if v.borrow().is_some() {
+                        if let Some(ref container) = *v.borrow() {
+                            Ok(container.clone())
+                        } else {
+                            Err(VfioError::BorrowVfioContainer)
+                        }
+                    } else {
+                        let container = Arc::new(Mutex::new(VfioContainer::new()?));
+                        *v.borrow_mut() = Some(container.clone());
+                        Ok(container)
+                    }
+                })
+            }
+            IommuDevType::VirtioIommu => {
+                let path = sysfspath.ok_or(VfioError::InvalidPath)?;
+                let group_id = VfioGroup::get_group_id(path)?;
+
+                // One VFIO container is used for all devices belong to one VFIO group
+                IOMMU_CONTAINERS.with(|v| {
+                    if let Some(ref mut containers) = *v.borrow_mut() {
+                        let container = containers
+                            .iter()
+                            .find(|container| container.lock().is_group_set(group_id));
+
+                        match container {
+                            None => {
+                                let container = Arc::new(Mutex::new(VfioContainer::new()?));
+                                containers.push(container.clone());
+                                Ok(container)
+                            }
+                            Some(container) => Ok(container.clone()),
+                        }
+                    } else {
+                        Err(VfioError::BorrowVfioContainer)
+                    }
+                })
+            }
+            IommuDevType::CoIommu => {
+                // One VFIO container is used for devices attached to CoIommu
+                COIOMMU_CONTAINER.with(|v| {
+                    if v.borrow().is_some() {
+                        if let Some(ref container) = *v.borrow() {
+                            Ok(container.clone())
+                        } else {
+                            Err(VfioError::BorrowVfioContainer)
+                        }
+                    } else {
+                        let container = Arc::new(Mutex::new(VfioContainer::new()?));
+                        *v.borrow_mut() = Some(container.clone());
+                        Ok(container)
+                    }
+                })
+            }
+        }
     }
 }
 
@@ -443,7 +589,23 @@
     Msix,
 }
 
-struct VfioRegion {
+/// Vfio Irq information used to assign and enable/disable/mask/unmask vfio irq
+pub struct VfioIrq {
+    pub flags: u32,
+    pub index: u32,
+}
+
+/// Address on VFIO memory region.
+#[derive(Debug, Default, Clone)]
+pub struct VfioRegionAddr {
+    /// region number.
+    pub index: u32,
+    /// offset in the region.
+    pub addr: u64,
+}
+
+#[derive(Debug)]
+pub struct VfioRegion {
     // flags for this region: read/write/mmap
     flags: u32,
     size: u64,
@@ -461,6 +623,7 @@
     name: String,
     container: Arc<Mutex<VfioContainer>>,
     group_descriptor: RawDescriptor,
+    group_id: u32,
     // vec for vfio device's regions
     regions: Vec<VfioRegion>,
 }
@@ -469,36 +632,81 @@
     /// Create a new vfio device, then guest read/write on this device could be
     /// transfered into kernel vfio.
     /// sysfspath specify the vfio device path in sys file system.
-    pub fn new(
-        sysfspath: &Path,
+    pub fn new_passthrough<P: AsRef<Path>>(
+        sysfspath: &P,
         vm: &impl Vm,
-        guest_mem: &GuestMemory,
         container: Arc<Mutex<VfioContainer>>,
-    ) -> Result<Self, VfioError> {
-        let mut uuid_path = PathBuf::new();
-        uuid_path.push(sysfspath);
-        uuid_path.push("iommu_group");
-        let group_path = uuid_path.read_link().map_err(|_| VfioError::InvalidPath)?;
-        let group_osstr = group_path.file_name().ok_or(VfioError::InvalidPath)?;
-        let group_str = group_osstr.to_str().ok_or(VfioError::InvalidPath)?;
-        let group_id = group_str
-            .parse::<u32>()
-            .map_err(|_| VfioError::InvalidPath)?;
-
-        let group = container.lock().get_group(group_id, vm, guest_mem)?;
-        let name_osstr = sysfspath.file_name().ok_or(VfioError::InvalidPath)?;
+        iommu_enabled: bool,
+    ) -> Result<Self> {
+        let group_id = VfioGroup::get_group_id(&sysfspath)?;
+
+        let group = container
+            .lock()
+            .get_group_with_vm(group_id, vm, iommu_enabled)?;
+        let name_osstr = sysfspath
+            .as_ref()
+            .file_name()
+            .ok_or(VfioError::InvalidPath)?;
         let name_str = name_osstr.to_str().ok_or(VfioError::InvalidPath)?;
         let name = String::from(name_str);
-        let dev = group.get_device(&name)?;
+        let dev = group.lock().get_device(&name)?;
         let regions = Self::get_regions(&dev)?;
+        group.lock().add_device_num();
+        let group_descriptor = group.lock().as_raw_descriptor();
 
         Ok(VfioDevice {
             dev,
             name,
             container,
-            group_descriptor: group.as_raw_descriptor(),
+            group_descriptor,
+            group_id,
             regions,
         })
+    }
+
+    pub fn new<P: AsRef<Path>>(
+        sysfspath: &P,
+        container: Arc<Mutex<VfioContainer>>,
+    ) -> Result<Self> {
+        let group_id = VfioGroup::get_group_id(&sysfspath)?;
+        let group = container.lock().get_group(group_id)?;
+        let name_osstr = sysfspath
+            .as_ref()
+            .file_name()
+            .ok_or(VfioError::InvalidPath)?;
+        let name_str = name_osstr.to_str().ok_or(VfioError::InvalidPath)?;
+        let name = String::from(name_str);
+
+        let dev = match group.lock().get_device(&name) {
+            Ok(dev) => dev,
+            Err(e) => {
+                container.lock().remove_group(group_id, false);
+                return Err(e);
+            }
+        };
+        let regions = match Self::get_regions(&dev) {
+            Ok(regions) => regions,
+            Err(e) => {
+                container.lock().remove_group(group_id, false);
+                return Err(e);
+            }
+        };
+        group.lock().add_device_num();
+        let group_descriptor = group.lock().as_raw_descriptor();
+
+        Ok(VfioDevice {
+            dev,
+            name,
+            container,
+            group_descriptor,
+            group_id,
+            regions,
+        })
+    }
+
+    /// Returns the file for this device.
+    pub fn dev_file(&self) -> &File {
+        &self.dev
     }
 
     /// Returns PCI device name, formatted as BUS:DEVICE.FUNCTION string.
@@ -508,8 +716,10 @@
 
     /// Enable vfio device's irq and associate Irqfd Event with device.
     /// When MSIx is enabled, multi vectors will be supported, so descriptors is vector and the vector
-    /// length is the num of MSIx vectors
-    pub fn irq_enable(&self, descriptors: Vec<&Event>, index: u32) -> Result<(), VfioError> {
+    /// length is the num of MSIx vectors.
+    /// when index = VFIO_PCI_REQ_IRQ_INDEX, kernel vfio will trigger this event when physical device
+    /// is removed.
+    pub fn irq_enable(&self, descriptors: &[&Event], index: u32) -> Result<()> {
         let count = descriptors.len();
         let u32_size = mem::size_of::<u32>();
         let mut irq_set = vec_with_array_field::<vfio_irq_set, u32>(count);
@@ -548,7 +758,7 @@
     /// This function enable resample irqfd and let vfio kernel could get EOI notification.
     ///
     /// descriptor: should be resample IrqFd.
-    pub fn resample_virq_enable(&self, descriptor: &Event, index: u32) -> Result<(), VfioError> {
+    pub fn resample_virq_enable(&self, descriptor: &Event, index: u32) -> Result<()> {
         let mut irq_set = vec_with_array_field::<vfio_irq_set, u32>(1);
         irq_set[0].argsz = (mem::size_of::<vfio_irq_set>() + mem::size_of::<u32>()) as u32;
         irq_set[0].flags = VFIO_IRQ_SET_DATA_EVENTFD | VFIO_IRQ_SET_ACTION_UNMASK;
@@ -575,7 +785,7 @@
     }
 
     /// disable vfio device's irq and disconnect Irqfd Event with device
-    pub fn irq_disable(&self, index: u32) -> Result<(), VfioError> {
+    pub fn irq_disable(&self, index: u32) -> Result<()> {
         let mut irq_set = vec_with_array_field::<vfio_irq_set, u32>(0);
         irq_set[0].argsz = mem::size_of::<vfio_irq_set>() as u32;
         irq_set[0].flags = VFIO_IRQ_SET_DATA_NONE | VFIO_IRQ_SET_ACTION_TRIGGER;
@@ -593,7 +803,7 @@
     }
 
     /// Unmask vfio device irq
-    pub fn irq_unmask(&self, index: u32) -> Result<(), VfioError> {
+    pub fn irq_unmask(&self, index: u32) -> Result<()> {
         let mut irq_set = vec_with_array_field::<vfio_irq_set, u32>(0);
         irq_set[0].argsz = mem::size_of::<vfio_irq_set>() as u32;
         irq_set[0].flags = VFIO_IRQ_SET_DATA_NONE | VFIO_IRQ_SET_ACTION_UNMASK;
@@ -611,7 +821,7 @@
     }
 
     /// Mask vfio device irq
-    pub fn irq_mask(&self, index: u32) -> Result<(), VfioError> {
+    pub fn irq_mask(&self, index: u32) -> Result<()> {
         let mut irq_set = vec_with_array_field::<vfio_irq_set, u32>(0);
         irq_set[0].argsz = mem::size_of::<vfio_irq_set>() as u32;
         irq_set[0].flags = VFIO_IRQ_SET_DATA_NONE | VFIO_IRQ_SET_ACTION_MASK;
@@ -628,8 +838,81 @@
         }
     }
 
+    fn validate_dev_info(dev_info: &mut vfio_device_info) -> Result<()> {
+        if (dev_info.flags & VFIO_DEVICE_FLAGS_PCI) != 0 {
+            if dev_info.num_regions < VFIO_PCI_CONFIG_REGION_INDEX + 1
+                || dev_info.num_irqs < VFIO_PCI_MSIX_IRQ_INDEX + 1
+            {
+                return Err(VfioError::VfioDeviceGetInfo(get_error()));
+            }
+            return Ok(());
+        } else if (dev_info.flags & VFIO_DEVICE_FLAGS_PLATFORM) != 0 {
+            return Ok(());
+        }
+
+        Err(VfioError::VfioDeviceGetInfo(get_error()))
+    }
+
+    /// Get and validate VFIO device information.
+    pub fn check_device_info(&self) -> Result<vfio_device_info> {
+        let mut dev_info = vfio_device_info {
+            argsz: mem::size_of::<vfio_device_info>() as u32,
+            flags: 0,
+            num_regions: 0,
+            num_irqs: 0,
+        };
+
+        // Safe as we are the owner of device_file and dev_info which are valid value,
+        // and we verify the return value.
+        let ret = unsafe {
+            ioctl_with_mut_ref(self.device_file(), VFIO_DEVICE_GET_INFO(), &mut dev_info)
+        };
+        if ret < 0 {
+            return Err(VfioError::VfioDeviceGetInfo(get_error()));
+        }
+
+        Self::validate_dev_info(&mut dev_info)?;
+        Ok(dev_info)
+    }
+
+    /// Query interrupt information
+    /// return: Vector of interrupts information, each of which contains flags and index
+    pub fn get_irqs(&self) -> Result<Vec<VfioIrq>> {
+        let dev_info = self.check_device_info()?;
+        let mut irqs: Vec<VfioIrq> = Vec::new();
+
+        for i in 0..dev_info.num_irqs {
+            let argsz = mem::size_of::<vfio_irq_info>() as u32;
+            let mut irq_info = vfio_irq_info {
+                argsz,
+                flags: 0,
+                index: i,
+                count: 0,
+            };
+            // Safe as we are the owner of dev and dev_info which are valid value,
+            // and we verify the return value.
+            let ret = unsafe {
+                ioctl_with_mut_ref(
+                    self.device_file(),
+                    VFIO_DEVICE_GET_IRQ_INFO(),
+                    &mut irq_info,
+                )
+            };
+            if ret < 0 || irq_info.count != 1 {
+                return Err(VfioError::VfioDeviceGetInfo(get_error()));
+            }
+
+            let irq = VfioIrq {
+                flags: irq_info.flags,
+                index: irq_info.index,
+            };
+            irqs.push(irq);
+        }
+        Ok(irqs)
+    }
+
     #[allow(clippy::cast_ptr_alignment)]
-    fn get_regions(dev: &File) -> Result<Vec<VfioRegion>, VfioError> {
+    fn get_regions(dev: &File) -> Result<Vec<VfioRegion>> {
         let mut regions: Vec<VfioRegion> = Vec::new();
         let mut dev_info = vfio_device_info {
             argsz: mem::size_of::<vfio_device_info>() as u32,
@@ -640,15 +923,12 @@
         // Safe as we are the owner of dev and dev_info which are valid value,
         // and we verify the return value.
         let mut ret = unsafe { ioctl_with_mut_ref(dev, VFIO_DEVICE_GET_INFO(), &mut dev_info) };
-        if ret < 0
-            || (dev_info.flags & VFIO_DEVICE_FLAGS_PCI) == 0
-            || dev_info.num_regions < VFIO_PCI_CONFIG_REGION_INDEX + 1
-            || dev_info.num_irqs < VFIO_PCI_MSIX_IRQ_INDEX + 1
-        {
+        if ret < 0 {
             return Err(VfioError::VfioDeviceGetInfo(get_error()));
         }
 
-        for i in VFIO_PCI_BAR0_REGION_INDEX..dev_info.num_regions {
+        Self::validate_dev_info(&mut dev_info)?;
+        for i in 0..dev_info.num_regions {
             let argsz = mem::size_of::<vfio_region_info>() as u32;
             let mut reg_info = vfio_region_info {
                 argsz,
@@ -708,7 +988,7 @@
                 let info_ptr = region_with_cap.as_ptr() as *mut u8;
                 let mut offset = region_with_cap[0].region_info.cap_offset;
                 while offset != 0 {
-                    if offset + cap_header_sz >= region_info_sz {
+                    if offset + cap_header_sz > region_info_sz {
                         break;
                     }
                     // Safe, as cap_header struct is in this function allocated region_with_cap
@@ -717,7 +997,7 @@
                     let cap_header =
                         unsafe { &*(cap_ptr as *mut u8 as *const vfio_info_cap_header) };
                     if cap_header.id as u32 == VFIO_REGION_INFO_CAP_SPARSE_MMAP {
-                        if offset + mmap_cap_sz >= region_info_sz {
+                        if offset + mmap_cap_sz > region_info_sz {
                             break;
                         }
                         // cap_ptr is vfio_region_info_cap_sparse_mmap here
@@ -749,6 +1029,11 @@
                             unsafe { &*(cap_ptr as *mut u8 as *const vfio_region_info_cap_type) };
 
                         cap_info = Some((cap_type_info.type_, cap_type_info.subtype));
+                    } else if cap_header.id as u32 == VFIO_REGION_INFO_CAP_MSIX_MAPPABLE {
+                        mmaps.push(vfio_region_sparse_mmap_area {
+                            offset: region_with_cap[0].region_info.offset,
+                            size: region_with_cap[0].region_info.size,
+                        });
                     }
 
                     offset = cap_header.next;
@@ -799,6 +1084,24 @@
                 0
             }
         }
+    }
+
+    /// get a region's size
+    /// return: Region size from the start of vfio device descriptor
+    pub fn get_region_size(&self, index: u32) -> u64 {
+        match self.regions.get(index as usize) {
+            Some(v) => v.size,
+            None => {
+                warn!("get_region_size with invalid index: {}", index);
+                0
+            }
+        }
+    }
+
+    /// get a number of regions
+    /// return: Number of regions of vfio device descriptor
+    pub fn get_region_count(&self) -> u32 {
+        self.regions.len() as u32
     }
 
     /// get a region's mmap info vector
@@ -832,35 +1135,54 @@
         None
     }
 
+    /// Returns file offset corresponding to the given `VfioRegionAddr`.
+    /// The offset can be used when reading/writing the VFIO device's FD directly.
+    pub fn get_offset_for_addr(&self, addr: &VfioRegionAddr) -> Result<u64> {
+        let region = self
+            .regions
+            .get(addr.index as usize)
+            .ok_or(VfioError::InvalidIndex(addr.index))?;
+        Ok(region.offset + addr.addr)
+    }
+
     /// Read region's data from VFIO device into buf
     /// index: region num
     /// buf: data destination and buf length is read size
     /// addr: offset in the region
     pub fn region_read(&self, index: u32, buf: &mut [u8], addr: u64) {
-        let stub: &VfioRegion;
-        match self.regions.get(index as usize) {
-            Some(v) => stub = v,
-            None => {
-                warn!("region read with invalid index: {}", index);
-                return;
-            }
-        }
+        let stub: &VfioRegion = self
+            .regions
+            .get(index as usize)
+            .unwrap_or_else(|| panic!("tried to read VFIO with an invalid index: {}", index));
 
         let size = buf.len() as u64;
         if size > stub.size || addr + size > stub.size {
-            warn!(
-                "region read with invalid parameter, index: {}, add: {:x}, size: {:x}",
+            panic!(
+                "tried to read VFIO region with invalid arguments: index={}, addr=0x{:x}, size=0x{:x}",
                 index, addr, size
             );
-            return;
-        }
-
-        if let Err(e) = self.dev.read_exact_at(buf, stub.offset + addr) {
-            warn!(
-                "Failed to read region in index: {}, addr: {:x}, error: {}",
-                index, addr, e
-            );
-        }
+        }
+
+        self.dev
+            .read_exact_at(buf, stub.offset + addr)
+            .unwrap_or_else(|e| {
+                panic!(
+                    "failed to read region: index={}, addr=0x{:x}, error={}",
+                    index, addr, e
+                )
+            });
+    }
+
+    /// Reads a value from the specified `VfioRegionAddr.addr` + `offset`.
+    pub fn region_read_from_addr<T: DataInit>(&self, addr: &VfioRegionAddr, offset: u64) -> T {
+        let mut val = mem::MaybeUninit::zeroed();
+        // Safe because we have zero-initialized `size_of::<T>()` bytes.
+        let buf =
+            unsafe { slice::from_raw_parts_mut(val.as_mut_ptr() as *mut u8, mem::size_of::<T>()) };
+        self.region_read(addr.index, buf, addr.addr + offset);
+        // Safe because any bit pattern is valid for a type that implements
+        // DataInit.
+        unsafe { val.assume_init() }
     }
 
     /// write the data from buf into a vfio device region
@@ -868,42 +1190,44 @@
     /// buf: data src and buf length is write size
     /// addr: offset in the region
     pub fn region_write(&self, index: u32, buf: &[u8], addr: u64) {
-        let stub: &VfioRegion;
-        match self.regions.get(index as usize) {
-            Some(v) => stub = v,
-            None => {
-                warn!("region write with invalid index: {}", index);
-                return;
-            }
-        }
+        let stub: &VfioRegion = self
+            .regions
+            .get(index as usize)
+            .unwrap_or_else(|| panic!("tried to write VFIO with an invalid index: {}", index));
 
         let size = buf.len() as u64;
         if size > stub.size
             || addr + size > stub.size
             || (stub.flags & VFIO_REGION_INFO_FLAG_WRITE) == 0
         {
-            warn!(
-                "region write with invalid parameter,indxe: {}, add: {:x}, size: {:x}",
+            panic!(
+                "tried to write VFIO region with invalid arguments: index={}, addr=0x{:x}, size=0x{:x}",
                 index, addr, size
             );
-            return;
-        }
-
-        if let Err(e) = self.dev.write_all_at(buf, stub.offset + addr) {
-            warn!(
-                "Failed to write region in index: {}, addr: {:x}, error: {}",
-                index, addr, e
-            );
-        }
+        }
+
+        self.dev
+            .write_all_at(buf, stub.offset + addr)
+            .unwrap_or_else(|e| {
+                panic!(
+                    "failed to write region: index={}, addr=0x{:x}, error={}",
+                    index, addr, e
+                )
+            });
+    }
+
+    /// Writes data into the specified `VfioRegionAddr.addr` + `offset`.
+    pub fn region_write_to_addr<T: DataInit>(&self, val: &T, addr: &VfioRegionAddr, offset: u64) {
+        self.region_write(addr.index, val.as_slice(), addr.addr + offset);
     }
 
     /// get vfio device's descriptors which are passed into minijail process
     pub fn keep_rds(&self) -> Vec<RawDescriptor> {
-        let mut rds = Vec::new();
-        rds.push(self.dev.as_raw_descriptor());
-        rds.push(self.group_descriptor);
-        rds.push(self.container.lock().as_raw_descriptor());
-        rds
+        vec![
+            self.dev.as_raw_descriptor(),
+            self.group_descriptor,
+            self.container.lock().as_raw_descriptor(),
+        ]
     }
 
     /// Add (iova, user_addr) map into vfio container iommu table
@@ -912,12 +1236,15 @@
         iova: u64,
         size: u64,
         user_addr: u64,
-    ) -> Result<(), VfioError> {
-        self.container.lock().vfio_dma_map(iova, size, user_addr)
+        write_en: bool,
+    ) -> Result<()> {
+        self.container
+            .lock()
+            .vfio_dma_map(iova, size, user_addr, write_en)
     }
 
     /// Remove (iova, user_addr) map from vfio container iommu table
-    pub fn vfio_dma_unmap(&self, iova: u64, size: u64) -> Result<(), VfioError> {
+    pub fn vfio_dma_unmap(&self, iova: u64, size: u64) -> Result<()> {
         self.container.lock().vfio_dma_unmap(iova, size)
     }
 
@@ -925,4 +1252,42 @@
     pub fn device_file(&self) -> &File {
         &self.dev
     }
+
+    /// close vfio device
+    pub fn close(&self) {
+        self.container.lock().remove_group(self.group_id, true);
+    }
+}
+
+pub struct VfioPciConfig {
+    device: Arc<VfioDevice>,
+}
+
+impl VfioPciConfig {
+    pub fn new(device: Arc<VfioDevice>) -> Self {
+        VfioPciConfig { device }
+    }
+
+    pub fn read_config<T: DataInit>(&self, offset: u32) -> T {
+        let mut buf = vec![0u8; std::mem::size_of::<T>()];
+        self.device
+            .region_read(VFIO_PCI_CONFIG_REGION_INDEX, &mut buf, offset.into());
+        T::from_slice(&buf)
+            .copied()
+            .expect("failed to convert config data from slice")
+    }
+
+    pub fn write_config<T: DataInit>(&self, config: T, offset: u32) {
+        self.device.region_write(
+            VFIO_PCI_CONFIG_REGION_INDEX,
+            config.as_slice(),
+            offset.into(),
+        );
+    }
+}
+
+impl AsRawDescriptor for VfioDevice {
+    fn as_raw_descriptor(&self) -> RawDescriptor {
+        self.dev.as_raw_descriptor()
+    }
 }