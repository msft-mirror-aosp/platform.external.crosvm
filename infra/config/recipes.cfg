{
  "api_version": 2,
  "autoroll_recipe_options": {
    "no_cc_authors": true,
    "nontrivial": {
      "automatic_commit_dry_run": true,
      "extra_reviewer_emails": [
        "denniskempin@google.com"
      ],
      "set_autosubmit": true
    },
    "trivial": {
      "automatic_commit": true,
      "tbr_emails": [
        "denniskempin@google.com"
      ]
    }
  },
  "canonical_repo_url": "https://chromium.googlesource.com/crosvm/crosvm.git",
  "deps": {
    "depot_tools": {
      "branch": "refs/heads/main",
<<<<<<< HEAD
      "revision": "3f3e2f789e27d41d3c20a555fd60a39ebd631e15",
=======
      "revision": "ab117384e6c0384ba5aab66c13d8f1008d964655",
>>>>>>> 52a06758
      "url": "https://chromium.googlesource.com/chromium/tools/depot_tools.git"
    },
    "recipe_engine": {
      "branch": "refs/heads/main",
<<<<<<< HEAD
      "revision": "884865acb5233c965da3409ef5f85ae7ca7d14e9",
=======
      "revision": "17ebf7439c9f4835d454a24bc7911c6fe8df93cf",
>>>>>>> 52a06758
      "url": "https://chromium.googlesource.com/infra/luci/recipes-py.git"
    }
  },
  "py3_only": true,
  "recipes_path": "infra",
  "repo_name": "crosvm",
  "require_py3_compatibility": true
}<|MERGE_RESOLUTION|>--- conflicted
+++ resolved
@@ -20,20 +20,12 @@
   "deps": {
     "depot_tools": {
       "branch": "refs/heads/main",
-<<<<<<< HEAD
-      "revision": "3f3e2f789e27d41d3c20a555fd60a39ebd631e15",
-=======
       "revision": "ab117384e6c0384ba5aab66c13d8f1008d964655",
->>>>>>> 52a06758
       "url": "https://chromium.googlesource.com/chromium/tools/depot_tools.git"
     },
     "recipe_engine": {
       "branch": "refs/heads/main",
-<<<<<<< HEAD
-      "revision": "884865acb5233c965da3409ef5f85ae7ca7d14e9",
-=======
       "revision": "17ebf7439c9f4835d454a24bc7911c6fe8df93cf",
->>>>>>> 52a06758
       "url": "https://chromium.googlesource.com/infra/luci/recipes-py.git"
     }
   },
