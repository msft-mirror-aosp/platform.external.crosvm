// Copyright 2022 The ChromiumOS Authors
// Use of this source code is governed by a BSD-style license that can be
// found in the LICENSE file.

cfg_if::cfg_if! {
    if #[cfg(any(target_os = "android", target_os = "linux"))] {
        use base::RawDescriptor;
        use devices::virtio::vhost::user::device::parse_wayland_sock;

        use crate::crosvm::sys::config::parse_pmem_ext2_option;
        use crate::crosvm::sys::config::VfioOption;
        use crate::crosvm::sys::config::SharedDir;
        use crate::crosvm::sys::config::PmemExt2Option;
    }
}

use std::collections::BTreeMap;
#[cfg(feature = "config-file")]
use std::path::Path;
use std::path::PathBuf;
use std::str::FromStr;
use std::sync::atomic::AtomicUsize;
use std::sync::atomic::Ordering;

use arch::CpuSet;
use arch::FdtPosition;
use arch::Pstore;
#[cfg(target_arch = "x86_64")]
use arch::SmbiosOptions;
use arch::VcpuAffinity;
use argh::FromArgs;
use base::getpid;
use cros_async::ExecutorKind;
use devices::virtio::block::DiskOption;
#[cfg(any(feature = "video-decoder", feature = "video-encoder"))]
use devices::virtio::device_constants::video::VideoDeviceConfig;
use devices::virtio::scsi::ScsiOption;
#[cfg(feature = "audio")]
use devices::virtio::snd::parameters::Parameters as SndParameters;
use devices::virtio::vhost::user::device;
use devices::virtio::vsock::VsockConfig;
use devices::virtio::DeviceType;
#[cfg(feature = "gpu")]
use devices::virtio::GpuDisplayParameters;
#[cfg(feature = "gpu")]
use devices::virtio::GpuMouseMode;
#[cfg(feature = "gpu")]
use devices::virtio::GpuParameters;
#[cfg(all(unix, feature = "net"))]
use devices::virtio::NetParameters;
#[cfg(all(unix, feature = "net"))]
use devices::virtio::NetParametersMode;
use devices::FwCfgParameters;
use devices::PflashParameters;
use devices::SerialHardware;
use devices::SerialParameters;
use devices::StubPciParameters;
#[cfg(target_arch = "x86_64")]
use hypervisor::CpuHybridType;
use hypervisor::ProtectionType;
use merge::vec::append;
use resources::AddressRange;
#[cfg(feature = "config-file")]
use serde::de::Error as SerdeError;
use serde::Deserialize;
#[cfg(feature = "config-file")]
use serde::Deserializer;
use serde::Serialize;
#[cfg(feature = "gpu")]
use serde_keyvalue::FromKeyValues;

use super::config::PmemOption;
#[cfg(feature = "gpu")]
use super::gpu_config::fixup_gpu_display_options;
#[cfg(feature = "gpu")]
use super::gpu_config::fixup_gpu_options;
#[cfg(all(feature = "gpu", feature = "virgl_renderer"))]
use super::sys::GpuRenderServerParameters;
use crate::crosvm::config::from_key_values;
use crate::crosvm::config::parse_bus_id_addr;
use crate::crosvm::config::parse_cpu_affinity;
use crate::crosvm::config::parse_cpu_capacity;
#[cfg(all(
    any(target_arch = "arm", target_arch = "aarch64"),
    any(target_os = "android", target_os = "linux")
))]
use crate::crosvm::config::parse_cpu_frequencies;
use crate::crosvm::config::parse_dynamic_power_coefficient;
#[cfg(target_arch = "x86_64")]
use crate::crosvm::config::parse_memory_region;
use crate::crosvm::config::parse_mmio_address_range;
use crate::crosvm::config::parse_pflash_parameters;
use crate::crosvm::config::parse_serial_options;
use crate::crosvm::config::parse_touch_device_option;
use crate::crosvm::config::parse_vhost_user_fs_option;
use crate::crosvm::config::BatteryConfig;
use crate::crosvm::config::CpuOptions;
use crate::crosvm::config::DtboOption;
use crate::crosvm::config::Executable;
use crate::crosvm::config::FileBackedMappingParameters;
use crate::crosvm::config::HypervisorKind;
use crate::crosvm::config::InputDeviceOption;
use crate::crosvm::config::IrqChipKind;
use crate::crosvm::config::MemOptions;
use crate::crosvm::config::TouchDeviceOption;
use crate::crosvm::config::VhostUserFrontendOption;
use crate::crosvm::config::VhostUserFsOption;
use crate::crosvm::config::VhostUserOption;
#[cfg(feature = "plugin")]
use crate::crosvm::plugin::parse_plugin_mount_option;
#[cfg(feature = "plugin")]
use crate::crosvm::plugin::BindMount;
#[cfg(feature = "plugin")]
use crate::crosvm::plugin::GidMap;

#[derive(FromArgs)]
/// crosvm
pub struct CrosvmCmdlineArgs {
    #[argh(switch)]
    /// use extended exit status
    pub extended_status: bool,
    #[argh(option, default = r#"String::from("info")"#)]
    /// specify log level, eg "off", "error", "debug,disk=off", etc
    pub log_level: String,
    #[argh(option, arg_name = "TAG")]
    /// when logging to syslog, use the provided tag
    pub syslog_tag: Option<String>,
    #[argh(switch)]
    /// disable output to syslog
    pub no_syslog: bool,
    #[argh(subcommand)]
    pub command: Command,
}

#[allow(clippy::large_enum_variant)]
#[derive(FromArgs)]
#[argh(subcommand)]
pub enum CrossPlatformCommands {
    #[cfg(feature = "balloon")]
    Balloon(BalloonCommand),
    #[cfg(feature = "balloon")]
    BalloonStats(BalloonStatsCommand),
    #[cfg(feature = "balloon")]
    BalloonWs(BalloonWsCommand),
    Battery(BatteryCommand),
    #[cfg(feature = "composite-disk")]
    CreateComposite(CreateCompositeCommand),
    #[cfg(feature = "qcow")]
    CreateQcow2(CreateQcow2Command),
    Device(DeviceCommand),
    Disk(DiskCommand),
    #[cfg(feature = "gpu")]
    Gpu(GpuCommand),
    MakeRT(MakeRTCommand),
    Resume(ResumeCommand),
    Run(RunCommand),
    Stop(StopCommand),
    Suspend(SuspendCommand),
    Swap(SwapCommand),
    Powerbtn(PowerbtnCommand),
    Sleepbtn(SleepCommand),
    Gpe(GpeCommand),
    Usb(UsbCommand),
    Version(VersionCommand),
    Vfio(VfioCrosvmCommand),
    #[cfg(feature = "pci-hotplug")]
    VirtioNet(VirtioNetCommand),
    Snapshot(SnapshotCommand),
}

#[allow(clippy::large_enum_variant)]
#[derive(argh_helpers::FlattenSubcommand)]
pub enum Command {
    CrossPlatform(CrossPlatformCommands),
    Sys(super::sys::cmdline::Commands),
}

#[derive(FromArgs)]
#[argh(subcommand, name = "balloon")]
/// Set balloon size of the crosvm instance to `SIZE` bytes
pub struct BalloonCommand {
    #[argh(positional, arg_name = "SIZE")]
    /// amount of bytes
    pub num_bytes: u64,
    #[argh(positional, arg_name = "VM_SOCKET")]
    /// VM Socket path
    pub socket_path: String,
    /// wait for response
    #[argh(switch)]
    pub wait: bool,
}

#[derive(argh::FromArgs)]
#[argh(subcommand, name = "balloon_stats")]
/// Prints virtio balloon statistics for a `VM_SOCKET`
pub struct BalloonStatsCommand {
    #[argh(positional, arg_name = "VM_SOCKET")]
    /// VM Socket path
    pub socket_path: String,
}

#[derive(argh::FromArgs)]
#[argh(subcommand, name = "balloon_ws")]
/// Prints virtio balloon working set for a `VM_SOCKET`
pub struct BalloonWsCommand {
    #[argh(positional, arg_name = "VM_SOCKET")]
    /// VM control socket path.
    pub socket_path: String,
}

#[derive(FromArgs)]
#[argh(subcommand, name = "battery")]
/// Modify battery
pub struct BatteryCommand {
    #[argh(positional, arg_name = "BATTERY_TYPE")]
    /// battery type
    pub battery_type: String,
    #[argh(positional)]
    /// battery property
    /// status | present | health | capacity | aconline
    pub property: String,
    #[argh(positional)]
    /// battery property target
    /// STATUS | PRESENT | HEALTH | CAPACITY | ACONLINE
    pub target: String,
    #[argh(positional, arg_name = "VM_SOCKET")]
    /// VM Socket path
    pub socket_path: String,
}

#[cfg(feature = "composite-disk")]
#[derive(FromArgs)]
#[argh(subcommand, name = "create_composite")]
/// Create a new composite disk image file
pub struct CreateCompositeCommand {
    #[argh(positional, arg_name = "PATH")]
    /// image path
    pub path: String,
    #[argh(positional, arg_name = "LABEL:PARTITION[:writable][:<GUID>]")]
    /// partitions
    pub partitions: Vec<String>,
}

#[cfg(feature = "qcow")]
#[derive(FromArgs)]
#[argh(subcommand, name = "create_qcow2")]
/// Create Qcow2 image given path and size
pub struct CreateQcow2Command {
    #[argh(positional, arg_name = "PATH")]
    /// path to the new qcow2 file to create
    pub file_path: String,
    #[argh(positional, arg_name = "SIZE")]
    /// desired size of the image in bytes; required if not using --backing-file
    pub size: Option<u64>,
    #[argh(option)]
    /// path to backing file; if specified, the image will be the same size as the backing file,
    /// and SIZE may not be specified
    pub backing_file: Option<String>,
}

#[derive(FromArgs)]
#[argh(subcommand)]
pub enum DiskSubcommand {
    Resize(ResizeDiskSubcommand),
}

#[derive(FromArgs)]
/// resize disk
#[argh(subcommand, name = "resize")]
pub struct ResizeDiskSubcommand {
    #[argh(positional, arg_name = "DISK_INDEX")]
    /// disk index
    pub disk_index: usize,
    #[argh(positional, arg_name = "NEW_SIZE")]
    /// new disk size
    pub disk_size: u64,
    #[argh(positional, arg_name = "VM_SOCKET")]
    /// VM Socket path
    pub socket_path: String,
}

#[derive(FromArgs)]
#[argh(subcommand, name = "disk")]
/// Manage attached virtual disk devices
pub struct DiskCommand {
    #[argh(subcommand)]
    pub command: DiskSubcommand,
}

#[derive(FromArgs)]
#[argh(subcommand, name = "make_rt")]
/// Enables real-time vcpu priority for crosvm instances started with `--delay-rt`
pub struct MakeRTCommand {
    #[argh(positional, arg_name = "VM_SOCKET")]
    /// VM Socket path
    pub socket_path: String,
}

#[derive(FromArgs)]
#[argh(subcommand, name = "resume")]
/// Resumes the crosvm instance. No-op if already running. When starting crosvm with `--restore`,
/// this command can be used to wait until the restore is complete
// Implementation note: All the restore work happens before crosvm becomes able to process incoming
// commands, so really all commands can be used to wait for restore to complete, but few are side
// effect free.
pub struct ResumeCommand {
    #[argh(positional, arg_name = "VM_SOCKET")]
    /// VM Socket path
    pub socket_path: String,
    /// suspend VM VCPUs and Devices
    #[argh(switch)]
    pub full: bool,
}

#[derive(FromArgs)]
#[argh(subcommand, name = "stop")]
/// Stops crosvm instances via their control sockets
pub struct StopCommand {
    #[argh(positional, arg_name = "VM_SOCKET")]
    /// VM Socket path
    pub socket_path: String,
}

#[derive(FromArgs)]
#[argh(subcommand, name = "suspend")]
/// Suspends the crosvm instance
pub struct SuspendCommand {
    #[argh(positional, arg_name = "VM_SOCKET")]
    /// VM Socket path
    pub socket_path: String,
    /// suspend VM VCPUs and Devices
    #[argh(switch)]
    pub full: bool,
}

#[derive(FromArgs)]
#[argh(subcommand, name = "enable")]
/// Enable vmm-swap of a VM. The guest memory is moved to staging memory
pub struct SwapEnableCommand {
    #[argh(positional, arg_name = "VM_SOCKET")]
    /// VM Socket path
    pub socket_path: String,
}

#[derive(FromArgs)]
#[argh(subcommand, name = "trim")]
/// Trim pages in the staging memory
pub struct SwapTrimCommand {
    #[argh(positional, arg_name = "VM_SOCKET")]
    /// VM Socket path
    pub socket_path: String,
}

#[derive(FromArgs)]
#[argh(subcommand, name = "out")]
/// Swap out staging memory to swap file
pub struct SwapOutCommand {
    #[argh(positional, arg_name = "VM_SOCKET")]
    /// VM Socket path
    pub socket_path: String,
}

#[derive(FromArgs)]
#[argh(subcommand, name = "disable")]
/// Disable vmm-swap of a VM
pub struct SwapDisableCommand {
    #[argh(positional, arg_name = "VM_SOCKET")]
    /// VM Socket path
    pub socket_path: String,
    #[argh(switch)]
    /// clean up the swap file in the background.
    pub slow_file_cleanup: bool,
}

#[derive(FromArgs)]
#[argh(subcommand, name = "status")]
/// Get vmm-swap status of a VM
pub struct SwapStatusCommand {
    #[argh(positional, arg_name = "VM_SOCKET")]
    /// VM Socket path
    pub socket_path: String,
}

/// Vmm-swap commands
#[derive(FromArgs)]
#[argh(subcommand, name = "swap")]
pub struct SwapCommand {
    #[argh(subcommand)]
    pub nested: SwapSubcommands,
}

#[derive(FromArgs)]
#[argh(subcommand)]
pub enum SwapSubcommands {
    Enable(SwapEnableCommand),
    Trim(SwapTrimCommand),
    SwapOut(SwapOutCommand),
    Disable(SwapDisableCommand),
    Status(SwapStatusCommand),
}

#[derive(FromArgs)]
#[argh(subcommand, name = "powerbtn")]
/// Triggers a power button event in the crosvm instance
pub struct PowerbtnCommand {
    #[argh(positional, arg_name = "VM_SOCKET")]
    /// VM Socket path
    pub socket_path: String,
}

#[derive(FromArgs)]
#[argh(subcommand, name = "sleepbtn")]
/// Triggers a sleep button event in the crosvm instance
pub struct SleepCommand {
    #[argh(positional, arg_name = "VM_SOCKET")]
    /// VM Socket path
    pub socket_path: String,
}

#[derive(FromArgs)]
#[argh(subcommand, name = "gpe")]
/// Injects a general-purpose event into the crosvm instance
pub struct GpeCommand {
    #[argh(positional)]
    /// GPE #
    pub gpe: u32,
    #[argh(positional, arg_name = "VM_SOCKET")]
    /// VM Socket path
    pub socket_path: String,
}

#[derive(FromArgs)]
#[argh(subcommand, name = "usb")]
/// Manage attached virtual USB devices.
pub struct UsbCommand {
    #[argh(subcommand)]
    pub command: UsbSubCommand,
}

#[cfg(feature = "gpu")]
#[derive(FromArgs)]
#[argh(subcommand, name = "gpu")]
/// Manage attached virtual GPU device.
pub struct GpuCommand {
    #[argh(subcommand)]
    pub command: GpuSubCommand,
}

#[derive(FromArgs)]
#[argh(subcommand, name = "version")]
/// Show package version.
pub struct VersionCommand {}

#[derive(FromArgs)]
#[argh(subcommand, name = "add")]
/// ADD
pub struct VfioAddSubCommand {
    #[argh(positional)]
    /// path to host's vfio sysfs
    pub vfio_path: PathBuf,
    #[argh(positional, arg_name = "VM_SOCKET")]
    /// VM Socket path
    pub socket_path: String,
}

#[derive(FromArgs)]
#[argh(subcommand, name = "remove")]
/// REMOVE
pub struct VfioRemoveSubCommand {
    #[argh(positional)]
    /// path to host's vfio sysfs
    pub vfio_path: PathBuf,
    #[argh(positional, arg_name = "VM_SOCKET")]
    /// VM Socket path
    pub socket_path: String,
}

#[derive(FromArgs)]
#[argh(subcommand)]
pub enum VfioSubCommand {
    Add(VfioAddSubCommand),
    Remove(VfioRemoveSubCommand),
}

#[derive(FromArgs)]
#[argh(subcommand, name = "vfio")]
/// add/remove host vfio pci device into guest
pub struct VfioCrosvmCommand {
    #[argh(subcommand)]
    pub command: VfioSubCommand,
}

#[cfg(feature = "pci-hotplug")]
#[derive(FromArgs)]
#[argh(subcommand)]
pub enum VirtioNetSubCommand {
    AddTap(VirtioNetAddSubCommand),
    RemoveTap(VirtioNetRemoveSubCommand),
}

#[cfg(feature = "pci-hotplug")]
#[derive(FromArgs)]
#[argh(subcommand, name = "add")]
/// Add by Tap name.
pub struct VirtioNetAddSubCommand {
    #[argh(positional)]
    /// tap name
    pub tap_name: String,
    #[argh(positional, arg_name = "VM_SOCKET")]
    /// VM Socket path
    pub socket_path: String,
}

#[cfg(feature = "pci-hotplug")]
#[derive(FromArgs)]
#[argh(subcommand, name = "remove")]
/// Remove tap by bus number.
pub struct VirtioNetRemoveSubCommand {
    #[argh(positional)]
    /// bus number for device to remove
    pub bus: u8,
    #[argh(positional, arg_name = "VM_SOCKET")]
    /// VM socket path
    pub socket_path: String,
}

#[cfg(feature = "pci-hotplug")]
#[derive(FromArgs)]
#[argh(subcommand, name = "virtio-net")]
/// add network device as virtio into guest.
pub struct VirtioNetCommand {
    #[argh(subcommand)]
    pub command: VirtioNetSubCommand,
}

#[derive(FromArgs)]
#[argh(subcommand, name = "device")]
/// Start a device process
pub struct DeviceCommand {
    /// configure async executor backend; "uring" or "epoll" on Linux, "handle" or "overlapped" on
    /// Windows. If this option is omitted on Linux, "epoll" is used by default.
    #[argh(option, arg_name = "EXECUTOR")]
    pub async_executor: Option<ExecutorKind>,

    #[argh(subcommand)]
    pub command: DeviceSubcommand,
}

#[derive(FromArgs)]
#[argh(subcommand)]
/// Cross-platform Devices
pub enum CrossPlatformDevicesCommands {
    Block(device::BlockOptions),
    #[cfg(feature = "gpu")]
    Gpu(device::GpuOptions),
    #[cfg(feature = "net")]
    Net(device::NetOptions),
    #[cfg(feature = "audio")]
    Snd(device::SndOptions),
}

#[derive(argh_helpers::FlattenSubcommand)]
pub enum DeviceSubcommand {
    CrossPlatform(CrossPlatformDevicesCommands),
    Sys(super::sys::cmdline::DeviceSubcommand),
}

#[cfg(feature = "gpu")]
#[derive(FromArgs)]
#[argh(subcommand)]
pub enum GpuSubCommand {
    AddDisplays(GpuAddDisplaysCommand),
    ListDisplays(GpuListDisplaysCommand),
    RemoveDisplays(GpuRemoveDisplaysCommand),
    SetDisplayMouseMode(GpuSetDisplayMouseModeCommand),
}

#[cfg(feature = "gpu")]
#[derive(FromArgs)]
/// Attach a new display to the GPU device.
#[argh(subcommand, name = "add-displays")]
pub struct GpuAddDisplaysCommand {
    #[argh(option)]
    /// displays
    pub gpu_display: Vec<GpuDisplayParameters>,

    #[argh(positional, arg_name = "VM_SOCKET")]
    /// VM Socket path
    pub socket_path: String,
}

#[cfg(feature = "gpu")]
#[derive(FromArgs)]
/// List the displays currently attached to the GPU device.
#[argh(subcommand, name = "list-displays")]
pub struct GpuListDisplaysCommand {
    #[argh(positional, arg_name = "VM_SOCKET")]
    /// VM Socket path
    pub socket_path: String,
}

#[cfg(feature = "gpu")]
#[derive(FromArgs)]
/// Detach an existing display from the GPU device.
#[argh(subcommand, name = "remove-displays")]
pub struct GpuRemoveDisplaysCommand {
    #[argh(option)]
    /// display id
    pub display_id: Vec<u32>,
    #[argh(positional, arg_name = "VM_SOCKET")]
    /// VM Socket path
    pub socket_path: String,
}

#[cfg(feature = "gpu")]
#[derive(FromArgs)]
/// Sets the mouse mode of a display attached to the GPU device.
#[argh(subcommand, name = "set-mouse-mode")]
pub struct GpuSetDisplayMouseModeCommand {
    #[argh(option)]
    /// display id
    pub display_id: u32,
    #[argh(option)]
    /// display mouse mode
    pub mouse_mode: GpuMouseMode,
    #[argh(positional, arg_name = "VM_SOCKET")]
    /// VM Socket path
    pub socket_path: String,
}

#[derive(FromArgs)]
#[argh(subcommand)]
pub enum UsbSubCommand {
    Attach(UsbAttachCommand),
    SecurityKeyAttach(UsbAttachKeyCommand),
    Detach(UsbDetachCommand),
    List(UsbListCommand),
}

#[derive(FromArgs)]
/// Attach usb device
#[argh(subcommand, name = "attach")]
pub struct UsbAttachCommand {
    #[argh(
        positional,
        arg_name = "BUS_ID:ADDR:BUS_NUM:DEV_NUM",
        from_str_fn(parse_bus_id_addr)
    )]
    pub addr: (u8, u8, u16, u16),
    #[argh(positional)]
    /// usb device path
    pub dev_path: String,
    #[argh(positional, arg_name = "VM_SOCKET")]
    /// VM Socket path
    pub socket_path: String,
}

#[derive(FromArgs)]
/// Attach security key device
#[argh(subcommand, name = "attach_key")]
pub struct UsbAttachKeyCommand {
    #[argh(positional)]
    /// security key hidraw device path
    pub dev_path: String,
    #[argh(positional, arg_name = "VM_SOCKET")]
    /// VM Socket path
    pub socket_path: String,
}

#[derive(FromArgs)]
/// Detach usb device
#[argh(subcommand, name = "detach")]
pub struct UsbDetachCommand {
    #[argh(positional, arg_name = "PORT")]
    /// usb port
    pub port: u8,
    #[argh(positional, arg_name = "VM_SOCKET")]
    /// VM Socket path
    pub socket_path: String,
}

#[derive(FromArgs)]
/// List currently attached USB devices
#[argh(subcommand, name = "list")]
pub struct UsbListCommand {
    #[argh(positional, arg_name = "VM_SOCKET")]
    /// VM Socket path
    pub socket_path: String,
}

/// Structure containing the parameters for a single disk as well as a unique counter increasing
/// each time a new disk parameter is parsed.
///
/// This allows the letters assigned to each disk to reflect the order of their declaration, as
/// we have several options for specifying disks (rwroot, root, etc) and order can thus be lost
/// when they are aggregated.
#[derive(Deserialize, Serialize, Clone, Debug)]
#[serde(deny_unknown_fields, from = "DiskOption", into = "DiskOption")]
struct DiskOptionWithId {
    disk_option: DiskOption,
    index: usize,
}

/// FromStr implementation for argh.
impl FromStr for DiskOptionWithId {
    type Err = String;

    fn from_str(s: &str) -> Result<Self, Self::Err> {
        let disk_option: DiskOption = from_key_values(s)?;
        Ok(Self::from(disk_option))
    }
}

/// Assign the next id to `disk_option`.
impl From<DiskOption> for DiskOptionWithId {
    fn from(disk_option: DiskOption) -> Self {
        static DISK_COUNTER: AtomicUsize = AtomicUsize::new(0);
        Self {
            disk_option,
            index: DISK_COUNTER.fetch_add(1, Ordering::Relaxed),
        }
    }
}

impl From<DiskOptionWithId> for DiskOption {
    fn from(disk_option_with_id: DiskOptionWithId) -> Self {
        disk_option_with_id.disk_option
    }
}

#[derive(FromArgs)]
#[argh(subcommand, name = "snapshot", description = "Snapshot commands")]
/// Snapshot commands
pub struct SnapshotCommand {
    #[argh(subcommand)]
    pub snapshot_command: SnapshotSubCommands,
}

#[derive(FromArgs)]
#[argh(subcommand, name = "take")]
/// Take a snapshot of the VM
pub struct SnapshotTakeCommand {
    #[argh(positional, arg_name = "snapshot_path")]
    /// VM Image path
    pub snapshot_path: PathBuf,
    #[argh(positional, arg_name = "VM_SOCKET")]
    /// VM Socket path
    pub socket_path: String,
    #[argh(switch)]
    /// compress the ram snapshot.
    pub compress_memory: bool,
    #[argh(switch, arg_name = "encrypt")]
    /// whether the snapshot should be encrypted
    pub encrypt: bool,
}

#[derive(FromArgs)]
#[argh(subcommand)]
/// Snapshot commands
pub enum SnapshotSubCommands {
    Take(SnapshotTakeCommand),
}

/// Container for GpuParameters that have been fixed after parsing using serde.
///
/// This deserializes as a regular `GpuParameters` and applies validation.
#[cfg(feature = "gpu")]
#[derive(Debug, Deserialize, FromKeyValues)]
#[serde(try_from = "GpuParameters")]
pub struct FixedGpuParameters(pub GpuParameters);

#[cfg(feature = "gpu")]
impl TryFrom<GpuParameters> for FixedGpuParameters {
    type Error = String;

    fn try_from(gpu_params: GpuParameters) -> Result<Self, Self::Error> {
        fixup_gpu_options(gpu_params)
    }
}

/// Container for `GpuDisplayParameters` that have been fixed after parsing using serde.
///
/// This deserializes as a regular `GpuDisplayParameters` and applies validation.
/// TODO(b/260101753): Remove this once the old syntax for specifying DPI is deprecated.
#[cfg(feature = "gpu")]
#[derive(Debug, Deserialize, FromKeyValues)]
#[serde(try_from = "GpuDisplayParameters")]
pub struct FixedGpuDisplayParameters(pub GpuDisplayParameters);

#[cfg(feature = "gpu")]
impl TryFrom<GpuDisplayParameters> for FixedGpuDisplayParameters {
    type Error = String;

    fn try_from(gpu_display_params: GpuDisplayParameters) -> Result<Self, Self::Error> {
        fixup_gpu_display_options(gpu_display_params)
    }
}

/// Deserialize `config_file` into a `RunCommand`.
#[cfg(feature = "config-file")]
fn load_config_file<P: AsRef<Path>>(config_file: P) -> Result<RunCommand, String> {
    let config = std::fs::read_to_string(config_file).map_err(|e| e.to_string())?;

    serde_json::from_str(&config).map_err(|e| e.to_string())
}

/// Return a vector configuration loaded from the files pointed by strings in a sequence.
///
/// Used for including configuration files from another one.
#[cfg(feature = "config-file")]
fn include_config_file<'de, D>(deserializer: D) -> Result<Vec<RunCommand>, D::Error>
where
    D: Deserializer<'de>,
{
    use serde::de::SeqAccess;

    struct ConfigVisitor;

    impl<'de> serde::de::Visitor<'de> for ConfigVisitor {
        type Value = Vec<RunCommand>;

        fn expecting(&self, formatter: &mut std::fmt::Formatter) -> std::fmt::Result {
            formatter.write_str("an array of paths to configuration file to include")
        }

        fn visit_seq<S>(self, mut seq: S) -> Result<Self::Value, S::Error>
        where
            S: SeqAccess<'de>,
        {
            let mut ret = Vec::new();

            while let Some(path) = seq.next_element::<&'de str>()? {
                let config =
                    load_config_file(path).map_err(<S as SeqAccess<'de>>::Error::custom)?;
                ret.push(config);
            }

            Ok(ret)
        }
    }

    deserializer.deserialize_seq(ConfigVisitor)
}

#[cfg(feature = "config-file")]
fn write_config_file(config_file: &Path, cmd: &RunCommand) -> Result<(), String> {
    use std::io::Write;

    let mut w =
        std::io::BufWriter::new(std::fs::File::create(config_file).map_err(|e| e.to_string())?);
    serde_json::to_writer_pretty(&mut w, cmd).map_err(|e| e.to_string())?;
    w.flush().map_err(|e| e.to_string())?;
    Ok(())
}

/// Overwrite an `Option<T>` if the right member is set.
///
/// The default merge strategy for `Option<T>` is to merge `right` into `left` iff `left.is_none()`.
/// This doesn't play well with our need to overwrite options that have already been set.
///
/// `overwrite_option` merges `right` into `left` iff `right.is_some()`, which allows us to override
/// previously-set options.
fn overwrite_option<T>(left: &mut Option<T>, right: Option<T>) {
    if right.is_some() {
        *left = right;
    }
}

#[allow(dead_code)]
fn overwrite<T>(left: &mut T, right: T) {
    let _ = std::mem::replace(left, right);
}

fn bool_default_true() -> bool {
    true
}

/// User-specified configuration for the `crosvm run` command.
///
/// All fields of this structure MUST be either an `Option` or a `Vec` of their type. Arguments of
/// type `Option` can only be specified once, whereas `Vec` arguments can be specified several
/// times.
///
/// Each field of this structure has a dual use:
///
/// 1) As a command-line parameter, controlled by the `#[argh]` helper attribute.
/// 2) As a configuration file parameter, controlled by the `#[serde]` helper attribute.
///
/// For consistency, field names should be the same and use kebab-case for both uses, so please
/// refrain from using renaming directives and give the field the desired parameter name (it will
/// automatically be converted to kebab-case).
///
/// For consistency and convenience, all parameters should be deserializable by `serde_keyvalue`, as
/// this will automatically provide the same schema for both the command-line and configuration
/// file. This is particularly important for fields that are enums or structs, for which extra
/// parameters can be specified. Make sure to annotate your struct/enum with
/// `#[serde(deny_unknown_fields, rename_all = "kebab-case")]` so invalid fields are properly
/// rejected and all members are converted to kebab-case.
///
/// Each field should also have a `#[merge]` helper attribute, which defines the strategy to use
/// when merging two configurations into one. This happens when e.g. the user has specified extra
/// command-line arguments along with a configuration file. In this case, the `RunCommand` created
/// from the command-line arguments will be merged into the `RunCommand` deserialized from the
/// configuration file.
///
/// The rule of thumb for `#[merge]` attributes is that parameters that can only be specified once
/// (of `Option` type) should be overridden (`#[merge(strategy = overwrite_option)]`), while
/// parameters that can be specified several times (typically of `Vec` type) should be appended
/// (`#[merge(strategy = append)]`), but there might also be exceptions.
///
/// The command-line is the root configuration source, but one or more configuration files can be
/// specified for inclusion using the `--cfg` argument. Configuration files are applied in the
/// order they are mentioned, overriding (for `Option` fields) or augmenting (for `Vec` fields)
/// their fields, and the command-line options are finally applied last.
///
/// A configuration files can also include other configuration files by using `cfg` itself.
/// Included configuration files are applied first, with the parent configuration file applied
/// last.
///
/// The doccomment of the member will be displayed as its help message with `--help`.
///
/// Note that many parameters are marked with `#[serde(skip)]` and annotated with b/255223604. This
/// is because we only want to enable parameters in the config file after they undergo a proper
/// review to make sure they won't be obsoleted.
#[remain::sorted]
#[argh_helpers::pad_description_for_argh]
#[derive(FromArgs, Default, Deserialize, Serialize, merge::Merge)]
#[argh(subcommand, name = "run", description = "Start a new crosvm instance")]
#[serde(deny_unknown_fields, rename_all = "kebab-case")]
pub struct RunCommand {
    #[cfg(all(target_arch = "x86_64", unix))]
    #[argh(switch)]
    #[serde(default)]
    #[merge(strategy = overwrite_option)]
    /// enable AC adapter device
    /// It purpose is to emulate ACPI ACPI0003 device, replicate and propagate the
    /// ac adapter status from the host to the guest.
    pub ac_adapter: Option<bool>,

    #[argh(option, arg_name = "PATH")]
    #[serde(skip)] // TODO(b/255223604)
    #[merge(strategy = append)]
    /// path to user provided ACPI table
    pub acpi_table: Vec<PathBuf>,

    #[cfg(feature = "android_display")]
    #[argh(option, arg_name = "NAME")]
    #[merge(strategy = overwrite_option)]
    /// name that the Android display backend will be registered to the service manager.
    pub android_display_service: Option<String>,

    #[argh(option)]
    #[serde(skip)] // TODO(b/255223604)
    #[merge(strategy = overwrite_option)]
    /// path to Android fstab
    pub android_fstab: Option<PathBuf>,

    /// configure async executor backend; "uring" or "epoll" on Linux, "handle" or "overlapped" on
    /// Windows. If this option is omitted on Linux, "epoll" is used by default.
    #[argh(option, arg_name = "EXECUTOR")]
    #[serde(skip)] // TODO(b/255223604)
    pub async_executor: Option<ExecutorKind>,

    #[cfg(feature = "balloon")]
    #[argh(option, arg_name = "N")]
    #[serde(skip)] // TODO(b/255223604)
    #[merge(strategy = overwrite_option)]
    /// amount to bias balance of memory between host and guest as the balloon inflates, in mib.
    pub balloon_bias_mib: Option<i64>,

    #[cfg(feature = "balloon")]
    #[argh(option, arg_name = "PATH")]
    #[serde(skip)] // TODO(b/255223604)
    #[merge(strategy = overwrite_option)]
    /// path for balloon controller socket.
    pub balloon_control: Option<PathBuf>,

    #[cfg(feature = "balloon")]
    #[argh(switch)]
    #[serde(skip)] // TODO(b/255223604)
    #[merge(strategy = overwrite_option)]
    /// enable page reporting in balloon.
    pub balloon_page_reporting: Option<bool>,

    #[cfg(feature = "balloon")]
    #[argh(option)]
    #[serde(skip)] // TODO(b/255223604)
    #[merge(strategy = overwrite_option)]
    /// set number of WS bins to use (default = 4).
    pub balloon_ws_num_bins: Option<u8>,

    #[cfg(feature = "balloon")]
    #[argh(switch)]
    #[serde(skip)] // TODO(b/255223604)
    #[merge(strategy = overwrite_option)]
    /// enable working set reporting in balloon.
    pub balloon_ws_reporting: Option<bool>,

    #[argh(option)]
    /// comma separated key=value pairs for setting up battery
    /// device
    /// Possible key values:
    ///     type=goldfish - type of battery emulation, defaults to
    ///     goldfish
    #[merge(strategy = overwrite_option)]
    pub battery: Option<BatteryConfig>,

    #[argh(option)]
    #[serde(skip)] // TODO(b/255223604)
    #[merge(strategy = overwrite_option)]
    /// path to BIOS/firmware ROM
    pub bios: Option<PathBuf>,

    #[argh(option, short = 'b', arg_name = "PATH[,key=value[,key=value[,...]]]")]
    #[serde(default)]
    #[merge(strategy = append)]
    /// parameters for setting up a block device.
    /// Valid keys:
    ///     path=PATH - Path to the disk image. Can be specified
    ///         without the key as the first argument.
    ///     ro=BOOL - Whether the block should be read-only.
    ///         (default: false)
    ///     root=BOOL - Whether the block device should be mounted
    ///         as the root filesystem. This will add the required
    ///         parameters to the kernel command-line. Can only be
    ///         specified once. (default: false)
    ///     sparse=BOOL - Indicates whether the disk should support
    ///         the discard operation. (default: true)
    ///     block-size=BYTES - Set the reported block size of the
    ///         disk. (default: 512)
    ///     id=STRING - Set the block device identifier to an ASCII
    ///         string, up to 20 characters. (default: no ID)
    ///     direct=BOOL - Use O_DIRECT mode to bypass page cache.
    ///         (default: false)
    ///     async-executor=epoll|uring - set the async executor kind
    ///         to simulate the block device with. This takes
    ///         precedence over the global --async-executor option.
    ///     multiple-workers=BOOL - (Experimental) run multiple
    ///         worker threads in parallel. this option is not
    ///         effective for vhost-user blk device.
    ///         (default: false)
    ///     packed-queue=BOOL - Use packed virtqueue
    ///         in block device. If false, use split virtqueue.
    ///         (default: false)
    ///     bootindex=NUM - An index dictating the order that the
    ///         firmware will consider devices to boot from.
    ///         For example, if bootindex=2, then the BIOS
    ///         will attempt to boot from the current device
    ///         after failing to boot from the device with
    ///         bootindex=1.
    ///     pci-address=ADDR - Preferred PCI address, e.g. "00:01.0".
    block: Vec<DiskOptionWithId>,

    #[cfg(any(target_os = "android", target_os = "linux"))]
    #[argh(switch)]
    #[serde(skip)]
    #[merge(strategy = overwrite_option)]
    /// set a minimum utilization for vCPU threads which will hint to the host scheduler
    /// to ramp up higher frequencies or place vCPU threads on larger cores.
    pub boost_uclamp: Option<bool>,

    #[cfg(target_arch = "x86_64")]
    #[argh(switch)]
    #[merge(strategy = overwrite_option)]
    /// break linux PCI configuration space io probing, to force the use of
    /// mmio access to PCIe ECAM.
    pub break_linux_pci_config_io: Option<bool>,

    /// ratelimit enforced on detected bus locks in guest.
    /// The default value of the bus_lock_ratelimit is 0 per second,
    /// which means no limitation on the guest's bus locks.
    #[cfg(target_arch = "x86_64")]
    #[argh(option)]
    pub bus_lock_ratelimit: Option<u64>,

    #[cfg(feature = "config-file")]
    #[argh(option, arg_name = "CONFIG_FILE", from_str_fn(load_config_file))]
    #[serde(default, deserialize_with = "include_config_file")]
    #[merge(skip)]
    /// path to a JSON configuration file to load.
    ///
    /// The options specified in the file can be overridden or augmented by subsequent uses of
    /// this argument, or other command-line parameters.
    cfg: Vec<Self>,

    #[argh(option, arg_name = "CID")]
    #[serde(skip)] // Deprecated - use `vsock` instead.
    #[merge(strategy = overwrite_option)]
    /// context ID for virtual sockets.
    pub cid: Option<u64>,

    #[cfg(any(target_os = "android", target_os = "linux"))]
    #[argh(
        option,
        arg_name = "unpin_policy=POLICY,unpin_interval=NUM,unpin_limit=NUM,unpin_gen_threshold=NUM"
    )]
    #[serde(skip)] // TODO(b/255223604)
    #[merge(strategy = overwrite_option)]
    /// comma separated key=value pairs for setting up coiommu
    /// devices.
    /// Possible key values:
    ///     unpin_policy=lru - LRU unpin policy.
    ///     unpin_interval=NUM - Unpin interval time in seconds.
    ///     unpin_limit=NUM - Unpin limit for each unpin cycle, in
    ///        unit of page count. 0 is invalid.
    ///     unpin_gen_threshold=NUM -  Number of unpin intervals a
    ///        pinned page must be busy for to be aged into the
    ///        older which is less frequently checked generation.
    pub coiommu: Option<devices::CoIommuParameters>,

    #[argh(option, default = "true")]
    #[merge(strategy = overwrite)]
    #[serde(default = "bool_default_true")]
    /// protect VM threads from hyperthreading-based attacks by scheduling them on different cores.
    /// Enabled by default, and required for per_vm_core_scheduling.
    pub core_scheduling: bool,

    #[argh(option, arg_name = "CPUSET", from_str_fn(parse_cpu_affinity))]
    #[serde(skip)] // TODO(b/255223604)
    #[merge(strategy = overwrite_option)]
    /// comma-separated list of CPUs or CPU ranges to run VCPUs on (e.g. 0,1-3,5)
    /// or colon-separated list of assignments of guest to host CPU assignments (e.g. 0=0:1=1:2=2)
    /// (default: no mask)
    pub cpu_affinity: Option<VcpuAffinity>,

    #[argh(
        option,
        arg_name = "CPU=CAP[,CPU=CAP[,...]]",
        from_str_fn(parse_cpu_capacity)
    )]
    #[serde(skip)] // TODO(b/255223604)
    #[merge(strategy = overwrite_option)]
    /// set the relative capacity of the given CPU (default: no capacity)
    pub cpu_capacity: Option<BTreeMap<usize, u32>>, // CPU index -> capacity

    #[argh(option, arg_name = "CPUSET")]
    #[serde(skip)] // Deprecated - use `cpu clusters=[...]` instead.
    #[merge(strategy = append)]
    /// group the given CPUs into a cluster (default: no clusters)
    pub cpu_cluster: Vec<CpuSet>,

    #[cfg(all(
        any(target_arch = "arm", target_arch = "aarch64"),
        any(target_os = "android", target_os = "linux")
    ))]
    #[argh(
        option,
        arg_name = "CPU=FREQS[,CPU=FREQS[,...]]",
        from_str_fn(parse_cpu_frequencies)
    )]
    #[serde(skip)]
    #[merge(strategy = overwrite_option)]
    /// set the list of frequencies in KHz for the given CPU (default: no frequencies)
    pub cpu_frequencies_khz: Option<BTreeMap<usize, Vec<u32>>>, // CPU index -> frequencies

    #[argh(option, short = 'c')]
    #[merge(strategy = overwrite_option)]
    /// cpu parameters.
    /// Possible key values:
    ///     num-cores=NUM - number of VCPUs. (default: 1)
    ///     clusters=[[CLUSTER],...] - CPU clusters (default: None)
    ///       Each CLUSTER is a set containing a list of CPUs
    ///       that should belong to the same cluster. Individual
    ///       CPU ids or ranges can be specified, comma-separated.
    ///       Examples:
    ///       clusters=[[0],[1],[2],[3]] - creates 4 clusters, one
    ///         for each specified core.
    ///       clusters=[[0-3]] - creates a cluster for cores 0 to 3
    ///         included.
    ///       clusters=[[0,2],[1,3],[4-7,12]] - creates one cluster
    ///         for cores 0 and 2, another one for cores 1 and 3,
    ///         and one last for cores 4, 5, 6, 7 and 12.
    ///     core-types=[atom=[CPUSET],core=[CPUSET]] - Hybrid core
    ///       types. (default: None)
    ///       Set the type of virtual hybrid CPUs. Currently
    ///       supports Intel Atom and Intel Core cpu types.
    ///       Examples:
    ///       core-types=[atom=[0,1],core=[2,3]] - set vCPU 0 and
    ///       vCPU 1 as intel Atom type, also set vCPU 2 and vCPU 3
    ///       as intel Core type.
    ///     boot-cpu=NUM - Select vCPU to boot from. (default: 0) (aarch64 only)
    ///     freq_domains=[[FREQ_DOMAIN],...] - CPU freq_domains (default: None) (aarch64 only)
    ///       Usage is identical to clusters, each FREQ_DOMAIN is a set containing a
    ///       list of CPUs that should belong to the same freq_domain. Individual
    ///       CPU ids or ranges can be specified, comma-separated.
    ///       Examples:
    ///       freq_domains=[[0],[1],[2],[3]] - creates 4 freq_domains, one
    ///         for each specified core.
    ///       freq_domains=[[0-3]] - creates a freq_domain for cores 0 to 3
    ///         included.
    ///       freq_domains=[[0,2],[1,3],[4-7,12]] - creates one freq_domain
    ///         for cores 0 and 2, another one for cores 1 and 3,
    ///         and one last for cores 4, 5, 6, 7 and 12.
<<<<<<< HEAD
=======
    ///     sve=[enabled=bool] - SVE Config. (aarch64 only)
    ///         Examples:
    ///         sve=[enabled=true] - Enables SVE on device. Will fail is SVE unsupported.
    ///         default value = false.
>>>>>>> e6dd5633
    pub cpus: Option<CpuOptions>,

    #[cfg(feature = "crash-report")]
    #[argh(option, arg_name = "\\\\.\\pipe\\PIPE_NAME")]
    #[serde(skip)] // TODO(b/255223604)
    #[merge(strategy = overwrite_option)]
    /// the crash handler ipc pipe name.
    pub crash_pipe_name: Option<String>,

    #[argh(switch)]
    #[serde(skip)] // TODO(b/255223604)
    #[merge(strategy = overwrite_option)]
    /// don't set VCPUs real-time until make-rt command is run
    pub delay_rt: Option<bool>,

    #[argh(option, arg_name = "PATH[,filter]")]
    #[serde(default)]
    #[merge(strategy = append)]
    /// path to device tree overlay binary which will be applied to the base guest device tree
    /// Parameters:
    ///    filter - only apply device tree nodes which belong to a VFIO device
    pub device_tree_overlay: Vec<DtboOption>,

    #[argh(switch)]
    #[serde(skip)] // TODO(b/255223604)
    #[merge(strategy = overwrite_option)]
    /// run all devices in one, non-sandboxed process
    pub disable_sandbox: Option<bool>,

    #[argh(switch)]
    #[serde(skip)] // TODO(b/255223604)
    #[merge(strategy = overwrite_option)]
    /// disable INTx in virtio devices
    pub disable_virtio_intx: Option<bool>,

    #[argh(option, short = 'd', arg_name = "PATH[,key=value[,key=value[,...]]]")]
    #[serde(skip)] // Deprecated - use `block` instead.
    #[merge(strategy = append)]
    // (DEPRECATED): Use `block` instead.
    /// path to a disk image followed by optional comma-separated
    /// options.
    /// Valid keys:
    ///    sparse=BOOL - Indicates whether the disk should support
    ///        the discard operation (default: true)
    ///    block_size=BYTES - Set the reported block size of the
    ///        disk (default: 512)
    ///    id=STRING - Set the block device identifier to an ASCII
    ///        string, up to 20 characters (default: no ID)
    ///    o_direct=BOOL - Use O_DIRECT mode to bypass page cache"
    disk: Vec<DiskOptionWithId>,

    #[argh(switch)]
    #[serde(skip)] // TODO(b/255223604)
    #[merge(strategy = overwrite_option)]
    /// capture keyboard input from the display window
    pub display_window_keyboard: Option<bool>,

    #[argh(switch)]
    #[serde(skip)] // TODO(b/255223604)
    #[merge(strategy = overwrite_option)]
    /// capture keyboard input from the display window
    pub display_window_mouse: Option<bool>,

    #[cfg(feature = "config-file")]
    #[argh(option, arg_name = "CONFIG_FILE")]
    #[serde(skip)]
    #[merge(skip)]
    /// path to a JSON configuration file to write the current configuration.
    dump_cfg: Option<PathBuf>,

    #[argh(option, long = "dump-device-tree-blob", arg_name = "FILE")]
    #[serde(skip)] // TODO(b/255223604)
    #[merge(strategy = overwrite_option)]
    /// dump generated device tree as a DTB file
    pub dump_device_tree_blob: Option<PathBuf>,

    #[argh(
        option,
        arg_name = "CPU=DYN_PWR[,CPU=DYN_PWR[,...]]",
        from_str_fn(parse_dynamic_power_coefficient)
    )]
    #[serde(skip)] // TODO(b/255223604)
    #[merge(strategy = overwrite_option)]
    /// pass power modeling param from to guest OS; scalar coefficient used in conjuction with
    /// voltage and frequency for calculating power; in units of uW/MHz/^2
    pub dynamic_power_coefficient: Option<BTreeMap<usize, u32>>,

    #[argh(switch)]
    #[serde(skip)] // TODO(b/255223604)
    #[merge(strategy = overwrite_option)]
    /// enable the fw_cfg device. If enabled, fw_cfg will automatically produce firmware
    /// configuration files containing such information as bootorder and the memory location of
    /// rsdp. If --fw-cfg is specified (see below), there is no need for this argument.
    pub enable_fw_cfg: Option<bool>,

    #[argh(switch)]
    #[serde(skip)] // TODO(b/255223604)
    #[merge(strategy = overwrite_option)]
    /// expose HWP feature to the guest
    pub enable_hwp: Option<bool>,

    #[argh(option, arg_name = "PATH")]
    #[serde(skip)] // TODO(b/255223604)
    #[merge(strategy = append)]
    /// path to an event device node. The device will be grabbed (unusable from the host) and made
    /// available to the guest with the same configuration it shows on the host
    pub evdev: Vec<PathBuf>,

    #[cfg(windows)]
    #[argh(switch)]
    #[serde(skip)] // TODO(b/255223604)
    #[merge(strategy = overwrite_option)]
    /// gather and display statistics on Vm Exits and Bus Reads/Writes.
    pub exit_stats: Option<bool>,

    #[argh(option)]
    #[serde(skip)]
    #[merge(strategy = overwrite)]
    /// where the FDT is placed in memory.
    ///
    /// On x86_64, no effect.
    ///
    /// On aarch64, defaults to `end` for kernel payloads and to `start` for BIOS payloads.
    ///
    /// On riscv64, defaults to `after-payload`.
    pub fdt_position: Option<FdtPosition>,

    #[argh(
        option,
        arg_name = "addr=NUM,size=SIZE,path=PATH[,offset=NUM][,rw][,sync]"
    )]
    #[serde(skip)] // TODO(b/255223604)
    #[merge(strategy = append)]
    /// map the given file into guest memory at the specified
    /// address.
    /// Parameters (addr, size, path are required):
    ///     addr=NUM - guest physical address to map at
    ///     size=NUM - amount of memory to map
    ///     path=PATH - path to backing file/device to map
    ///     offset=NUM - offset in backing file (default 0)
    ///     rw - make the mapping writable (default readonly)
    ///     sync - open backing file with O_SYNC
    ///     align - whether to adjust addr and size to page
    ///        boundaries implicitly
    pub file_backed_mapping: Vec<FileBackedMappingParameters>,

    #[cfg(target_arch = "x86_64")]
    #[argh(switch)]
    #[serde(skip)] // TODO(b/255223604)
    #[merge(strategy = overwrite_option)]
    /// force use of a calibrated TSC cpuid leaf (0x15) even if the hypervisor
    /// doesn't require one.
    pub force_calibrated_tsc_leaf: Option<bool>,

    #[argh(option, arg_name = "name=NAME,(path=PATH|string=STRING)")]
    #[serde(skip)] // TODO(b/255223604)
    #[merge(strategy = append)]
    /// comma separated key=value pairs to specify data to pass to
    /// fw_cfg.
    /// Possible key values:
    ///     name - Name of the file in fw_cfg that will
    ///      be associated with provided data
    ///     path - Path to data that will be included in
    ///      fw_cfg under name
    ///     string - Alternative to path, data to be
    ///      included in fw_cfg under name
    pub fw_cfg: Vec<FwCfgParameters>,

    #[cfg(feature = "gdb")]
    #[argh(option, arg_name = "PORT")]
    #[merge(strategy = overwrite_option)]
    /// (EXPERIMENTAL) gdb on the given port
    pub gdb: Option<u32>,

    #[cfg(feature = "gpu")]
    #[argh(option)]
    // Although `gpu` is a vector, we are currently limited to a single GPU device due to the
    // resource bridge and interaction with other video devices. We do use a vector so the GPU
    // device can be specified like other device classes in the configuration file, and because we
    // hope to lift this limitation eventually.
    #[serde(skip)] // TODO(b/255223604)
    #[merge(strategy = append)]
    /// (EXPERIMENTAL) Comma separated key=value pairs for setting
    /// up a virtio-gpu device
    /// Possible key values:
    ///     backend=(2d|virglrenderer|gfxstream) - Which backend to
    ///        use for virtio-gpu (determining rendering protocol)
    ///     max_num_displays=INT - The maximum number of concurrent
    ///        virtual displays in this VM. This must not exceed
    ///        VIRTIO_GPU_MAX_SCANOUTS (i.e. 16).
    ///     displays=[[GpuDisplayParameters]] - The list of virtual
    ///        displays to create when booting this VM. Displays may
    ///        be hotplugged after booting. See the possible key
    ///        values for GpuDisplayParameters in the section below.
    ///     context-types=LIST - The list of supported context
    ///       types, separated by ':' (default: no contexts enabled)
    ///     width=INT - The width of the virtual display connected
    ///        to the virtio-gpu.
    ///        Deprecated - use `displays` instead.
    ///     height=INT - The height of the virtual display
    ///        connected to the virtio-gpu.
    ///        Deprecated - use `displays` instead.
    ///     egl[=true|=false] - If the backend should use a EGL
    ///        context for rendering.
    ///     glx[=true|=false] - If the backend should use a GLX
    ///        context for rendering.
    ///     surfaceless[=true|=false] - If the backend should use a
    ///         surfaceless context for rendering.
    ///     angle[=true|=false] - If the gfxstream backend should
    ///        use ANGLE (OpenGL on Vulkan) as its native OpenGL
    ///        driver.
    ///     vulkan[=true|=false] - If the backend should support
    ///        vulkan
    ///     wsi=vk - If the gfxstream backend should use the Vulkan
    ///        swapchain to draw on a window
    ///     cache-path=PATH - The path to the virtio-gpu device
    ///        shader cache.
    ///     cache-size=SIZE - The maximum size of the shader cache.
    ///     pci-address=ADDR - The PCI bus, device, and function
    ///        numbers, e.g. "00:01.0"
    ///     pci-bar-size=SIZE - The size for the PCI BAR in bytes
    ///        (default 8gb).
    ///     implicit-render-server[=true|=false] - If the render
    ///        server process should be allowed to autostart
    ///        (ignored when sandboxing is enabled)
    ///     fixed-blob-mapping[=true|=false] - if gpu memory blobs
    ///        should use fixed address mapping.
    ///
    /// Possible key values for GpuDisplayParameters:
    ///     mode=(borderless_full_screen|windowed[width,height]) -
    ///        Whether to show the window on the host in full
    ///        screen or windowed mode. If not specified, windowed
    ///        mode is used by default. "windowed" can also be
    ///        specified explicitly to use a window size different
    ///        from the default one.
    ///     hidden[=true|=false] - If the display window is
    ///        initially hidden (default: false).
    ///     refresh-rate=INT - Force a specific vsync generation
    ///        rate in hertz on the guest (default: 60)
    ///     dpi=[INT,INT] - The horizontal and vertical DPI of the
    ///        display (default: [320,320])
    ///     horizontal-dpi=INT - The horizontal DPI of the display
    ///        (default: 320)
    ///        Deprecated - use `dpi` instead.
    ///     vertical-dpi=INT - The vertical DPI of the display
    ///        (default: 320)
    ///        Deprecated - use `dpi` instead.
    pub gpu: Vec<FixedGpuParameters>,

    #[cfg(all(unix, feature = "gpu"))]
    #[argh(option, arg_name = "PATH")]
    #[serde(skip)] // TODO(b/255223604)
    #[merge(strategy = overwrite_option)]
    /// move all vGPU threads to this Cgroup (default: nothing moves)
    pub gpu_cgroup_path: Option<PathBuf>,

    #[cfg(feature = "gpu")]
    #[argh(option)]
    #[serde(skip)] // TODO(b/255223604). Deprecated - use `gpu` instead.
    #[merge(strategy = append)]
    /// (EXPERIMENTAL) Comma separated key=value pairs for setting
    /// up a display on the virtio-gpu device. See comments for `gpu`
    /// for possible key values of GpuDisplayParameters.
    pub gpu_display: Vec<FixedGpuDisplayParameters>,

    #[cfg(all(unix, feature = "gpu", feature = "virgl_renderer"))]
    #[argh(option)]
    #[serde(skip)] // TODO(b/255223604)
    #[merge(strategy = overwrite_option)]
    /// (EXPERIMENTAL) Comma separated key=value pairs for setting
    /// up a render server for the virtio-gpu device
    /// Possible key values:
    ///     path=PATH - The path to the render server executable.
    ///     cache-path=PATH - The path to the render server shader
    ///         cache.
    ///     cache-size=SIZE - The maximum size of the shader cache
    ///     foz-db-list-path=PATH - The path to GPU foz db list
    ///         file for dynamically loading RO caches.
    pub gpu_render_server: Option<GpuRenderServerParameters>,

    #[cfg(all(unix, feature = "gpu"))]
    #[argh(option, arg_name = "PATH")]
    #[serde(skip)] // TODO(b/255223604)
    #[merge(strategy = overwrite_option)]
    /// move all vGPU server threads to this Cgroup (default: nothing moves)
    pub gpu_server_cgroup_path: Option<PathBuf>,

    #[argh(switch)]
    #[serde(skip)] // TODO(b/255223604)
    #[merge(strategy = overwrite_option)]
    /// use mirror cpu topology of Host for Guest VM, also copy some cpu feature to Guest VM
    pub host_cpu_topology: Option<bool>,

    #[cfg(windows)]
    #[argh(option, arg_name = "PATH")]
    #[serde(skip)] // TODO(b/255223604)
    #[merge(strategy = overwrite_option)]
    /// string representation of the host guid in registry format, for namespacing vsock
    /// connections.
    pub host_guid: Option<String>,

    #[cfg(all(unix, feature = "net"))]
    #[argh(option, arg_name = "IP")]
    #[serde(skip)] // Deprecated - use `net` instead.
    #[merge(strategy = overwrite_option)]
    /// IP address to assign to host tap interface
    pub host_ip: Option<std::net::Ipv4Addr>,

    #[argh(switch)]
    #[serde(skip)] // TODO(b/255223604)
    #[merge(strategy = overwrite_option)]
    /// advise the kernel to use Huge Pages for guest memory mappings
    pub hugepages: Option<bool>,

    /// hypervisor backend
    #[argh(option)]
    #[merge(strategy = overwrite_option)]
    pub hypervisor: Option<HypervisorKind>,

    #[cfg(feature = "balloon")]
    #[argh(option, arg_name = "N")]
    #[serde(skip)] // TODO(b/255223604)
    #[merge(strategy = overwrite_option)]
    /// amount of guest memory outside the balloon at boot in MiB. (default: --mem)
    pub init_mem: Option<u64>,

    #[argh(option, short = 'i', arg_name = "PATH")]
    #[merge(strategy = overwrite_option)]
    /// initial ramdisk to load
    pub initrd: Option<PathBuf>,

    #[argh(option, arg_name = "TYPE[OPTIONS]")]
    #[serde(default)]
    #[merge(strategy = append)]
    /// virtio-input device
    /// TYPE is an input device type, and OPTIONS are key=value
    /// pairs specific to the device type:
    ///     evdev[path=PATH]
    ///     keyboard[path=PATH]
    ///     mouse[path=PATH]
    ///     multi-touch[path=PATH,width=W,height=H,name=N]
    ///     rotary[path=PATH]
    ///     single-touch[path=PATH,width=W,height=H,name=N]
    ///     switches[path=PATH]
    ///     trackpad[path=PATH,width=W,height=H,name=N]
    ///     multi-touch-trackpad[path=PATH,width=W,height=H,name=N]
    /// See <https://crosvm.dev/book/devices/input.html> for more
    /// information.
    pub input: Vec<InputDeviceOption>,

    #[argh(option, arg_name = "kernel|split|userspace")]
    #[merge(strategy = overwrite_option)]
    /// type of interrupt controller emulation. "split" is only available for x86 KVM.
    pub irqchip: Option<IrqChipKind>,

    #[argh(switch)]
    #[serde(skip)] // TODO(b/255223604)
    #[merge(strategy = overwrite_option)]
    /// allow to enable ITMT scheduling feature in VM. The success of enabling depends on HWP and
    /// ACPI CPPC support on hardware
    pub itmt: Option<bool>,

    #[argh(positional, arg_name = "KERNEL")]
    #[merge(strategy = overwrite_option)]
    /// bzImage of kernel to run
    pub kernel: Option<PathBuf>,

    #[cfg(windows)]
    #[argh(option, arg_name = "PATH")]
    #[serde(skip)] // TODO(b/255223604)
    #[merge(strategy = overwrite_option)]
    /// forward hypervisor kernel driver logs for this VM to a file.
    pub kernel_log_file: Option<String>,

    #[argh(option, arg_name = "PATH")]
    #[serde(skip)] // TODO(b/255223604)
    #[merge(strategy = append)]
    /// path to a socket from where to read keyboard input events and write status updates to
    pub keyboard: Vec<PathBuf>,

    #[cfg(any(target_os = "android", target_os = "linux"))]
    #[argh(option, arg_name = "PATH")]
    #[serde(skip)] // Deprecated - use `hypervisor` instead.
    #[merge(strategy = overwrite_option)]
    /// path to the KVM device. (default /dev/kvm)
    pub kvm_device: Option<PathBuf>,

    #[cfg(any(target_os = "android", target_os = "linux"))]
    #[argh(switch)]
    #[serde(skip)] // TODO(b/255223604)
    #[merge(strategy = overwrite_option)]
    /// disable host swap on guest VM pages.
    pub lock_guest_memory: Option<bool>,

    #[cfg(windows)]
    #[argh(option, arg_name = "PATH")]
    #[serde(skip)] // TODO(b/255223604)
    #[merge(strategy = overwrite_option)]
    /// redirect logs to the supplied log file at PATH rather than stderr. For multi-process mode,
    /// use --logs-directory instead
    pub log_file: Option<String>,

    #[cfg(windows)]
    #[argh(option, arg_name = "PATH")]
    #[serde(skip)] // TODO(b/255223604)
    #[merge(strategy = overwrite_option)]
    /// path to the logs directory used for crosvm processes. Logs will be sent to stderr if unset,
    /// and stderr/stdout will be uncaptured
    pub logs_directory: Option<String>,

    #[cfg(all(unix, feature = "net"))]
    #[argh(option, arg_name = "MAC", long = "mac")]
    #[serde(skip)] // Deprecated - use `net` instead.
    #[merge(strategy = overwrite_option)]
    /// MAC address for VM
    pub mac_address: Option<net_util::MacAddress>,

    #[argh(option, short = 'm', arg_name = "N")]
    #[merge(strategy = overwrite_option)]
    /// memory parameters.
    /// Possible key values:
    ///     size=NUM - amount of guest memory in MiB. (default: 256)
    pub mem: Option<MemOptions>,

    #[argh(option, from_str_fn(parse_mmio_address_range))]
    #[serde(skip)] // TODO(b/255223604)
    #[merge(strategy = overwrite_option)]
    /// MMIO address ranges
    pub mmio_address_range: Option<Vec<AddressRange>>,

    #[argh(option, arg_name = "PATH")]
    #[serde(skip)] // TODO(b/255223604)
    #[merge(strategy = append)]
    /// path to a socket from where to read mouse input events and write status updates to
    pub mouse: Vec<PathBuf>,

    #[cfg(target_arch = "aarch64")]
    #[argh(switch)]
    #[serde(skip)] // TODO(b/255223604)
    #[merge(strategy = overwrite_option)]
    /// enable the Memory Tagging Extension in the guest
    pub mte: Option<bool>,

    #[argh(
        option,
        arg_name = "[path=]PATH[,width=WIDTH][,height=HEIGHT][,name=NAME]",
        from_str_fn(parse_touch_device_option)
    )]
    #[serde(skip)] // TODO(b/255223604)
    #[merge(strategy = append)]
    /// path to a socket from where to read multi touch input events (such as those from a
    /// touchscreen) and write status updates to, optionally followed by width and height (defaults
    /// to 800x1280) and a name for the input device
    pub multi_touch: Vec<TouchDeviceOption>,

    #[argh(option)]
    #[merge(strategy = overwrite_option)]
    /// optional name for the VM. This is used as the name of the crosvm
    /// process which is helpful to distinguish multiple crosvm processes.
    /// A name longer than 15 bytes is truncated on Linux-like OSes. This
    /// is no-op on Windows and MacOS at the moment.
    pub name: Option<String>,

    #[cfg(all(unix, feature = "net"))]
    #[argh(
        option,
        arg_name = "(tap-name=TAP_NAME,mac=MAC_ADDRESS|tap-fd=TAP_FD,mac=MAC_ADDRESS|host-ip=IP,netmask=NETMASK,mac=MAC_ADDRESS),vhost-net=VHOST_NET,vq-pairs=N,pci-address=ADDR"
    )]
    #[serde(default)]
    #[merge(strategy = append)]
    /// comma separated key=value pairs for setting up a network
    /// device.
    /// Possible key values:
    ///   (
    ///      tap-name=STRING - name of a configured persistent TAP
    ///                          interface to use for networking.
    ///      mac=STRING      - MAC address for VM. [Optional]
    ///    OR
    ///      tap-fd=INT      - File descriptor for configured tap
    ///                          device.
    ///      mac=STRING      - MAC address for VM. [Optional]
    ///    OR
    ///      (
    ///         host-ip=STRING  - IP address to assign to host tap
    ///                             interface.
    ///       AND
    ///         netmask=STRING  - Netmask for VM subnet.
    ///       AND
    ///         mac=STRING      - MAC address for VM.
    ///      )
    ///   )
    /// AND
    ///   vhost-net
    ///   OR
    ///   vhost-net=[device=/vhost_net/device] - use vhost_net.
    ///                       If the device path is not the default
    ///                       /dev/vhost-net, it can also be
    ///                       specified.
    ///                       Default: false.  [Optional]
    ///   vq-pairs=N      - number of rx/tx queue pairs.
    ///                       Default: 1.      [Optional]
    ///   packed-queue    - use packed queue.
    ///                       If not set or set to false, it will
    ///                       use split virtqueue.
    ///                       Default: false.  [Optional]
    ///   pci-address     - preferred PCI address, e.g. "00:01.0"
    ///                       Default: automatic PCI address assignment. [Optional]
    ///
    /// Either one tap_name, one tap_fd or a triplet of host_ip,
    /// netmask and mac must be specified.
    pub net: Vec<NetParameters>,

    #[cfg(all(unix, feature = "net"))]
    #[argh(option, arg_name = "N")]
    #[serde(skip)] // Deprecated - use `net` instead.
    #[merge(strategy = overwrite_option)]
    /// virtio net virtual queue pairs. (default: 1)
    pub net_vq_pairs: Option<u16>,

    #[cfg(all(unix, feature = "net"))]
    #[argh(option, arg_name = "NETMASK")]
    #[serde(skip)] // Deprecated - use `net` instead.
    #[merge(strategy = overwrite_option)]
    /// netmask for VM subnet
    pub netmask: Option<std::net::Ipv4Addr>,

    #[cfg(feature = "balloon")]
    #[argh(switch)]
    #[serde(skip)] // TODO(b/255223604)
    #[merge(strategy = overwrite_option)]
    /// don't use virtio-balloon device in the guest
    pub no_balloon: Option<bool>,

    #[cfg(target_arch = "x86_64")]
    #[argh(switch)]
    #[serde(skip)] // TODO(b/255223604)
    #[merge(strategy = overwrite_option)]
    /// don't use legacy KBD devices emulation
    pub no_i8042: Option<bool>,

    #[cfg(target_arch = "aarch64")]
    #[argh(switch)]
    #[serde(skip)] // TODO(b/255223604)
    #[merge(strategy = overwrite_option)]
    /// disable Performance Monitor Unit (PMU)
    pub no_pmu: Option<bool>,

    #[argh(switch)]
    #[serde(skip)] // TODO(b/255223604)
    #[merge(strategy = overwrite_option)]
    /// don't create RNG device in the guest
    pub no_rng: Option<bool>,

    #[cfg(target_arch = "x86_64")]
    #[argh(switch)]
    #[serde(skip)] // TODO(b/255223604)
    #[merge(strategy = overwrite_option)]
    /// don't use legacy RTC devices emulation
    pub no_rtc: Option<bool>,

    #[argh(switch)]
    #[serde(skip)] // TODO(b/255223604)
    #[merge(strategy = overwrite_option)]
    /// don't use SMT in the guest
    pub no_smt: Option<bool>,

    #[argh(switch)]
    #[serde(skip)] // TODO(b/255223604)
    #[merge(strategy = overwrite_option)]
    /// don't use usb devices in the guest
    pub no_usb: Option<bool>,

    #[cfg(target_arch = "x86_64")]
    #[argh(option, arg_name = "OEM_STRING")]
    #[serde(skip)] // Deprecated - use `smbios` instead.
    #[merge(strategy = append)]
    /// SMBIOS OEM string values to add to the DMI tables
    pub oem_strings: Vec<String>,

    #[argh(option, short = 'p', arg_name = "PARAMS")]
    #[serde(default)]
    #[merge(strategy = append)]
    /// extra kernel or plugin command line arguments. Can be given more than once
    pub params: Vec<String>,

    #[cfg(any(target_os = "android", target_os = "linux"))]
    #[argh(option, arg_name = "pci_hotplug_slots")]
    #[serde(default)]
    #[merge(strategy = overwrite_option)]
    /// number of hotplug slot count (default: None)
    pub pci_hotplug_slots: Option<u8>,

    #[cfg(target_arch = "x86_64")]
    #[argh(option, arg_name = "pci_low_mmio_start")]
    #[serde(skip)] // TODO(b/255223604)
    #[merge(strategy = overwrite_option)]
    /// the pci mmio start address below 4G
    pub pci_start: Option<u64>,

    #[cfg(target_arch = "x86_64")]
    #[argh(
        option,
        arg_name = "mmio_base,mmio_length",
        from_str_fn(parse_memory_region)
    )]
    #[serde(skip)] // TODO(b/255223604)
    #[merge(strategy = overwrite_option)]
    /// region for PCIe Enhanced Configuration Access Mechanism
    pub pcie_ecam: Option<AddressRange>,

    #[argh(switch)]
    #[serde(skip)] // TODO(b/255223604)
    #[merge(strategy = overwrite_option)]
    /// enable per-VM core scheduling intead of the default one (per-vCPU core scheduing) by
    /// making all vCPU threads share same cookie for core scheduling.
    /// This option is no-op on devices that have neither MDS nor L1TF vulnerability
    pub per_vm_core_scheduling: Option<bool>,

    #[argh(
        option,
        arg_name = "path=PATH,[block_size=SIZE]",
        from_str_fn(parse_pflash_parameters)
    )]
    #[serde(skip)] // TODO(b/255223604)
    #[merge(strategy = overwrite_option)]
    /// comma-seperated key-value pair for setting up the pflash device, which provides space to
    /// store UEFI variables. block_size defaults to 4K.
    /// [--pflash <path=PATH,[block_size=SIZE]>]
    pub pflash: Option<PflashParameters>,

    #[argh(option, arg_name = "PATH")]
    #[serde(skip)] // TODO(b/255223604)
    #[merge(strategy = overwrite_option)]
    /// path to empty directory to use for sandbox pivot root
    pub pivot_root: Option<PathBuf>,

    #[cfg(feature = "plugin")]
    #[argh(option, arg_name = "PATH")]
    #[serde(skip)] // TODO(b/255223604)
    #[merge(strategy = overwrite_option)]
    /// absolute path to plugin process to run under crosvm
    pub plugin: Option<PathBuf>,

    #[cfg(feature = "plugin")]
    #[argh(option, arg_name = "GID:GID:INT")]
    #[serde(skip)] // TODO(b/255223604)
    #[merge(strategy = append)]
    /// supplemental GIDs that should be mapped in plugin jail.  Can be given more than once
    pub plugin_gid_map: Vec<GidMap>,

    #[cfg(feature = "plugin")]
    #[argh(option)]
    #[serde(skip)] // TODO(b/255223604)
    #[merge(strategy = overwrite_option)]
    /// path to the file listing supplemental GIDs that should be mapped in plugin jail.  Can be
    /// given more than once
    pub plugin_gid_map_file: Option<PathBuf>,

    #[cfg(feature = "plugin")]
    #[argh(option, arg_name = "PATH:PATH:BOOL")]
    #[serde(skip)] // TODO(b/255223604)
    #[merge(strategy = append)]
    /// path to be mounted into the plugin's root filesystem.  Can be given more than once
    pub plugin_mount: Vec<BindMount>,

    #[cfg(feature = "plugin")]
    #[argh(option, arg_name = "PATH")]
    #[serde(skip)] // TODO(b/255223604)
    #[merge(strategy = overwrite_option)]
    /// path to the file listing paths be mounted into the plugin's root filesystem.  Can be given
    /// more than once
    pub plugin_mount_file: Option<PathBuf>,

    #[cfg(feature = "plugin")]
    #[argh(option, arg_name = "PATH")]
    #[serde(skip)] // TODO(b/255223604)
    #[merge(strategy = overwrite_option)]
    /// absolute path to a directory that will become root filesystem for the plugin process.
    pub plugin_root: Option<PathBuf>,

    #[argh(option)]
    #[serde(default)]
    #[merge(strategy = append)]
    /// parameters for setting up a virtio-pmem device.
    /// Valid keys:
    ///     path=PATH - Path to the disk image. Can be specified
    ///         without the key as the first argument.
    ///     ro=BOOL - Whether the pmem device should be read-only.
    ///         (default: false)
    ///     vma-size=BYTES - (Experimental) Size in bytes
    ///        of an anonymous virtual memory area that is
    ///        created to back this device. When this
    ///        option is specified, the disk image path
    ///        is used to name the memory area
    ///     swap-interval-ms=NUM - (Experimental) Interval
    ///        in milliseconds for periodic swap out of
    ///        memory mapping created by this device. 0
    ///        means the memory mapping won't be swapped
    ///        out by crosvm
    pub pmem: Vec<PmemOption>,

    #[argh(option, arg_name = "PATH")]
    #[serde(skip)] // TODO(b/255223604)
    #[merge(strategy = append)]
    /// (DEPRECATED): Use --pmem instead.
    /// path to a disk image
    pmem_device: Vec<DiskOption>,

    #[cfg(any(target_os = "android", target_os = "linux"))]
    #[argh(
        option,
        arg_name = "PATH[,key=value[,key=value[,...]]]",
        from_str_fn(parse_pmem_ext2_option)
    )]
    #[serde(default)]
    #[merge(strategy = append)]
    /// (EXPERIMENTAL): construct an ext2 file system on a pmem
    /// device from the given directory. The argument is the form of
    /// "PATH[,key=value[,key=value[,...]]]".
    /// Valid keys:
    ///     blocks_per_group=NUM - Number of blocks in a block
    ///       group. (default: 4096)
    ///     inodes_per_group=NUM - Number of inodes in a block
    ///       group. (default: 1024)
    ///     size=BYTES - Size of the memory region allocated by this
    ///       device. A file system will be built on the region. If
    ///       the filesystem doesn't fit within this size, crosvm
    ///       will fail to start with an error.
    ///       The number of block groups in the file system is
    ///       calculated from this value and other given parameters.
    ///       The value of `size` must be larger than (4096 *
    ///        blocks_per_group.) (default: 16777216)
    ///     uid=UID - uid of the mkfs process in the user
    ///       namespace created by minijail. (default: 0)
    ///     gid=GID - gid of the mkfs process in the user
    ///       namespace created by minijail. (default: 0)
    ///     uidmap=UIDMAP - a uid map in the format
    ///       "inner outer count[,inner outer count]". This format
    ///       is same as one for minijail.
    ///       (default: "0 <current euid> 1")
    ///     gidmap=GIDMAP - a gid map in the same format as uidmap
    ///       (default: "0 <current egid> 1")
    pub pmem_ext2: Vec<PmemExt2Option>,

    #[cfg(feature = "process-invariants")]
    #[argh(option, arg_name = "PATH")]
    #[serde(skip)] // TODO(b/255223604)
    #[merge(strategy = overwrite_option)]
    /// shared read-only memory address for a serialized EmulatorProcessInvariants proto
    pub process_invariants_handle: Option<u64>,

    #[cfg(feature = "process-invariants")]
    #[argh(option, arg_name = "PATH")]
    #[serde(skip)] // TODO(b/255223604)
    #[merge(strategy = overwrite_option)]
    /// size of the serialized EmulatorProcessInvariants proto pointed at by
    /// process-invariants-handle
    pub process_invariants_size: Option<usize>,

    #[cfg(windows)]
    #[argh(option)]
    #[serde(skip)] // TODO(b/255223604)
    #[merge(strategy = overwrite_option)]
    /// product channel
    pub product_channel: Option<String>,

    #[cfg(windows)]
    #[argh(option)]
    #[serde(skip)] // TODO(b/255223604)
    #[merge(strategy = overwrite_option)]
    /// the product name for file paths.
    pub product_name: Option<String>,

    #[cfg(windows)]
    #[argh(option)]
    #[serde(skip)] // TODO(b/255223604)
    #[merge(strategy = overwrite_option)]
    /// product version
    pub product_version: Option<String>,

    #[argh(switch)]
    #[serde(skip)] // TODO(b/255223604)
    #[merge(strategy = overwrite_option)]
    /// prevent host access to guest memory
    pub protected_vm: Option<bool>,

    #[argh(option, arg_name = "PATH")]
    #[serde(skip)] // TODO(b/255223604)
    #[merge(strategy = overwrite_option)]
    /// (EXPERIMENTAL/FOR DEBUGGING) Use custom VM firmware to run in protected mode
    pub protected_vm_with_firmware: Option<PathBuf>,

    #[argh(switch)]
    #[serde(skip)] // TODO(b/255223604)
    #[merge(strategy = overwrite_option)]
    /// (EXPERIMENTAL) prevent host access to guest memory, but don't use protected VM firmware
    protected_vm_without_firmware: Option<bool>,

    #[argh(option, arg_name = "path=PATH,size=SIZE")]
    #[serde(skip)] // TODO(b/255223604)
    #[merge(strategy = overwrite_option)]
    /// path to pstore buffer backend file followed by size
    ///     [--pstore <path=PATH,size=SIZE>]
    pub pstore: Option<Pstore>,

    #[cfg(feature = "pvclock")]
    #[argh(switch)]
    #[serde(skip)] // TODO(b/255223604)
    #[merge(strategy = overwrite_option)]
    /// enable virtio-pvclock.
    /// Only available when crosvm is built with feature 'pvclock'.
    pub pvclock: Option<bool>,

    #[argh(option, long = "restore", arg_name = "PATH")]
    #[serde(skip)] // TODO(b/255223604)
    #[merge(strategy = overwrite_option)]
    /// path of the snapshot that is used to restore the VM on startup.
    pub restore: Option<PathBuf>,

    #[argh(option, arg_name = "PATH[,key=value[,key=value[,...]]]", short = 'r')]
    #[serde(skip)] // Deprecated - use `block` instead.
    #[merge(strategy = overwrite_option)]
    // (DEPRECATED): Use `block` instead.
    /// path to a disk image followed by optional comma-separated
    /// options.
    /// Valid keys:
    ///     sparse=BOOL - Indicates whether the disk should support
    ///         the discard operation (default: true)
    ///     block_size=BYTES - Set the reported block size of the
    ///        disk (default: 512)
    ///     id=STRING - Set the block device identifier to an ASCII
    ///     string, up to 20 characters (default: no ID)
    ///     o_direct=BOOL - Use O_DIRECT mode to bypass page cache
    root: Option<DiskOptionWithId>,

    #[argh(option, arg_name = "PATH")]
    #[serde(skip)] // TODO(b/255223604)
    #[merge(strategy = append)]
    /// path to a socket from where to read rotary input events and write status updates to
    pub rotary: Vec<PathBuf>,

    #[argh(option, arg_name = "CPUSET")]
    #[serde(skip)] // TODO(b/255223604)
    #[merge(strategy = overwrite_option)]
    /// comma-separated list of CPUs or CPU ranges to run VCPUs on. (e.g. 0,1-3,5) (default: none)
    pub rt_cpus: Option<CpuSet>,

    #[argh(option, arg_name = "PATH")]
    #[serde(skip)] // TODO(b/255223604)
    #[merge(strategy = append)]
    /// (DEPRECATED): Use --pmem instead.
    /// path to a writable disk image
    rw_pmem_device: Vec<DiskOption>,

    #[argh(option, arg_name = "PATH[,key=value[,key=value[,...]]]")]
    #[serde(skip)] // Deprecated - use `block` instead.
    #[merge(strategy = append)]
    // (DEPRECATED): Use `block` instead.
    /// path to a read-write disk image followed by optional
    /// comma-separated options.
    /// Valid keys:
    ///     sparse=BOOL - Indicates whether the disk should support
    ///        the discard operation (default: true)
    ///     block_size=BYTES - Set the reported block size of the
    ///        disk (default: 512)
    ///     id=STRING - Set the block device identifier to an ASCII
    ///       string, up to 20 characters (default: no ID)
    ///     o_direct=BOOL - Use O_DIRECT mode to bypass page cache
    rwdisk: Vec<DiskOptionWithId>,

    #[argh(option, arg_name = "PATH[,key=value[,key=value[,...]]]")]
    #[serde(skip)] // Deprecated - use `block` instead.
    #[merge(strategy = overwrite_option)]
    // (DEPRECATED) Use `block` instead.
    /// path to a read-write root disk image followed by optional
    /// comma-separated options.
    /// Valid keys:
    ///     sparse=BOOL - Indicates whether the disk should support
    ///       the discard operation (default: true)
    ///     block_size=BYTES - Set the reported block size of the
    ///        disk (default: 512)
    ///     id=STRING - Set the block device identifier to an ASCII
    ///        string, up to 20 characters (default: no ID)
    ///     o_direct=BOOL - Use O_DIRECT mode to bypass page cache
    rwroot: Option<DiskOptionWithId>,

    #[argh(switch)]
    #[serde(skip)] // TODO(b/255223604)
    #[merge(strategy = overwrite_option)]
    /// set Low Power S0 Idle Capable Flag for guest Fixed ACPI
    /// Description Table, additionally use enhanced crosvm suspend and resume
    /// routines to perform full guest suspension/resumption
    pub s2idle: Option<bool>,

    #[argh(option, arg_name = "PATH[,key=value[,key=value[,...]]]")]
    #[serde(default)]
    #[merge(strategy = append)]
    /// (EXPERIMENTAL) parameters for setting up a SCSI disk.
    /// Valid keys:
    ///     path=PATH - Path to the disk image. Can be specified
    ///         without the key as the first argument.
    ///     block_size=BYTES - Set the reported block size of the
    ///        disk (default: 512)
    ///     ro=BOOL - Whether the block should be read-only.
    ///         (default: false)
    ///     root=BOOL - Whether the scsi device should be mounted
    ///         as the root filesystem. This will add the required
    ///         parameters to the kernel command-line. Can only be
    ///         specified once. (default: false)
    // TODO(b/300580119): Add O_DIRECT and sparse file support.
    scsi_block: Vec<ScsiOption>,

    #[cfg(any(target_os = "android", target_os = "linux"))]
    #[argh(switch)]
    #[serde(skip)] // TODO(b/255223604)
    #[merge(strategy = overwrite_option)]
    /// instead of seccomp filter failures being fatal, they will be logged instead
    pub seccomp_log_failures: Option<bool>,

    #[cfg(any(target_os = "android", target_os = "linux"))]
    #[argh(option, arg_name = "PATH")]
    #[serde(skip)] // TODO(b/255223604)
    #[merge(strategy = overwrite_option)]
    /// path to seccomp .policy files
    pub seccomp_policy_dir: Option<PathBuf>,

    #[argh(
        option,
        arg_name = "type=TYPE,[hardware=HW,name=NAME,num=NUM,path=PATH,input=PATH,console,earlycon,stdin,pci-address=ADDR]",
        from_str_fn(parse_serial_options)
    )]
    #[serde(default)]
    #[merge(strategy = append)]
    /// comma separated key=value pairs for setting up serial
    /// devices. Can be given more than once.
    /// Possible key values:
    ///     type=(stdout,syslog,sink,file) - Where to route the
    ///        serial device
    ///     hardware=(serial,virtio-console,debugcon,
    ///               legacy-virtio-console) - Which type of
    ///        serial hardware to emulate. Defaults to 8250 UART
    ///        (serial).
    ///     name=NAME - Console Port Name, used for virtio-console
    ///        as a tag for identification within the guest.
    ///     num=(1,2,3,4) - Serial Device Number. If not provided,
    ///        num will default to 1.
    ///     debugcon_port=PORT - Port for the debugcon device to
    ///        listen to. Defaults to 0x402, which is what OVMF
    ///        expects.
    ///     path=PATH - The path to the file to write to when
    ///        type=file
    ///     input=PATH - The path to the file to read from when not
    ///        stdin
    ///     console - Use this serial device as the guest console.
    ///        Will default to first serial port if not provided.
    ///     earlycon - Use this serial device as the early console.
    ///        Can only be given once.
    ///     stdin - Direct standard input to this serial device.
    ///        Can only be given once. Will default to first serial
    ///        port if not provided.
    ///     pci-address - Preferred PCI address, e.g. "00:01.0".
    pub serial: Vec<SerialParameters>,

    #[cfg(windows)]
    #[argh(option, arg_name = "PIPE_NAME")]
    #[serde(skip)] // TODO(b/255223604)
    #[merge(strategy = overwrite_option)]
    /// the service ipc pipe name. (Prefix \\\\.\\pipe\\ not needed.
    pub service_pipe_name: Option<String>,

    #[cfg(any(target_os = "android", target_os = "linux"))]
    #[argh(
        option,
        arg_name = "PATH:TAG[:type=TYPE:writeback=BOOL:timeout=SECONDS:uidmap=UIDMAP:gidmap=GIDMAP:cache=CACHE:dax=BOOL,posix_acl=BOOL]"
    )]
    // TODO(b/218223240) add Deserialize implementation for SharedDir so it can be supported by the
    // config file.
    #[serde(skip)]
    #[merge(strategy = append)]
    /// colon-separated options for configuring a directory to be
    /// shared with the VM. The first field is the directory to be
    /// shared and the second field is the tag that the VM can use
    /// to identify the device. The remaining fields are key=value
    /// pairs that may appear in any order.
    ///  Valid keys are:
    ///     type=(p9, fs) - Indicates whether the directory should
    ///        be shared via virtio-9p or virtio-fs (default: p9).
    ///     uidmap=UIDMAP - The uid map to use for the device's
    ///        jail in the format "inner outer
    ///        count[,inner outer count]"
    ///        (default: 0 <current euid> 1).
    ///     gidmap=GIDMAP - The gid map to use for the device's
    ///        jail in the format "inner outer
    ///        count[,inner outer count]"
    ///        (default: 0 <current egid> 1).
    ///     cache=(never, auto, always) - Indicates whether the VM
    ///        can cache the contents of the shared directory
    ///        (default: auto).  When set to "auto" and the type
    ///        is "fs", the VM will use close-to-open consistency
    ///        for file contents.
    ///     timeout=SECONDS - How long the VM should consider file
    ///        attributes and directory entries to be valid
    ///        (default: 5).  If the VM has exclusive access to the
    ///        directory, then this should be a large value.  If
    ///        the directory can be modified by other processes,
    ///        then this should be 0.
    ///     writeback=BOOL - Enables writeback caching
    ///        (default: false).  This is only safe to do when the
    ///        VM has exclusive access to the files in a directory.
    ///        Additionally, the server should have read
    ///        permission for all files as the VM may issue read
    ///        requests even for files that are opened write-only.
    ///     dax=BOOL - Enables DAX support.  Enabling DAX can
    ///        improve performance for frequently accessed files
    ///        by mapping regions of the file directly into the
    ///        VM's memory. There is a cost of slightly increased
    ///        latency the first time the file is accessed.  Since
    ///        the mapping is shared directly from the host kernel's
    ///        file cache, enabling DAX can improve performance even
    ///         when the guest cache policy is "Never".  The default
    ///         value for this option is "false".
    ///     posix_acl=BOOL - Indicates whether the shared directory
    ///        supports POSIX ACLs.  This should only be enabled
    ///        when the underlying file system supports POSIX ACLs.
    ///        The default value for this option is "true".
    ///     uid=UID - uid of the device process in the user
    ///        namespace created by minijail. (default: 0)
    ///     gid=GID - gid of the device process in the user
    ///        namespace created by minijail. (default: 0)
    ///     max_dynamic_perm=uint - Indicates maximum number of
    ///        dynamic permissions that the shared directory allows.
    ///         (default: 0). The fuse server will return EPERM
    ///         Error when FS_IOC_SETPERMISSION ioctl is called
    ///         in the device if current dyamic permission path is
    ///         lager or equal to this value.
    ///     max_dynamic_xattr=uint - Indicates maximum number of
    ///        dynamic xattrs that the shared directory allows.
    ///         (default: 0). The fuse server will return EPERM
    ///         Error when FS_IOC_SETPATHXATTR ioctl is called
    ///         in the device if current dyamic permission path is
    ///         lager or equal to this value.
    ///     security_ctx=BOOL - Enables FUSE_SECURITY_CONTEXT
    ///        feature(default: true). This should be set to false
    ///        in case the when the host not allowing write to
    ///        /proc/<pid>/attr/fscreate, or guest directory does
    ///        not care about the security context.
    ///     Options uid and gid are useful when the crosvm process
    ///     has no CAP_SETGID/CAP_SETUID but an identity mapping of
    ///     the current user/group between the VM and the host is
    ///     required. Say the current user and the crosvm process
    ///     has uid 5000, a user can use "uid=5000" and
    ///     "uidmap=5000 5000 1" such that files owned by user
    ///     5000 still appear to be owned by user 5000 in the VM.
    ///     These 2 options are useful only when there is 1 user
    ///     in the VM accessing shared files. If multiple users
    ///     want to access the shared file, gid/uid options are
    ///     useless. It'd be better to create a new user namespace
    ///     and give CAP_SETUID/CAP_SETGID to the crosvm.
    pub shared_dir: Vec<SharedDir>,

    #[argh(
        option,
        arg_name = "[path=]PATH[,width=WIDTH][,height=HEIGHT][,name=NAME]",
        from_str_fn(parse_touch_device_option)
    )]
    #[serde(skip)] // TODO(b/255223604)
    #[merge(strategy = append)]
    /// path to a socket from where to read single touch input events (such as those from a
    /// touchscreen) and write status updates to, optionally followed by width and height (defaults
    /// to 800x1280) and a name for the input device
    pub single_touch: Vec<TouchDeviceOption>,

    #[cfg(any(feature = "slirp-ring-capture", feature = "slirp-debug"))]
    #[argh(option, arg_name = "PATH")]
    #[serde(skip)] // TODO(b/255223604)
    #[merge(strategy = overwrite_option)]
    /// redirects slirp network packets to the supplied log file rather than the current directory
    /// as `slirp_capture_packets.pcap`
    pub slirp_capture_file: Option<String>,

    #[cfg(target_arch = "x86_64")]
    #[argh(option, arg_name = "key=val,...")]
    #[serde(default)]
    #[merge(strategy = overwrite_option)]
    /// SMBIOS table configuration (DMI)
    /// The fields are key=value pairs.
    ///  Valid keys are:
    ///     bios-vendor=STRING - BIOS vendor name.
    ///     bios-version=STRING - BIOS version number (free-form string).
    ///     manufacturer=STRING - System manufacturer name.
    ///     product-name=STRING - System product name.
    ///     serial-number=STRING - System serial number.
    ///     uuid=UUID - System UUID.
    ///     oem-strings=[...] - Free-form OEM strings (SMBIOS type 11).
    pub smbios: Option<SmbiosOptions>,

    #[argh(option, short = 's', arg_name = "PATH")]
    #[merge(strategy = overwrite_option)]
    /// path to put the control socket. If PATH is a directory, a name will be generated
    pub socket: Option<PathBuf>,

    #[cfg(feature = "audio")]
    #[argh(option, arg_name = "PATH")]
    #[serde(skip)] // TODO(b/255223604)
    #[merge(strategy = overwrite_option)]
    /// path to the VioS server socket for setting up virtio-snd devices
    pub sound: Option<PathBuf>,

    #[cfg(target_arch = "x86_64")]
    #[argh(switch)]
    #[serde(skip)] // Deprecated - use `irq_chip` instead.
    #[merge(strategy = overwrite_option)]
    /// (EXPERIMENTAL) enable split-irqchip support
    pub split_irqchip: Option<bool>,

    #[argh(
        option,
        arg_name = "DOMAIN:BUS:DEVICE.FUNCTION[,vendor=NUM][,device=NUM][,class=NUM][,subsystem_vendor=NUM][,subsystem_device=NUM][,revision=NUM]"
    )]
    #[serde(skip)] // TODO(b/255223604)
    #[merge(strategy = append)]
    /// comma-separated key=value pairs for setting up a stub PCI
    /// device that just enumerates. The first option in the list
    /// must specify a PCI address to claim.
    /// Optional further parameters
    ///     vendor=NUM - PCI vendor ID
    ///     device=NUM - PCI device ID
    ///     class=NUM - PCI class (including class code, subclass,
    ///        and programming interface)
    ///     subsystem_vendor=NUM - PCI subsystem vendor ID
    ///     subsystem_device=NUM - PCI subsystem device ID
    ///     revision=NUM - revision
    pub stub_pci_device: Vec<StubPciParameters>,

    #[argh(switch)]
    #[serde(skip)] // TODO(b/255223604)
    #[merge(strategy = overwrite_option)]
    /// start a VM with vCPUs and devices suspended
    pub suspended: Option<bool>,

    #[argh(option, long = "swap", arg_name = "PATH")]
    #[serde(skip)] // TODO(b/255223604)
    #[merge(strategy = overwrite_option)]
    /// enable vmm-swap via an unnamed temporary file on the filesystem which contains the
    /// specified directory.
    pub swap_dir: Option<PathBuf>,

    #[argh(option, arg_name = "N")]
    #[serde(skip)] // TODO(b/255223604)
    #[merge(strategy = overwrite_option)]
    /// (EXPERIMENTAL) Size of virtio swiotlb buffer in MiB (default: 64 if `--protected-vm` or
    /// `--protected-vm-without-firmware` is present)
    pub swiotlb: Option<u64>,

    #[argh(option, arg_name = "PATH")]
    #[serde(skip)] // TODO(b/255223604)
    #[merge(strategy = append)]
    /// path to a socket from where to read switch input events and write status updates to
    pub switches: Vec<PathBuf>,

    #[argh(option, arg_name = "TAG")]
    #[serde(skip)] // Deprecated - use `CrosvmCmdlineArgs::syslog_tag` instead.
    #[merge(strategy = overwrite_option)]
    /// when logging to syslog, use the provided tag
    pub syslog_tag: Option<String>,

    #[cfg(any(target_os = "android", target_os = "linux"))]
    #[argh(option)]
    #[serde(skip)] // Deprecated - use `net` instead.
    #[merge(strategy = append)]
    /// file descriptor for configured tap device. A different virtual network card will be added
    /// each time this argument is given
    pub tap_fd: Vec<RawDescriptor>,

    #[cfg(any(target_os = "android", target_os = "linux"))]
    #[argh(option)]
    #[serde(skip)] // Deprecated - use `net` instead.
    #[merge(strategy = append)]
    /// name of a configured persistent TAP interface to use for networking. A different virtual
    /// network card will be added each time this argument is given
    pub tap_name: Vec<String>,

    #[cfg(target_os = "android")]
    #[argh(option, arg_name = "NAME[,...]")]
    #[serde(skip)] // TODO(b/255223604)
    #[merge(strategy = append)]
    /// comma-separated names of the task profiles to apply to all threads in crosvm including the
    /// vCPU threads
    pub task_profiles: Vec<String>,

    #[argh(
        option,
        arg_name = "[path=]PATH[,width=WIDTH][,height=HEIGHT][,name=NAME]",
        from_str_fn(parse_touch_device_option)
    )]
    #[serde(skip)] // TODO(b/255223604)
    #[merge(strategy = append)]
    /// path to a socket from where to read trackpad input events and write status updates to,
    /// optionally followed by screen width and height (defaults to 800x1280) and a name for the
    /// input device
    pub trackpad: Vec<TouchDeviceOption>,

    #[cfg(any(target_os = "android", target_os = "linux"))]
    #[argh(switch)]
    #[serde(skip)] // TODO(b/255223604)
    #[merge(strategy = overwrite_option)]
    /// set MADV_DONTFORK on guest memory
    ///
    /// Intended for use in combination with --protected-vm, where the guest memory can be
    /// dangerous to access. Some systems, e.g. Android, have tools that fork processes and examine
    /// their memory. This flag effectively hides the guest memory from those tools.
    ///
    /// Not compatible with sandboxing.
    pub unmap_guest_memory_on_fork: Option<bool>,

    // Must be `Some` iff `protection_type == ProtectionType::UnprotectedWithFirmware`.
    #[argh(option, arg_name = "PATH")]
    #[serde(skip)] // TODO(b/255223604)
    #[merge(strategy = overwrite_option)]
    /// (EXPERIMENTAL/FOR DEBUGGING) Use VM firmware, but allow host access to guest memory
    pub unprotected_vm_with_firmware: Option<PathBuf>,

    #[argh(option, arg_name = "PATH")]
    #[serde(skip)] // TODO(b/255223604)
    #[merge(strategy = overwrite_option)]
    /// move all vCPU threads to this CGroup (default: nothing moves)
    pub vcpu_cgroup_path: Option<PathBuf>,

    #[cfg(any(target_os = "android", target_os = "linux"))]
    #[argh(
        option,
        arg_name = "PATH[,guest-address=<BUS:DEVICE.FUNCTION>][,iommu=viommu|coiommu|pkvm-iommu|off][,dt-symbol=<SYMBOL>]"
    )]
    #[serde(default)]
    #[merge(strategy = append)]
    /// path to sysfs of VFIO device.
    ///     guest-address=<BUS:DEVICE.FUNCTION> - PCI address
    ///        that the device will be assigned in the guest.
    ///        If not specified, the device will be assigned an
    ///        address that mirrors its address in the host.
    ///        Only valid for PCI devices.
    ///     iommu=viommu|coiommu|pkvm-iommu|off - indicates which type of IOMMU
    ///        to use for this device.
    ///     dt-symbol=<SYMBOL> - the symbol that labels the device tree
    ///        node in the device tree overlay file.
    pub vfio: Vec<VfioOption>,

    #[cfg(any(target_os = "android", target_os = "linux"))]
    #[argh(switch)]
    #[serde(skip)] // TODO(b/255223604)
    #[merge(strategy = overwrite_option)]
    /// isolate all hotplugged passthrough vfio device behind virtio-iommu
    pub vfio_isolate_hotplug: Option<bool>,

    #[cfg(any(target_os = "android", target_os = "linux"))]
    #[argh(option, arg_name = "PATH")]
    #[serde(skip)] // Deprecated - use `vfio` instead.
    #[merge(strategy = append)]
    /// path to sysfs of platform pass through
    pub vfio_platform: Vec<VfioOption>,

    #[cfg(any(target_os = "android", target_os = "linux"))]
    #[argh(switch)]
    #[serde(skip)] // Deprecated - use `net` instead.
    #[merge(strategy = overwrite_option)]
    /// use vhost for networking
    pub vhost_net: Option<bool>,

    #[cfg(any(target_os = "android", target_os = "linux"))]
    #[argh(option, arg_name = "PATH")]
    #[serde(skip)] // TODO(b/255223604)
    #[merge(strategy = overwrite_option)]
    /// path to the vhost-net device. (default /dev/vhost-net)
    pub vhost_net_device: Option<PathBuf>,

    #[cfg(any(target_os = "android", target_os = "linux"))]
    #[cfg(any(target_arch = "arm", target_arch = "aarch64"))]
    #[argh(switch)]
    #[merge(strategy = overwrite_option)]
    /// use vhost for scmi
    pub vhost_scmi: Option<bool>,

    #[argh(
        option,
        arg_name = "[type=]TYPE,socket=SOCKET_PATH[,max-queue-size=NUM][,pci-address=ADDR]"
    )]
    #[serde(default)]
    #[merge(strategy = append)]
    /// comma separated key=value pairs for connecting to a
    /// vhost-user backend.
    /// Possible key values:
    ///     type=TYPE - Virtio device type (net, block, etc.)
    ///     socket=SOCKET_PATH - Path to vhost-user socket.
    ///     max-queue-size=NUM - Limit maximum queue size (must be a power of two).
    ///     pci-address=ADDR - Preferred PCI address, e.g. "00:01.0".
    pub vhost_user: Vec<VhostUserFrontendOption>,

    #[argh(option, arg_name = "SOCKET_PATH")]
    #[serde(skip)] // Deprecated - use `vhost-user` instead.
    #[merge(strategy = append)]
    /// path to a socket for vhost-user block
    pub vhost_user_blk: Vec<VhostUserOption>,

    #[argh(option)]
    #[serde(skip)]
    #[merge(strategy = overwrite_option)]
    /// number of milliseconds to retry if the socket path is missing or has no listener. Defaults
    /// to no retries.
    pub vhost_user_connect_timeout_ms: Option<u64>,

    #[argh(option, arg_name = "SOCKET_PATH")]
    #[serde(skip)] // Deprecated - use `vhost-user` instead.
    #[merge(strategy = append)]
    /// path to a socket for vhost-user console
    pub vhost_user_console: Vec<VhostUserOption>,

    #[argh(
        option,
        arg_name = "[socket=]SOCKET_PATH,tag=TAG[,max-queue-size=NUM]",
        from_str_fn(parse_vhost_user_fs_option)
    )]
    #[serde(skip)] // Deprecated - use `vhost-user` instead.
    #[merge(strategy = append)]
    /// path to a socket path for vhost-user fs, and tag for the shared dir
    pub vhost_user_fs: Vec<VhostUserFsOption>,

    #[argh(option, arg_name = "SOCKET_PATH")]
    #[serde(skip)] // Deprecated - use `vhost-user` instead.
    #[merge(strategy = append)]
    /// paths to a vhost-user socket for gpu
    pub vhost_user_gpu: Vec<VhostUserOption>,

    #[argh(option, arg_name = "SOCKET_PATH")]
    #[serde(skip)] // Deprecated - use `vhost-user` instead.
    #[merge(strategy = overwrite_option)]
    /// path to a socket for vhost-user mac80211_hwsim
    pub vhost_user_mac80211_hwsim: Option<VhostUserOption>,

    #[argh(option, arg_name = "SOCKET_PATH")]
    #[serde(skip)] // Deprecated - use `vhost-user` instead.
    #[merge(strategy = append)]
    /// path to a socket for vhost-user net
    pub vhost_user_net: Vec<VhostUserOption>,

    #[argh(option, arg_name = "SOCKET_PATH")]
    #[serde(skip)] // Deprecated - use `vhost-user` instead.
    #[merge(strategy = append)]
    /// path to a socket for vhost-user snd
    pub vhost_user_snd: Vec<VhostUserOption>,

    #[argh(option, arg_name = "SOCKET_PATH")]
    #[serde(skip)] // Deprecated - use `vhost-user` instead.
    #[merge(strategy = append)]
    /// path to a socket for vhost-user video decoder
    pub vhost_user_video_decoder: Vec<VhostUserOption>,

    #[argh(option, arg_name = "SOCKET_PATH")]
    #[serde(skip)] // Deprecated - use `vhost-user` instead.
    #[merge(strategy = append)]
    /// path to a socket for vhost-user vsock
    pub vhost_user_vsock: Vec<VhostUserOption>,

    #[argh(option, arg_name = "SOCKET_PATH")]
    #[serde(skip)] // Deprecated - use `vhost-user` instead.
    #[merge(strategy = overwrite_option)]
    /// path to a vhost-user socket for wayland
    pub vhost_user_wl: Option<VhostUserOption>,

    #[cfg(any(target_os = "android", target_os = "linux"))]
    #[argh(option, arg_name = "SOCKET_PATH")]
    #[serde(skip)] // Deprecated - use `vsock` instead.
    #[merge(strategy = overwrite_option)]
    /// path to the vhost-vsock device. (default /dev/vhost-vsock)
    pub vhost_vsock_device: Option<PathBuf>,

    #[cfg(any(target_os = "android", target_os = "linux"))]
    #[argh(option, arg_name = "FD")]
    #[serde(skip)] // Deprecated - use `vsock` instead.
    #[merge(strategy = overwrite_option)]
    /// open FD to the vhost-vsock device, mutually exclusive with vhost-vsock-device
    pub vhost_vsock_fd: Option<RawDescriptor>,

    #[cfg(feature = "video-decoder")]
    #[argh(option, arg_name = "[backend]")]
    #[serde(default)]
    #[merge(strategy = append)]
    /// (EXPERIMENTAL) enable virtio-video decoder device
    /// Possible backend values: libvda, ffmpeg, vaapi
    pub video_decoder: Vec<VideoDeviceConfig>,

    #[cfg(feature = "video-encoder")]
    #[argh(option, arg_name = "[backend]")]
    #[serde(default)]
    #[merge(strategy = append)]
    /// (EXPERIMENTAL) enable virtio-video encoder device
    /// Possible backend values: libvda
    pub video_encoder: Vec<VideoDeviceConfig>,

    #[cfg(all(
        any(target_arch = "arm", target_arch = "aarch64"),
        any(target_os = "android", target_os = "linux")
    ))]
    #[argh(switch)]
    #[serde(skip)]
    #[merge(strategy = overwrite_option)]
    /// enable a virtual cpu freq device
    pub virt_cpufreq: Option<bool>,

    #[cfg(all(
        any(target_arch = "arm", target_arch = "aarch64"),
        any(target_os = "android", target_os = "linux")
    ))]
    #[argh(switch)]
    #[serde(skip)]
    #[merge(strategy = overwrite_option)]
    /// enable version of the virtual cpu freq device compatible
    /// with the driver in upstream linux
    pub virt_cpufreq_upstream: Option<bool>,

    #[cfg(feature = "audio")]
    #[argh(
        option,
        arg_name = "[capture=true,backend=BACKEND,num_output_devices=1,\
        num_input_devices=1,num_output_streams=1,num_input_streams=1]"
    )]
    #[serde(skip)] // TODO(b/255223604)
    #[merge(strategy = append)]
    /// comma separated key=value pairs for setting up virtio snd
    /// devices.
    /// Possible key values:
    ///     capture=(false,true) - Disable/enable audio capture.
    ///         Default is false.
    ///     backend=(null,file,[cras]) - Which backend to use for
    ///         virtio-snd.
    ///     client_type=(crosvm,arcvm,borealis) - Set specific
    ///         client type for cras backend. Default is crosvm.
    ///     socket_type=(legacy,unified) Set specific socket type
    ///         for cras backend. Default is unified.
    ///     playback_path=STR - Set directory of output streams
    ///         for file backend.
    ///     playback_size=INT - Set size of the output streams
    ///         from file backend.
    ///     num_output_devices=INT - Set number of output PCM
    ///         devices.
    ///     num_input_devices=INT - Set number of input PCM devices.
    ///     num_output_streams=INT - Set number of output PCM
    ///         streams per device.
    ///     num_input_streams=INT - Set number of input PCM streams
    ///         per device.
    pub virtio_snd: Vec<SndParameters>,

    #[argh(option, arg_name = "cid=CID[,device=VHOST_DEVICE]")]
    #[serde(default)]
    #[merge(strategy = overwrite_option)]
    /// add a vsock device. Since a guest can only have one CID,
    /// this option can only be specified once.
    ///     cid=CID - CID to use for the device.
    ///     device=VHOST_DEVICE - path to the vhost-vsock device to
    ///         use (Linux only). Defaults to /dev/vhost-vsock.
    pub vsock: Option<VsockConfig>,

    #[cfg(feature = "vtpm")]
    #[argh(switch)]
    #[serde(skip)] // TODO(b/255223604)
    #[merge(strategy = overwrite_option)]
    /// enable the virtio-tpm connection to vtpm daemon
    pub vtpm_proxy: Option<bool>,

    #[cfg(any(target_os = "android", target_os = "linux"))]
    #[argh(option, arg_name = "PATH[,name=NAME]", from_str_fn(parse_wayland_sock))]
    #[serde(skip)] // TODO(b/255223604)
    #[merge(strategy = append)]
    /// path to the Wayland socket to use. The unnamed one is used for displaying virtual screens.
    /// Named ones are only for IPC
    pub wayland_sock: Vec<(String, PathBuf)>,

    #[cfg(any(target_os = "android", target_os = "linux"))]
    #[argh(option, arg_name = "DISPLAY")]
    #[serde(skip)] // TODO(b/255223604)
    #[merge(strategy = overwrite_option)]
    /// X11 display name to use
    pub x_display: Option<String>,
}

#[cfg(feature = "config-file")]
impl RunCommand {
    /// Merge the content of `self` into `self.cfg` if it exists, and return the merged
    /// configuration in which `self.cfg` is empty.
    pub fn squash(mut self) -> Self {
        use merge::Merge;

        std::mem::take(&mut self.cfg)
            .into_iter()
            .map(|c| c.squash())
            .chain(std::iter::once(self))
            .reduce(|mut acc: Self, cfg| {
                acc.merge(cfg);
                acc
            })
            .unwrap()
    }
}

impl TryFrom<RunCommand> for super::config::Config {
    type Error = String;

    fn try_from(cmd: RunCommand) -> Result<Self, Self::Error> {
        // Squash the configuration file (if any) and command-line arguments together.
        #[cfg(feature = "config-file")]
        let cmd = {
            if !cmd.cfg.is_empty() {
                log::warn!(
                    "`--cfg` is still experimental and the configuration file format may change"
                );
            }
            cmd.squash()
        };

        #[cfg(feature = "config-file")]
        if let Some(cfg_path) = &cmd.dump_cfg {
            write_config_file(cfg_path, &cmd)?;
        }

        let mut cfg = Self::default();
        // TODO: we need to factor out some(?) of the checks into config::validate_config

        // Process arguments
        if let Some(p) = cmd.kernel {
            cfg.executable_path = Some(Executable::Kernel(p));
        }

        #[cfg(any(target_os = "android", target_os = "linux"))]
        if let Some(p) = cmd.kvm_device {
            log::warn!(
                "`--kvm-device <PATH>` is deprecated; use `--hypervisor kvm[device=<PATH>]` instead"
            );

            if cmd.hypervisor.is_some() {
                return Err("cannot specify both --hypervisor and --kvm-device".to_string());
            }

            cfg.hypervisor = Some(crate::crosvm::config::HypervisorKind::Kvm { device: Some(p) });
        }

        cfg.android_fstab = cmd.android_fstab;

        cfg.async_executor = cmd.async_executor;

        #[cfg(target_arch = "x86_64")]
        if let Some(p) = cmd.bus_lock_ratelimit {
            cfg.bus_lock_ratelimit = p;
        }

        cfg.params.extend(cmd.params);

        cfg.core_scheduling = cmd.core_scheduling;
        cfg.per_vm_core_scheduling = cmd.per_vm_core_scheduling.unwrap_or_default();

        // `--cpu` parameters.
        {
            let cpus = cmd.cpus.unwrap_or_default();
            cfg.vcpu_count = cpus.num_cores;
            cfg.boot_cpu = cpus.boot_cpu.unwrap_or_default();
            cfg.cpu_freq_domains = cpus.freq_domains;

            // Only allow deprecated `--cpu-cluster` option only if `--cpu clusters=[...]` is not
            // used.
            cfg.cpu_clusters = match (&cpus.clusters.is_empty(), &cmd.cpu_cluster.is_empty()) {
                (_, true) => cpus.clusters,
                (true, false) => cmd.cpu_cluster,
                (false, false) => {
                    return Err(
                        "cannot specify both --cpu clusters=[...] and --cpu_cluster".to_string()
                    )
                }
            };

            #[cfg(target_arch = "x86_64")]
            if let Some(cpu_types) = cpus.core_types {
                for cpu in cpu_types.atom {
                    if cfg
                        .vcpu_hybrid_type
                        .insert(cpu, CpuHybridType::Atom)
                        .is_some()
                    {
                        return Err(format!("vCPU index must be unique {}", cpu));
                    }
                }
                for cpu in cpu_types.core {
                    if cfg
                        .vcpu_hybrid_type
                        .insert(cpu, CpuHybridType::Core)
                        .is_some()
                    {
                        return Err(format!("vCPU index must be unique {}", cpu));
                    }
                }
            }
            #[cfg(any(target_arch = "arm", target_arch = "aarch64"))]
            {
                cfg.sve = cpus.sve;
            }
        }

        cfg.vcpu_affinity = cmd.cpu_affinity;

        if let Some(dynamic_power_coefficient) = cmd.dynamic_power_coefficient {
            cfg.dynamic_power_coefficient = dynamic_power_coefficient;
        }

        if let Some(capacity) = cmd.cpu_capacity {
            cfg.cpu_capacity = capacity;
        }

        #[cfg(all(
            any(target_arch = "arm", target_arch = "aarch64"),
            any(target_os = "android", target_os = "linux")
        ))]
        {
            cfg.virt_cpufreq = cmd.virt_cpufreq.unwrap_or_default();
            cfg.virt_cpufreq_v2 = cmd.virt_cpufreq_upstream.unwrap_or_default();
            if cfg.virt_cpufreq && cfg.virt_cpufreq_v2 {
                return Err("Only one version of virt-cpufreq can be used!".to_string());
            }
            if let Some(frequencies) = cmd.cpu_frequencies_khz {
                cfg.cpu_frequencies_khz = frequencies;
            }
        }

        cfg.vcpu_cgroup_path = cmd.vcpu_cgroup_path;

        cfg.no_smt = cmd.no_smt.unwrap_or_default();

        if let Some(rt_cpus) = cmd.rt_cpus {
            cfg.rt_cpus = rt_cpus;
        }

        cfg.delay_rt = cmd.delay_rt.unwrap_or_default();

        let mem = cmd.mem.unwrap_or_default();
        cfg.memory = mem.size;

        #[cfg(target_arch = "aarch64")]
        {
            if cmd.mte.unwrap_or_default()
                && !(cmd.pmem.is_empty()
                    && cmd.pmem_device.is_empty()
                    && cmd.pstore.is_none()
                    && cmd.rw_pmem_device.is_empty())
            {
                return Err(
                    "--mte cannot be specified together with --pstore or pmem flags".to_string(),
                );
            }
            cfg.mte = cmd.mte.unwrap_or_default();
            cfg.no_pmu = cmd.no_pmu.unwrap_or_default();
            cfg.swiotlb = cmd.swiotlb;
        }

        cfg.hugepages = cmd.hugepages.unwrap_or_default();

        // `cfg.hypervisor` may have been set by the deprecated `--kvm-device` option above.
        // TODO(b/274817652): remove this workaround when `--kvm-device` is removed.
        if cfg.hypervisor.is_none() {
            cfg.hypervisor = cmd.hypervisor;
        }

        #[cfg(any(target_os = "android", target_os = "linux"))]
        {
            cfg.lock_guest_memory = cmd.lock_guest_memory.unwrap_or_default();
            cfg.boost_uclamp = cmd.boost_uclamp.unwrap_or_default();
        }

        #[cfg(feature = "audio")]
        {
            cfg.sound = cmd.sound;
        }

        for serial_params in cmd.serial {
            super::sys::config::check_serial_params(&serial_params)?;

            let num = serial_params.num;
            let key = (serial_params.hardware, num);

            if cfg.serial_parameters.contains_key(&key) {
                return Err(format!(
                    "serial hardware {} num {}",
                    serial_params.hardware, num,
                ));
            }

            if serial_params.earlycon {
                // Only SerialHardware::Serial supports earlycon= currently.
                match serial_params.hardware {
                    SerialHardware::Serial => {}
                    _ => {
                        return Err(super::config::invalid_value_err(
                            serial_params.hardware.to_string(),
                            String::from("earlycon not supported for hardware"),
                        ));
                    }
                }
                for params in cfg.serial_parameters.values() {
                    if params.earlycon {
                        return Err(format!(
                            "{} device {} already set as earlycon",
                            params.hardware, params.num,
                        ));
                    }
                }
            }

            if serial_params.stdin {
                if let Some(previous_stdin) = cfg.serial_parameters.values().find(|sp| sp.stdin) {
                    return Err(format!(
                        "{} device {} already connected to standard input",
                        previous_stdin.hardware, previous_stdin.num,
                    ));
                }
            }

            cfg.serial_parameters.insert(key, serial_params);
        }

        if !(cmd.root.is_none()
            && cmd.rwroot.is_none()
            && cmd.disk.is_empty()
            && cmd.rwdisk.is_empty())
        {
            log::warn!("Deprecated disk flags such as --[rw]disk or --[rw]root are passed. Use --block instead.");
        }
        // Aggregate all the disks with the expected read-only and root values according to the
        // option they have been passed with.
        let mut disks = cmd
            .root
            .into_iter()
            .map(|mut d| {
                d.disk_option.read_only = true;
                d.disk_option.root = true;
                d
            })
            .chain(cmd.rwroot.into_iter().map(|mut d| {
                d.disk_option.read_only = false;
                d.disk_option.root = true;
                d
            }))
            .chain(cmd.disk.into_iter().map(|mut d| {
                d.disk_option.read_only = true;
                d.disk_option.root = false;
                d
            }))
            .chain(cmd.rwdisk.into_iter().map(|mut d| {
                d.disk_option.read_only = false;
                d.disk_option.root = false;
                d
            }))
            .chain(cmd.block)
            .collect::<Vec<_>>();

        // Sort all our disks by index.
        disks.sort_by_key(|d| d.index);
        cfg.disks = disks.into_iter().map(|d| d.disk_option).collect();

        cfg.scsis = cmd.scsi_block;

        cfg.pmems = cmd.pmem;

        if !cmd.pmem_device.is_empty() || !cmd.rw_pmem_device.is_empty() {
            log::warn!(
                "--pmem-device and --rw-pmem-device are deprecated. Please use --pmem instead."
            );
        }

        // Convert the deprecated `pmem_device` and `rw_pmem_device` into `pmem_devices`.
        for disk_option in cmd.pmem_device.into_iter() {
            cfg.pmems.push(PmemOption {
                path: disk_option.path,
                ro: true, // read-only
                ..PmemOption::default()
            });
        }
        for disk_option in cmd.rw_pmem_device.into_iter() {
            cfg.pmems.push(PmemOption {
                path: disk_option.path,
                ro: false, // writable
                ..PmemOption::default()
            });
        }

        // Find the device to use as the kernel `root=` parameter. There can only be one.
        let virtio_blk_root_devs = cfg
            .disks
            .iter()
            .enumerate()
            .filter(|(_, d)| d.root)
            .map(|(i, d)| (format_disk_letter("/dev/vd", i), d.read_only));

        let virtio_scsi_root_devs = cfg
            .scsis
            .iter()
            .enumerate()
            .filter(|(_, s)| s.root)
            .map(|(i, s)| (format_disk_letter("/dev/sd", i), s.read_only));

        let virtio_pmem_root_devs = cfg
            .pmems
            .iter()
            .enumerate()
            .filter(|(_, p)| p.root)
            .map(|(i, p)| (format!("/dev/pmem{}", i), p.ro));

        let mut root_devs = virtio_blk_root_devs
            .chain(virtio_scsi_root_devs)
            .chain(virtio_pmem_root_devs);
        if let Some((root_dev, read_only)) = root_devs.next() {
            cfg.params.push(format!(
                "root={} {}",
                root_dev,
                if read_only { "ro" } else { "rw" }
            ));

            // If the iterator is not exhausted, the user specified `root=true` on more than one
            // device, which is an error.
            if root_devs.next().is_some() {
                return Err("only one root disk can be specified".to_string());
            }
        }

        #[cfg(any(target_os = "android", target_os = "linux"))]
        {
            cfg.pmem_ext2 = cmd.pmem_ext2;
        }

        #[cfg(feature = "pvclock")]
        {
            cfg.pvclock = cmd.pvclock.unwrap_or_default();
        }

        #[cfg(windows)]
        {
            #[cfg(feature = "crash-report")]
            {
                cfg.crash_pipe_name = cmd.crash_pipe_name;
            }
            cfg.product_name = cmd.product_name;
            cfg.exit_stats = cmd.exit_stats.unwrap_or_default();
            cfg.host_guid = cmd.host_guid;
            cfg.kernel_log_file = cmd.kernel_log_file;
            cfg.log_file = cmd.log_file;
            cfg.logs_directory = cmd.logs_directory;
            #[cfg(feature = "process-invariants")]
            {
                cfg.process_invariants_data_handle = cmd.process_invariants_handle;

                cfg.process_invariants_data_size = cmd.process_invariants_size;
            }
            #[cfg(windows)]
            {
                cfg.service_pipe_name = cmd.service_pipe_name;
            }
            #[cfg(any(feature = "slirp-ring-capture", feature = "slirp-debug"))]
            {
                cfg.slirp_capture_file = cmd.slirp_capture_file;
            }
            cfg.product_channel = cmd.product_channel;
            cfg.product_version = cmd.product_version;
        }
        cfg.pstore = cmd.pstore;

        cfg.enable_fw_cfg = cmd.enable_fw_cfg.unwrap_or_default();
        cfg.fw_cfg_parameters = cmd.fw_cfg;

        #[cfg(any(target_os = "android", target_os = "linux"))]
        for (name, params) in cmd.wayland_sock {
            if cfg.wayland_socket_paths.contains_key(&name) {
                return Err(format!("wayland socket name already used: '{}'", name));
            }
            cfg.wayland_socket_paths.insert(name, params);
        }

        #[cfg(any(target_os = "android", target_os = "linux"))]
        {
            cfg.x_display = cmd.x_display;
        }

        cfg.display_window_keyboard = cmd.display_window_keyboard.unwrap_or_default();
        cfg.display_window_mouse = cmd.display_window_mouse.unwrap_or_default();

        cfg.swap_dir = cmd.swap_dir;
        cfg.restore_path = cmd.restore;
        cfg.suspended = cmd.suspended.unwrap_or_default();

        if let Some(mut socket_path) = cmd.socket {
            if socket_path.is_dir() {
                socket_path.push(format!("crosvm-{}.sock", getpid()));
            }
            cfg.socket_path = Some(socket_path);
        }

        cfg.vsock = cmd.vsock;

        // Legacy vsock options.
        if let Some(cid) = cmd.cid {
            if cfg.vsock.is_some() {
                return Err(
                    "`cid` and `vsock` cannot be specified together. Use `vsock` only.".to_string(),
                );
            }

            let legacy_vsock_config = VsockConfig::new(
                cid,
                #[cfg(any(target_os = "android", target_os = "linux"))]
                match (cmd.vhost_vsock_device, cmd.vhost_vsock_fd) {
                    (Some(_), Some(_)) => {
                        return Err(
                            "Only one of vhost-vsock-device vhost-vsock-fd has to be specified"
                                .to_string(),
                        )
                    }
                    (Some(path), None) => Some(path),
                    (None, Some(fd)) => Some(PathBuf::from(format!("/proc/self/fd/{}", fd))),
                    (None, None) => None,
                },
            );

            cfg.vsock = Some(legacy_vsock_config);
        }

        #[cfg(feature = "plugin")]
        {
            use std::fs::File;
            use std::io::BufRead;
            use std::io::BufReader;

            if let Some(p) = cmd.plugin {
                if cfg.executable_path.is_some() {
                    return Err(format!(
                        "A VM executable was already specified: {:?}",
                        cfg.executable_path
                    ));
                }
                cfg.executable_path = Some(Executable::Plugin(p));
            }
            cfg.plugin_root = cmd.plugin_root;
            cfg.plugin_mounts = cmd.plugin_mount;

            if let Some(path) = cmd.plugin_mount_file {
                let file = File::open(path)
                    .map_err(|_| String::from("unable to open `plugin-mount-file` file"))?;
                let reader = BufReader::new(file);
                for l in reader.lines() {
                    let line = l.unwrap();
                    let trimmed_line = line.split_once('#').map_or(&*line, |x| x.0).trim();
                    if !trimmed_line.is_empty() {
                        let mount = parse_plugin_mount_option(trimmed_line)?;
                        cfg.plugin_mounts.push(mount);
                    }
                }
            }

            cfg.plugin_gid_maps = cmd.plugin_gid_map;

            if let Some(path) = cmd.plugin_gid_map_file {
                let file = File::open(path)
                    .map_err(|_| String::from("unable to open `plugin-gid-map-file` file"))?;
                let reader = BufReader::new(file);
                for l in reader.lines() {
                    let line = l.unwrap();
                    let trimmed_line = line.split_once('#').map_or(&*line, |x| x.0).trim();
                    if !trimmed_line.is_empty() {
                        let map = trimmed_line.parse()?;
                        cfg.plugin_gid_maps.push(map);
                    }
                }
            }
        }

        #[cfg(any(target_os = "android", target_os = "linux"))]
        #[cfg(any(target_arch = "arm", target_arch = "aarch64"))]
        {
            cfg.vhost_scmi = cmd.vhost_scmi.unwrap_or_default();
        }

        #[cfg(feature = "vtpm")]
        {
            cfg.vtpm_proxy = cmd.vtpm_proxy.unwrap_or_default();
        }

        cfg.virtio_input = cmd.input;

        if !cmd.single_touch.is_empty() {
            log::warn!("`--single-touch` is deprecated; please use `--input single-touch[...]`");
            cfg.virtio_input
                .extend(
                    cmd.single_touch
                        .into_iter()
                        .map(|touch| InputDeviceOption::SingleTouch {
                            path: touch.path,
                            width: touch.width,
                            height: touch.height,
                            name: touch.name,
                        }),
                );
        }

        if !cmd.multi_touch.is_empty() {
            log::warn!("`--multi-touch` is deprecated; please use `--input multi-touch[...]`");
            cfg.virtio_input
                .extend(
                    cmd.multi_touch
                        .into_iter()
                        .map(|touch| InputDeviceOption::MultiTouch {
                            path: touch.path,
                            width: touch.width,
                            height: touch.height,
                            name: touch.name,
                        }),
                );
        }

        if !cmd.trackpad.is_empty() {
            log::warn!("`--trackpad` is deprecated; please use `--input trackpad[...]`");
            cfg.virtio_input
                .extend(
                    cmd.trackpad
                        .into_iter()
                        .map(|trackpad| InputDeviceOption::Trackpad {
                            path: trackpad.path,
                            width: trackpad.width,
                            height: trackpad.height,
                            name: trackpad.name,
                        }),
                );
        }

        if !cmd.mouse.is_empty() {
            log::warn!("`--mouse` is deprecated; please use `--input mouse[...]`");
            cfg.virtio_input.extend(
                cmd.mouse
                    .into_iter()
                    .map(|path| InputDeviceOption::Mouse { path }),
            );
        }

        if !cmd.keyboard.is_empty() {
            log::warn!("`--keyboard` is deprecated; please use `--input keyboard[...]`");
            cfg.virtio_input.extend(
                cmd.keyboard
                    .into_iter()
                    .map(|path| InputDeviceOption::Keyboard { path }),
            )
        }

        if !cmd.switches.is_empty() {
            log::warn!("`--switches` is deprecated; please use `--input switches[...]`");
            cfg.virtio_input.extend(
                cmd.switches
                    .into_iter()
                    .map(|path| InputDeviceOption::Switches { path }),
            );
        }

        if !cmd.rotary.is_empty() {
            log::warn!("`--rotary` is deprecated; please use `--input rotary[...]`");
            cfg.virtio_input.extend(
                cmd.rotary
                    .into_iter()
                    .map(|path| InputDeviceOption::Rotary { path }),
            );
        }

        if !cmd.evdev.is_empty() {
            log::warn!("`--evdev` is deprecated; please use `--input evdev[...]`");
            cfg.virtio_input.extend(
                cmd.evdev
                    .into_iter()
                    .map(|path| InputDeviceOption::Evdev { path }),
            );
        }

        cfg.irq_chip = cmd.irqchip;

        #[cfg(target_arch = "x86_64")]
        if cmd.split_irqchip.unwrap_or_default() {
            if cmd.irqchip.is_some() {
                return Err("cannot use `--irqchip` and `--split-irqchip` together".to_string());
            }

            log::warn!("`--split-irqchip` is deprecated; please use `--irqchip=split`");
            cfg.irq_chip = Some(IrqChipKind::Split);
        }

        cfg.initrd_path = cmd.initrd;

        if let Some(p) = cmd.bios {
            if cfg.executable_path.is_some() {
                return Err(format!(
                    "A VM executable was already specified: {:?}",
                    cfg.executable_path
                ));
            }
            cfg.executable_path = Some(Executable::Bios(p));
        }
        cfg.pflash_parameters = cmd.pflash;

        #[cfg(feature = "video-decoder")]
        {
            cfg.video_dec = cmd.video_decoder;
        }
        #[cfg(feature = "video-encoder")]
        {
            cfg.video_enc = cmd.video_encoder;
        }

        cfg.acpi_tables = cmd.acpi_table;

        cfg.usb = !cmd.no_usb.unwrap_or_default();
        cfg.rng = !cmd.no_rng.unwrap_or_default();

        #[cfg(feature = "balloon")]
        {
            cfg.balloon = !cmd.no_balloon.unwrap_or_default();

            // cfg.balloon_bias is in bytes.
            if let Some(b) = cmd.balloon_bias_mib {
                cfg.balloon_bias = b * 1024 * 1024;
            }

            cfg.balloon_control = cmd.balloon_control;
            cfg.balloon_page_reporting = cmd.balloon_page_reporting.unwrap_or_default();
            cfg.balloon_ws_num_bins = cmd.balloon_ws_num_bins.unwrap_or(4);
            cfg.balloon_ws_reporting = cmd.balloon_ws_reporting.unwrap_or_default();
            cfg.init_memory = cmd.init_mem;
        }

        #[cfg(feature = "audio")]
        {
            cfg.virtio_snds = cmd.virtio_snd;
        }

        #[cfg(feature = "gpu")]
        {
            // Due to the resource bridge, we can only create a single GPU device at the moment.
            if cmd.gpu.len() > 1 {
                return Err("at most one GPU device can currently be created".to_string());
            }
            cfg.gpu_parameters = cmd.gpu.into_iter().map(|p| p.0).take(1).next();
            if !cmd.gpu_display.is_empty() {
                log::warn!("'--gpu-display' is deprecated; please use `--gpu displays=[...]`");
                cfg.gpu_parameters
                    .get_or_insert_with(Default::default)
                    .display_params
                    .extend(cmd.gpu_display.into_iter().map(|p| p.0));
            }

            #[cfg(feature = "android_display")]
            {
                if let Some(gpu_parameters) = &cfg.gpu_parameters {
                    if !gpu_parameters.display_params.is_empty() {
                        cfg.android_display_service = cmd.android_display_service;
                    }
                }
            }

            #[cfg(windows)]
            if let Some(gpu_parameters) = &cfg.gpu_parameters {
                let num_displays = gpu_parameters.display_params.len();
                if num_displays > 1 {
                    return Err(format!(
                        "Only one display is supported (supplied {})",
                        num_displays
                    ));
                }
            }

            #[cfg(any(target_os = "android", target_os = "linux"))]
            {
                cfg.gpu_cgroup_path = cmd.gpu_cgroup_path;
                cfg.gpu_server_cgroup_path = cmd.gpu_server_cgroup_path;
            }
        }

        #[cfg(all(unix, feature = "net"))]
        {
            use devices::virtio::VhostNetParameters;
            use devices::virtio::VHOST_NET_DEFAULT_PATH;

            cfg.net = cmd.net;

            if let Some(vhost_net_device) = &cmd.vhost_net_device {
                let vhost_net_path = vhost_net_device.to_string_lossy();
                log::warn!(
                    "`--vhost-net-device` is deprecated; please use \
                    `--net ...,vhost-net=[device={vhost_net_path}]`"
                );
            }

            let vhost_net_config = if cmd.vhost_net.unwrap_or_default() {
                Some(VhostNetParameters {
                    device: cmd
                        .vhost_net_device
                        .unwrap_or_else(|| PathBuf::from(VHOST_NET_DEFAULT_PATH)),
                })
            } else {
                None
            };

            let vhost_net_msg = match cmd.vhost_net.unwrap_or_default() {
                true => ",vhost-net=true",
                false => "",
            };
            let vq_pairs_msg = match cmd.net_vq_pairs {
                Some(n) => format!(",vq-pairs={}", n),
                None => "".to_string(),
            };

            for tap_name in cmd.tap_name {
                log::warn!(
                    "`--tap-name` is deprecated; please use \
                    `--net tap-name={tap_name}{vhost_net_msg}{vq_pairs_msg}`"
                );
                cfg.net.push(NetParameters {
                    mode: NetParametersMode::TapName {
                        tap_name,
                        mac: None,
                    },
                    vhost_net: vhost_net_config.clone(),
                    vq_pairs: cmd.net_vq_pairs,
                    packed_queue: false,
                    pci_address: None,
                });
            }

            for tap_fd in cmd.tap_fd {
                log::warn!(
                    "`--tap-fd` is deprecated; please use \
                    `--net tap-fd={tap_fd}{vhost_net_msg}{vq_pairs_msg}`"
                );
                cfg.net.push(NetParameters {
                    mode: NetParametersMode::TapFd { tap_fd, mac: None },
                    vhost_net: vhost_net_config.clone(),
                    vq_pairs: cmd.net_vq_pairs,
                    packed_queue: false,
                    pci_address: None,
                });
            }

            if cmd.host_ip.is_some() || cmd.netmask.is_some() || cmd.mac_address.is_some() {
                let host_ip = match cmd.host_ip {
                    Some(host_ip) => host_ip,
                    None => return Err("`host-ip` missing from network config".to_string()),
                };
                let netmask = match cmd.netmask {
                    Some(netmask) => netmask,
                    None => return Err("`netmask` missing from network config".to_string()),
                };
                let mac = match cmd.mac_address {
                    Some(mac) => mac,
                    None => return Err("`mac` missing from network config".to_string()),
                };

                if !cmd.vhost_user_net.is_empty() {
                    return Err(
                        "vhost-user-net cannot be used with any of --host-ip, --netmask or --mac"
                            .to_string(),
                    );
                }

                log::warn!(
                    "`--host-ip`, `--netmask`, and `--mac` are deprecated; please use \
                    `--net host-ip={host_ip},netmask={netmask},mac={mac}{vhost_net_msg}{vq_pairs_msg}`"
                );

                cfg.net.push(NetParameters {
                    mode: NetParametersMode::RawConfig {
                        host_ip,
                        netmask,
                        mac,
                    },
                    vhost_net: vhost_net_config,
                    vq_pairs: cmd.net_vq_pairs,
                    packed_queue: false,
                    pci_address: None,
                });
            }

            // The number of vq pairs on a network device shall never exceed the number of vcpu
            // cores. Fix that up if needed.
            for net in &mut cfg.net {
                if let Some(vq_pairs) = net.vq_pairs {
                    if vq_pairs as usize > cfg.vcpu_count.unwrap_or(1) {
                        log::warn!("the number of net vq pairs must not exceed the vcpu count, falling back to single queue mode");
                        net.vq_pairs = None;
                    }
                }
            }
        }

        #[cfg(any(target_os = "android", target_os = "linux"))]
        {
            cfg.shared_dirs = cmd.shared_dir;

            cfg.coiommu_param = cmd.coiommu;

            #[cfg(all(feature = "gpu", feature = "virgl_renderer"))]
            {
                cfg.gpu_render_server_parameters = cmd.gpu_render_server;
            }

            if let Some(d) = cmd.seccomp_policy_dir {
                cfg.jail_config
                    .get_or_insert_with(Default::default)
                    .seccomp_policy_dir = Some(d);
            }

            if cmd.seccomp_log_failures.unwrap_or_default() {
                cfg.jail_config
                    .get_or_insert_with(Default::default)
                    .seccomp_log_failures = true;
            }

            if let Some(p) = cmd.pivot_root {
                cfg.jail_config
                    .get_or_insert_with(Default::default)
                    .pivot_root = p;
            }
        }

        let protection_flags = [
            cmd.protected_vm.unwrap_or_default(),
            cmd.protected_vm_with_firmware.is_some(),
            cmd.protected_vm_without_firmware.unwrap_or_default(),
            cmd.unprotected_vm_with_firmware.is_some(),
        ];

        if protection_flags.into_iter().filter(|b| *b).count() > 1 {
            return Err("Only one protection mode has to be specified".to_string());
        }

        cfg.protection_type = if cmd.protected_vm.unwrap_or_default() {
            ProtectionType::Protected
        } else if cmd.protected_vm_without_firmware.unwrap_or_default() {
            ProtectionType::ProtectedWithoutFirmware
        } else if let Some(p) = cmd.protected_vm_with_firmware {
            if !p.exists() || !p.is_file() {
                return Err(
                    "protected-vm-with-firmware path should be an existing file".to_string()
                );
            }
            cfg.pvm_fw = Some(p);
            ProtectionType::ProtectedWithCustomFirmware
        } else if let Some(p) = cmd.unprotected_vm_with_firmware {
            if !p.exists() || !p.is_file() {
                return Err(
                    "unprotected-vm-with-firmware path should be an existing file".to_string(),
                );
            }
            cfg.pvm_fw = Some(p);
            ProtectionType::UnprotectedWithFirmware
        } else {
            ProtectionType::Unprotected
        };

        if !matches!(cfg.protection_type, ProtectionType::Unprotected) {
            // USB devices only work for unprotected VMs.
            cfg.usb = false;
            // Protected VMs can't trust the RNG device, so don't provide it.
            cfg.rng = false;
        }

        cfg.battery_config = cmd.battery;
        #[cfg(all(target_arch = "x86_64", unix))]
        {
            cfg.ac_adapter = cmd.ac_adapter.unwrap_or_default();
        }

        #[cfg(feature = "gdb")]
        {
            cfg.gdb = cmd.gdb;
        }

        cfg.host_cpu_topology = cmd.host_cpu_topology.unwrap_or_default();

        #[cfg(target_arch = "x86_64")]
        {
            cfg.break_linux_pci_config_io = cmd.break_linux_pci_config_io.unwrap_or_default();
            cfg.enable_hwp = cmd.enable_hwp.unwrap_or_default();
            cfg.force_s2idle = cmd.s2idle.unwrap_or_default();
            cfg.pcie_ecam = cmd.pcie_ecam;
            cfg.pci_low_start = cmd.pci_start;
            cfg.no_i8042 = cmd.no_i8042.unwrap_or_default();
            cfg.no_rtc = cmd.no_rtc.unwrap_or_default();
            cfg.smbios = cmd.smbios.unwrap_or_default();

            if !cmd.oem_strings.is_empty() {
                log::warn!(
                    "`--oem-strings` is deprecated; use `--smbios oem-strings=[...]` instead."
                );
                cfg.smbios.oem_strings.extend_from_slice(&cmd.oem_strings);
            }
        }

        #[cfg(feature = "pci-hotplug")]
        {
            cfg.pci_hotplug_slots = cmd.pci_hotplug_slots;
        }

        cfg.vhost_user = cmd.vhost_user;

        cfg.vhost_user_connect_timeout_ms = cmd.vhost_user_connect_timeout_ms;

        // Convert an option from `VhostUserOption` to `VhostUserFrontendOption` with the given
        // device type.
        fn vu(
            opt: impl IntoIterator<Item = VhostUserOption>,
            type_: DeviceType,
        ) -> impl Iterator<Item = VhostUserFrontendOption> {
            opt.into_iter().map(move |o| {
                log::warn!(
                    "`--vhost-user-*` is deprecated; use `--vhost-user {},socket={}` instead",
                    type_,
                    o.socket.display(),
                );
                VhostUserFrontendOption {
                    type_,
                    socket: o.socket,
                    max_queue_size: o.max_queue_size,
                    pci_address: None,
                }
            })
        }

        cfg.vhost_user.extend(
            vu(cmd.vhost_user_blk, DeviceType::Block)
                .chain(vu(cmd.vhost_user_console, DeviceType::Console))
                .chain(vu(cmd.vhost_user_gpu, DeviceType::Gpu))
                .chain(vu(cmd.vhost_user_mac80211_hwsim, DeviceType::Mac80211HwSim))
                .chain(vu(cmd.vhost_user_net, DeviceType::Net))
                .chain(vu(cmd.vhost_user_snd, DeviceType::Sound))
                .chain(vu(cmd.vhost_user_video_decoder, DeviceType::VideoDecoder))
                .chain(vu(cmd.vhost_user_vsock, DeviceType::Vsock))
                .chain(vu(cmd.vhost_user_wl, DeviceType::Wl)),
        );

        cfg.vhost_user_fs = cmd.vhost_user_fs;

        cfg.disable_virtio_intx = cmd.disable_virtio_intx.unwrap_or_default();

        cfg.dump_device_tree_blob = cmd.dump_device_tree_blob;

        cfg.itmt = cmd.itmt.unwrap_or_default();

        #[cfg(target_arch = "x86_64")]
        {
            cfg.force_calibrated_tsc_leaf = cmd.force_calibrated_tsc_leaf.unwrap_or_default();
        }

        cfg.stub_pci_devices = cmd.stub_pci_device;

        cfg.fdt_position = cmd.fdt_position;

        cfg.file_backed_mappings = cmd.file_backed_mapping;

        #[cfg(target_os = "android")]
        {
            cfg.task_profiles = cmd.task_profiles;
        }

        #[cfg(any(target_os = "android", target_os = "linux"))]
        {
            if cmd.unmap_guest_memory_on_fork.unwrap_or_default()
                && !cmd.disable_sandbox.unwrap_or_default()
            {
                return Err("--unmap-guest-memory-on-fork requires --disable-sandbox".to_string());
            }
            cfg.unmap_guest_memory_on_fork = cmd.unmap_guest_memory_on_fork.unwrap_or_default();
        }

        #[cfg(any(target_os = "android", target_os = "linux"))]
        {
            cfg.vfio.extend(cmd.vfio);
            cfg.vfio.extend(cmd.vfio_platform);
            cfg.vfio_isolate_hotplug = cmd.vfio_isolate_hotplug.unwrap_or_default();
        }

        cfg.device_tree_overlay = cmd.device_tree_overlay;
        #[cfg(any(target_os = "android", target_os = "linux"))]
        {
            if cfg.device_tree_overlay.iter().any(|o| o.filter_devs)
                && cfg.vfio.iter().all(|o| o.dt_symbol.is_none())
            {
                return Err("expected at least one VFIO device with a defined dt_symbol".into());
            }
        }

        // `--disable-sandbox` has the effect of disabling sandboxing altogether, so make sure
        // to handle it after other sandboxing options since they implicitly enable it.
        if cmd.disable_sandbox.unwrap_or_default() {
            cfg.jail_config = None;
        }

        cfg.name = cmd.name;

        // Now do validation of constructed config
        super::config::validate_config(&mut cfg)?;

        Ok(cfg)
    }
}

// Produce a block device path as used by Linux block devices.
//
// Examples for "/dev/vdX":
// /dev/vda, /dev/vdb, ..., /dev/vdz, /dev/vdaa, /dev/vdab, ...
fn format_disk_letter(dev_prefix: &str, mut i: usize) -> String {
    const ALPHABET_LEN: usize = 26; // a to z
    let mut s = dev_prefix.to_string();
    let insert_idx = dev_prefix.len();
    loop {
        s.insert(insert_idx, char::from(b'a' + (i % ALPHABET_LEN) as u8));
        i /= ALPHABET_LEN;
        if i == 0 {
            break;
        }
        i -= 1;
    }
    s
}

#[cfg(test)]
mod tests {
    use super::*;

    #[test]
    #[cfg(feature = "config-file")]
    fn merge_runcommands() {
        let cmd2 = RunCommand {
            mem: Some(MemOptions { size: Some(4096) }),
            kernel: Some("/path/to/kernel".into()),
            params: vec!["firstparam".into()],
            ..Default::default()
        };

        let cmd3 = RunCommand {
            mem: Some(MemOptions { size: Some(8192) }),
            params: vec!["secondparam".into()],
            ..Default::default()
        };

        let cmd1 = RunCommand {
            mem: Some(MemOptions { size: Some(2048) }),
            params: vec!["thirdparam".into(), "fourthparam".into()],
            cfg: vec![cmd2, cmd3],
            ..Default::default()
        };

        let merged_cmd = cmd1.squash();

        assert_eq!(merged_cmd.mem, Some(MemOptions { size: Some(2048) }));
        assert_eq!(merged_cmd.kernel, Some("/path/to/kernel".into()));
        assert_eq!(
            merged_cmd.params,
            vec![
                String::from("firstparam"),
                String::from("secondparam"),
                String::from("thirdparam"),
                String::from("fourthparam"),
            ]
        );
    }

    #[test]
    fn disk_letter() {
        assert_eq!(format_disk_letter("/dev/sd", 0), "/dev/sda");
        assert_eq!(format_disk_letter("/dev/sd", 1), "/dev/sdb");
        assert_eq!(format_disk_letter("/dev/sd", 25), "/dev/sdz");
        assert_eq!(format_disk_letter("/dev/sd", 26), "/dev/sdaa");
        assert_eq!(format_disk_letter("/dev/sd", 27), "/dev/sdab");
        assert_eq!(format_disk_letter("/dev/sd", 51), "/dev/sdaz");
        assert_eq!(format_disk_letter("/dev/sd", 52), "/dev/sdba");
        assert_eq!(format_disk_letter("/dev/sd", 53), "/dev/sdbb");
        assert_eq!(format_disk_letter("/dev/sd", 78), "/dev/sdca");
        assert_eq!(format_disk_letter("/dev/sd", 701), "/dev/sdzz");
        assert_eq!(format_disk_letter("/dev/sd", 702), "/dev/sdaaa");
        assert_eq!(format_disk_letter("/dev/sd", 703), "/dev/sdaab");
    }
}<|MERGE_RESOLUTION|>--- conflicted
+++ resolved
@@ -1191,13 +1191,10 @@
     ///       freq_domains=[[0,2],[1,3],[4-7,12]] - creates one freq_domain
     ///         for cores 0 and 2, another one for cores 1 and 3,
     ///         and one last for cores 4, 5, 6, 7 and 12.
-<<<<<<< HEAD
-=======
     ///     sve=[enabled=bool] - SVE Config. (aarch64 only)
     ///         Examples:
     ///         sve=[enabled=true] - Enables SVE on device. Will fail is SVE unsupported.
     ///         default value = false.
->>>>>>> e6dd5633
     pub cpus: Option<CpuOptions>,
 
     #[cfg(feature = "crash-report")]
