--- conflicted
+++ resolved
@@ -108,11 +108,7 @@
     }
 
     fn ensure_worker_stopped(&mut self) {
-<<<<<<< HEAD
-        if let Some(mut worker) = self.worker.take() {
-=======
         if let Some(worker) = self.worker.take() {
->>>>>>> 6a8a9c8e
             let ports = worker.stop();
             for (worker_port, port) in ports.into_iter().zip(self.ports.iter_mut()) {
                 worker_port.into_console_port(port);
@@ -120,18 +116,8 @@
         }
     }
 
-<<<<<<< HEAD
-    pub fn start_queue(
-        &mut self,
-        idx: usize,
-        queue: Queue,
-        interrupt: Interrupt,
-    ) -> anyhow::Result<()> {
-        let worker = self.ensure_worker_started(interrupt);
-=======
     pub fn start_queue(&mut self, idx: usize, queue: Queue) -> anyhow::Result<()> {
         let worker = self.ensure_worker_started(queue.interrupt().clone());
->>>>>>> 6a8a9c8e
         worker.start_queue(idx, queue)
     }
 
