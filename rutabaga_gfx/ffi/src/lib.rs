--- conflicted
+++ resolved
@@ -46,11 +46,6 @@
     };
 }
 
-const RUTABAGA_COMPONENT_2D: u32 = 1;
-const RUTABAGA_COMPONENT_VIRGL_RENDERER: u32 = 2;
-const RUTABAGA_COMPONENT_GFXSTREAM: u32 = 3;
-const RUTABAGA_COMPONENT_CROSS_DOMAIN: u32 = 4;
-
 #[allow(non_camel_case_types)]
 type rutabaga = Rutabaga;
 
@@ -81,6 +76,12 @@
 }
 
 #[repr(C)]
+pub struct rutabaga_mapping {
+    pub ptr: u64,
+    pub size: u64,
+}
+
+#[repr(C)]
 pub struct rutabaga_channel {
     pub channel_name: *const c_char,
     pub channel_type: u32,
@@ -98,7 +99,7 @@
 #[repr(C)]
 pub struct rutabaga_builder<'a> {
     pub user_data: u64,
-    pub default_component: u32,
+    pub capset_mask: u64,
     pub fence_cb: write_fence_cb,
     pub channels: Option<&'a rutabaga_channels>,
 }
@@ -115,17 +116,6 @@
 pub unsafe extern "C" fn rutabaga_init(builder: &rutabaga_builder, ptr: &mut *mut rutabaga) -> i32 {
     catch_unwind(AssertUnwindSafe(|| {
         let fence_handler = create_ffi_fence_handler((*builder).user_data, (*builder).fence_cb);
-
-        let component = match (*builder).default_component {
-            RUTABAGA_COMPONENT_2D => RutabagaComponentType::Rutabaga2D,
-            RUTABAGA_COMPONENT_VIRGL_RENDERER => RutabagaComponentType::VirglRenderer,
-            RUTABAGA_COMPONENT_GFXSTREAM => RutabagaComponentType::Gfxstream,
-            RUTABAGA_COMPONENT_CROSS_DOMAIN => RutabagaComponentType::CrossDomain,
-            _ => {
-                error!("unknown component type");
-                return -EINVAL;
-            }
-        };
 
         let mut rutabaga_channels_opt = None;
         if let Some(channels) = (*builder).channels {
@@ -147,7 +137,13 @@
 
             rutabaga_channels_opt = Some(rutabaga_channels);
         }
-        let result = RutabagaBuilder::new(component, 0)
+
+        let mut component_type = RutabagaComponentType::CrossDomain;
+        if (*builder).capset_mask == 0 {
+            component_type = RutabagaComponentType::Rutabaga2D;
+        }
+
+        let result = RutabagaBuilder::new(component_type, (*builder).capset_mask)
             .set_use_egl(true)
             .set_use_surfaceless(true)
             .set_use_guest_angle(false)
@@ -176,34 +172,12 @@
 }
 
 #[no_mangle]
-<<<<<<< HEAD
-pub extern "C" fn rutabaga_get_num_capsets() -> u32 {
-    let mut num_capsets = 0;
-
-    // Cross-domain (like virtio_wl with llvmpipe) is always available.
-    num_capsets += 1;
-
-    // Three capsets for virgl_renderer
-    #[cfg(feature = "virgl_renderer")]
-    {
-        num_capsets += 3;
-    }
-
-    // One capset for gfxstream
-    #[cfg(feature = "gfxstream")]
-    {
-        num_capsets += 1;
-    }
-
-    num_capsets
-=======
 pub extern "C" fn rutabaga_get_num_capsets(ptr: &mut rutabaga, num_capsets: &mut u32) -> i32 {
     catch_unwind(AssertUnwindSafe(|| {
         *num_capsets = ptr.get_num_capsets();
         NO_ERROR
     }))
     .unwrap_or(-ESRCH)
->>>>>>> 52a06758
 }
 
 #[no_mangle]
@@ -472,6 +446,31 @@
 }
 
 #[no_mangle]
+pub extern "C" fn rutabaga_resource_map(
+    ptr: &mut rutabaga,
+    resource_id: u32,
+    mapping: &mut rutabaga_mapping,
+) -> i32 {
+    catch_unwind(AssertUnwindSafe(|| {
+        let result = ptr.map(resource_id);
+        let internal_map = return_on_error!(result);
+        (*mapping).ptr = internal_map.ptr;
+        (*mapping).size = internal_map.size;
+        NO_ERROR
+    }))
+    .unwrap_or(-ESRCH)
+}
+
+#[no_mangle]
+pub extern "C" fn rutabaga_resource_unmap(ptr: &mut rutabaga, resource_id: u32) -> i32 {
+    catch_unwind(AssertUnwindSafe(|| {
+        let result = ptr.unmap(resource_id);
+        return_result(result)
+    }))
+    .unwrap_or(-ESRCH)
+}
+
+#[no_mangle]
 pub extern "C" fn rutabaga_resource_map_info(
     ptr: &mut rutabaga,
     resource_id: u32,
