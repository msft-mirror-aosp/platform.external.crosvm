// Copyright 2017 The Chromium OS Authors. All rights reserved.
// Use of this source code is governed by a BSD-style license that can be
// found in the LICENSE file.

use std::cell::Cell;
use std::collections::BTreeMap;
use std::convert::TryFrom;
use std::fs::OpenOptions;
use std::net::Ipv4Addr;
use std::ops::RangeInclusive;
use std::os::unix::net::UnixListener;
use std::os::unix::net::UnixStream;
use std::path::Path;
use std::path::PathBuf;
use std::str;
use std::sync::Arc;

use anyhow::anyhow;
use anyhow::bail;
use anyhow::Context;
use anyhow::Result;
use arch::VirtioDeviceStub;
use base::*;
use devices::serial_device::SerialParameters;
use devices::serial_device::SerialType;
use devices::vfio::VfioCommonSetup;
use devices::vfio::VfioCommonTrait;
use devices::virtio;
use devices::virtio::block::block::DiskOption;
use devices::virtio::console::asynchronous::AsyncConsole;
#[cfg(any(feature = "video-decoder", feature = "video-encoder"))]
use devices::virtio::device_constants::video::VideoBackendType;
use devices::virtio::device_constants::video::VideoDeviceType;
use devices::virtio::ipc_memory_mapper::create_ipc_mapper;
use devices::virtio::ipc_memory_mapper::CreateIpcMapperRet;
use devices::virtio::memory_mapper::BasicMemoryMapper;
use devices::virtio::memory_mapper::MemoryMapperTrait;
#[cfg(feature = "audio")]
use devices::virtio::snd::parameters::Parameters as SndParameters;
use devices::virtio::vfio_wrapper::VfioWrapper;
use devices::virtio::vhost::user::proxy::VirtioVhostUser;
use devices::virtio::vhost::user::vmm::Block as VhostUserBlock;
use devices::virtio::vhost::user::vmm::Console as VhostUserConsole;
use devices::virtio::vhost::user::vmm::Fs as VhostUserFs;
use devices::virtio::vhost::user::vmm::Gpu as VhostUserGpu;
use devices::virtio::vhost::user::vmm::Mac80211Hwsim as VhostUserMac80211Hwsim;
use devices::virtio::vhost::user::vmm::Net as VhostUserNet;
use devices::virtio::vhost::user::vmm::Snd as VhostUserSnd;
use devices::virtio::vhost::user::vmm::Video as VhostUserVideo;
use devices::virtio::vhost::user::vmm::Vsock as VhostUserVsock;
use devices::virtio::vhost::user::vmm::Wl as VhostUserWl;
use devices::virtio::vhost::user::VhostUserDevice;
use devices::virtio::vhost::vsock::VhostVsockConfig;
#[cfg(feature = "balloon")]
use devices::virtio::BalloonMode;
use devices::virtio::Console;
use devices::virtio::VirtioDevice;
use devices::BusDeviceObj;
use devices::IommuDevType;
use devices::PciAddress;
use devices::PciDevice;
#[cfg(feature = "tpm")]
use devices::SoftwareTpm;
use devices::VfioDevice;
use devices::VfioPciDevice;
use devices::VfioPlatformDevice;
#[cfg(all(feature = "tpm", feature = "chromeos", target_arch = "x86_64"))]
use devices::VtpmProxy;
use hypervisor::ProtectionType;
use hypervisor::Vm;
use minijail::Minijail;
use net_util::sys::unix::Tap;
use net_util::MacAddress;
use resources::Alloc;
use resources::AllocOptions;
use resources::SystemAllocator;
use sync::Mutex;
use vm_memory::GuestAddress;

use super::jail_helpers::*;
use crate::crosvm::config::JailConfig;
use crate::crosvm::config::TouchDeviceOption;
use crate::crosvm::config::VhostUserFsOption;
use crate::crosvm::config::VhostUserOption;
use crate::crosvm::config::VhostUserWlOption;
use crate::crosvm::config::VvuOption;

pub enum TaggedControlTube {
    Fs(Tube),
    Vm(Tube),
    VmMemory(Tube),
    VmIrq(Tube),
    VmMsync(Tube),
}

impl AsRef<Tube> for TaggedControlTube {
    fn as_ref(&self) -> &Tube {
        use self::TaggedControlTube::*;
        match &self {
            Fs(tube) | Vm(tube) | VmMemory(tube) | VmIrq(tube) | VmMsync(tube) => tube,
        }
    }
}

impl AsRawDescriptor for TaggedControlTube {
    fn as_raw_descriptor(&self) -> RawDescriptor {
        self.as_ref().as_raw_descriptor()
    }
}

pub trait IntoUnixStream {
    fn into_unix_stream(self) -> Result<UnixStream>;
}

impl<'a> IntoUnixStream for &'a Path {
    fn into_unix_stream(self) -> Result<UnixStream> {
        if let Some(fd) = safe_descriptor_from_path(self).context("failed to open event device")? {
            Ok(fd.into())
        } else {
            UnixStream::connect(self).context("failed to open event device")
        }
    }
}

impl<'a> IntoUnixStream for &'a PathBuf {
    fn into_unix_stream(self) -> Result<UnixStream> {
        self.as_path().into_unix_stream()
    }
}

impl IntoUnixStream for UnixStream {
    fn into_unix_stream(self) -> Result<UnixStream> {
        Ok(self)
    }
}

pub type DeviceResult<T = VirtioDeviceStub> = Result<T>;

/// Type of virtio device.
///
/// The virtio protocol can be backed by several means, which affects a few things about the device
/// - for instance, the seccomp policy we need to use when jailing the device.
pub enum VirtioDeviceType {
    /// A regular (in-VMM) virtio device.
    Regular,
    /// Socket-backed vhost-user device.
    VhostUser,
    /// VFIO-backed vhost-user device, aka virtio-vhost-user.
    Vvu,
}

impl VirtioDeviceType {
    /// Returns the seccomp policy file that we will want to load depending on the jail type,
    /// constructed from `base`.
    fn seccomp_policy_file(&self, base: &str) -> String {
        match self {
            VirtioDeviceType::Regular => format!("{base}_device"),
            VirtioDeviceType::VhostUser => format!("{base}_device_vhost_user"),
            VirtioDeviceType::Vvu => format!("{base}_device_vvu"),
        }
    }
}

/// A trait for spawning virtio device instances and jails from their configuration structure.
///
/// Implementors become able to create virtio devices and jails following their own configuration.
/// This trait also provides a few convenience methods for e.g. creating a virtio device and jail
/// at once.
pub trait VirtioDeviceBuilder {
    /// Base name of the device, as it will appear in logs.
    const NAME: &'static str;

    /// Create a regular virtio device from the configuration and `protection_type` setting.
    fn create_virtio_device(
        &self,
        protection_type: ProtectionType,
    ) -> anyhow::Result<Box<dyn VirtioDevice>>;

    /// Create a device suitable for being run as a vhost-user instance.
    ///
    /// It is ok to leave this method unimplemented if the device is not intended to be used with
    /// vhost-user.
    fn create_vhost_user_device(
        &self,
        _keep_rds: &mut Vec<RawDescriptor>,
    ) -> anyhow::Result<Box<dyn VhostUserDevice>> {
        unimplemented!()
    }

    /// Create a jail that is suitable to run a device.
    ///
    /// The default implementation creates a simple jail with a seccomp policy derived from the
    /// base name of the device.
    fn create_jail(
        &self,
        jail_config: &Option<JailConfig>,
        jail_type: VirtioDeviceType,
    ) -> anyhow::Result<Option<Minijail>> {
        simple_jail(jail_config, &jail_type.seccomp_policy_file(Self::NAME))
    }

    /// Helper method to return a `VirtioDeviceStub` filled using `create_virtio_device` and
    /// `create_jail`.
    ///
    /// This helper should cover the needs of most devices when run as regular virtio devices.
    fn create_virtio_device_and_jail(
        &self,
        protection_type: ProtectionType,
        jail_config: &Option<JailConfig>,
    ) -> DeviceResult {
        Ok(VirtioDeviceStub {
            dev: self.create_virtio_device(protection_type)?,
            jail: self.create_jail(jail_config, VirtioDeviceType::Regular)?,
        })
    }
}

/// A one-shot configuration structure for implementing `VirtioDeviceBuilder`. We cannot do it on
/// `DiskOption` directly because disk devices can be passed an optional control tube.
pub struct DiskConfig<'a> {
    /// Options for disk creation.
    disk: &'a DiskOption,
    /// Optional control tube for the device. Placed behind a Cell so it can be taken from a
    /// non-mutable reference.
    device_tube: Cell<Option<Tube>>,
}

impl<'a> DiskConfig<'a> {
    pub fn new(disk: &'a DiskOption, device_tube: Option<Tube>) -> Self {
        Self {
            disk,
            device_tube: Cell::new(device_tube),
        }
    }
}

impl<'a> VirtioDeviceBuilder for DiskConfig<'a> {
    const NAME: &'static str = "block";

    fn create_virtio_device(
        &self,
        protection_type: ProtectionType,
    ) -> anyhow::Result<Box<dyn VirtioDevice>> {
        info!(
            "Trying to attach block device: {}",
            self.disk.path.display(),
        );
        let disk_image = self.disk.open()?;

        let disk_device_tube = self.device_tube.take();
        Ok(Box::new(
            virtio::BlockAsync::new(
                virtio::base_features(protection_type),
                disk_image,
                self.disk.read_only,
                self.disk.sparse,
                self.disk.block_size,
                self.disk.id,
                disk_device_tube,
            )
            .context("failed to create block device")?,
        ))
    }

    fn create_vhost_user_device(
        &self,
        keep_rds: &mut Vec<RawDescriptor>,
    ) -> anyhow::Result<Box<dyn VhostUserDevice>> {
        let disk = self.disk;

        let disk_device_tube = self.device_tube.take();
        if let Some(device_tube) = &disk_device_tube {
            keep_rds.push(device_tube.as_raw_descriptor());
        }

        let disk_image = disk.open()?;
        keep_rds.extend(disk_image.as_raw_descriptors());

        let block = Box::new(
            virtio::BlockAsync::new(
                virtio::base_features(ProtectionType::Unprotected),
                disk_image,
                disk.read_only,
                disk.sparse,
                disk.block_size,
                disk.id,
                disk_device_tube,
            )
            .context("failed to create block device")?,
        );

        Ok(block)
    }
}

pub fn create_vhost_user_block_device(
    protection_type: ProtectionType,
    opt: &VhostUserOption,
) -> DeviceResult {
    let dev = VhostUserBlock::new(virtio::base_features(protection_type), &opt.socket)
        .context("failed to set up vhost-user block device")?;

    Ok(VirtioDeviceStub {
        dev: Box::new(dev),
        // no sandbox here because virtqueue handling is exported to a different process.
        jail: None,
    })
}

pub fn create_vhost_user_console_device(
    protection_type: ProtectionType,
    opt: &VhostUserOption,
) -> DeviceResult {
    let dev = VhostUserConsole::new(virtio::base_features(protection_type), &opt.socket)
        .context("failed to set up vhost-user console device")?;

    Ok(VirtioDeviceStub {
        dev: Box::new(dev),
        // no sandbox here because virtqueue handling is exported to a different process.
        jail: None,
    })
}

pub fn create_vhost_user_fs_device(
    protection_type: ProtectionType,
    option: &VhostUserFsOption,
) -> DeviceResult {
    let dev = VhostUserFs::new(
        virtio::base_features(protection_type),
        &option.socket,
        &option.tag,
    )
    .context("failed to set up vhost-user fs device")?;

    Ok(VirtioDeviceStub {
        dev: Box::new(dev),
        // no sandbox here because virtqueue handling is exported to a different process.
        jail: None,
    })
}

pub fn create_vhost_user_mac80211_hwsim_device(
    protection_type: ProtectionType,
    opt: &VhostUserOption,
) -> DeviceResult {
    let dev = VhostUserMac80211Hwsim::new(virtio::base_features(protection_type), &opt.socket)
        .context("failed to set up vhost-user mac80211_hwsim device")?;

    Ok(VirtioDeviceStub {
        dev: Box::new(dev),
        // no sandbox here because virtqueue handling is exported to a different process.
        jail: None,
    })
}

pub fn create_vhost_user_snd_device(
    protection_type: ProtectionType,
    option: &VhostUserOption,
) -> DeviceResult {
    let dev = VhostUserSnd::new(virtio::base_features(protection_type), &option.socket)
        .context("failed to set up vhost-user snd device")?;

    Ok(VirtioDeviceStub {
        dev: Box::new(dev),
        // no sandbox here because virtqueue handling is exported to a different process.
        jail: None,
    })
}

pub fn create_vhost_user_gpu_device(
    protection_type: ProtectionType,
    opt: &VhostUserOption,
) -> DeviceResult {
    // The crosvm gpu device expects us to connect the tube before it will accept a vhost-user
    // connection.
    let dev = VhostUserGpu::new(virtio::base_features(protection_type), &opt.socket)
        .context("failed to set up vhost-user gpu device")?;

    Ok(VirtioDeviceStub {
        dev: Box::new(dev),
        // no sandbox here because virtqueue handling is exported to a different process.
        jail: None,
    })
}

pub fn create_vvu_proxy_device(
    protection_type: ProtectionType,
    jail_config: &Option<JailConfig>,
    opt: &VvuOption,
    tube: Tube,
    max_sibling_mem_size: u64,
) -> DeviceResult {
    let listener =
        UnixListener::bind(&opt.socket).context("failed to bind listener for vvu proxy device")?;

    let dev = VirtioVhostUser::new(
        virtio::base_features(protection_type),
        listener,
        tube,
        opt.addr,
        opt.uuid,
        max_sibling_mem_size,
    )
    .context("failed to create VVU proxy device")?;

    Ok(VirtioDeviceStub {
        dev: Box::new(dev),
        jail: simple_jail(jail_config, "vvu_proxy_device")?,
    })
}

pub fn create_rng_device(
    protection_type: ProtectionType,
    jail_config: &Option<JailConfig>,
) -> DeviceResult {
    let dev =
        virtio::Rng::new(virtio::base_features(protection_type)).context("failed to set up rng")?;

    Ok(VirtioDeviceStub {
        dev: Box::new(dev),
        jail: simple_jail(jail_config, "rng_device")?,
    })
}

#[cfg(feature = "audio")]
pub fn create_virtio_snd_device(
    protection_type: ProtectionType,
    jail_config: &Option<JailConfig>,
    snd_params: SndParameters,
) -> DeviceResult {
    let backend = snd_params.backend;
    let dev = virtio::snd::common_backend::VirtioSnd::new(
        virtio::base_features(protection_type),
        snd_params,
    )
    .context("failed to create cras sound device")?;

    use virtio::snd::parameters::StreamSourceBackend as Backend;

    let policy = match backend {
        Backend::NULL => "snd_null_device",
        #[cfg(feature = "audio_cras")]
        Backend::Sys(virtio::snd::sys::StreamSourceBackend::CRAS) => "snd_cras_device",
        _ => unreachable!(),
    };

    let jail = match simple_jail(jail_config, policy)? {
        Some(mut jail) => {
            // Create a tmpfs in the device's root directory for cras_snd_device.
            // The size is 20*1024, or 20 KB.
            #[cfg(feature = "audio_cras")]
            if backend == Backend::Sys(virtio::snd::sys::StreamSourceBackend::CRAS) {
                jail.mount_with_data(
                    Path::new("none"),
                    Path::new("/"),
                    "tmpfs",
                    (libc::MS_NOSUID | libc::MS_NODEV | libc::MS_NOEXEC) as usize,
                    "size=20480",
                )?;

                let run_cras_path = Path::new("/run/cras");
                jail.mount_bind(run_cras_path, run_cras_path, true)?;
            }

            add_current_user_to_jail(&mut jail)?;

            Some(jail)
        }
        None => None,
    };

    Ok(VirtioDeviceStub {
        dev: Box::new(dev),
        jail,
    })
}

#[cfg(feature = "tpm")]
pub fn create_software_tpm_device(
    protection_type: ProtectionType,
    jail_config: &Option<JailConfig>,
) -> DeviceResult {
    use std::ffi::CString;
    use std::fs;
    use std::process;

    let tpm_storage: PathBuf;
    let mut tpm_jail = simple_jail(jail_config, "tpm_device")?;

    match &mut tpm_jail {
        Some(jail) => {
            // Create a tmpfs in the device's root directory for tpm
            // simulator storage. The size is 20*1024, or 20 KB.
            jail.mount_with_data(
                Path::new("none"),
                Path::new("/"),
                "tmpfs",
                (libc::MS_NOSUID | libc::MS_NODEV | libc::MS_NOEXEC) as usize,
                "size=20480",
            )?;

            let crosvm_ids = add_current_user_to_jail(jail)?;

            let pid = process::id();
            let tpm_pid_dir = format!("/run/vm/tpm.{}", pid);
            tpm_storage = Path::new(&tpm_pid_dir).to_owned();
            fs::create_dir_all(&tpm_storage).with_context(|| {
                format!("failed to create tpm storage dir {}", tpm_storage.display())
            })?;
            let tpm_pid_dir_c = CString::new(tpm_pid_dir).expect("no nul bytes");
            chown(&tpm_pid_dir_c, crosvm_ids.uid, crosvm_ids.gid)
                .context("failed to chown tpm storage")?;

            jail.mount_bind(&tpm_storage, &tpm_storage, true)?;
        }
        None => {
            // Path used inside cros_sdk which does not have /run/vm.
            tpm_storage = Path::new("/tmp/tpm-simulator").to_owned();
        }
    }

    let backend = SoftwareTpm::new(tpm_storage).context("failed to create SoftwareTpm")?;
    let dev = virtio::Tpm::new(Box::new(backend), virtio::base_features(protection_type));

    Ok(VirtioDeviceStub {
        dev: Box::new(dev),
        jail: tpm_jail,
    })
}

#[cfg(all(feature = "tpm", feature = "chromeos", target_arch = "x86_64"))]
pub fn create_vtpm_proxy_device(
    protection_type: ProtectionType,
    jail_config: &Option<JailConfig>,
) -> DeviceResult {
    let mut tpm_jail = simple_jail(jail_config, "vtpm_proxy_device")?;

    match &mut tpm_jail {
        Some(jail) => {
            // Create a tmpfs in the device's root directory so that we can bind mount files.
            // The size is 20*1024, or 20 KB.
            jail.mount_with_data(
                Path::new("none"),
                Path::new("/"),
                "tmpfs",
                (libc::MS_NOSUID | libc::MS_NODEV | libc::MS_NOEXEC) as usize,
                "size=20480",
            )?;

            add_current_user_to_jail(jail)?;

            let system_bus_socket_path = Path::new("/run/dbus/system_bus_socket");
            jail.mount_bind(system_bus_socket_path, system_bus_socket_path, true)?;
        }
        None => {}
    }

    let backend = VtpmProxy::new();
    let dev = virtio::Tpm::new(Box::new(backend), virtio::base_features(protection_type));

    Ok(VirtioDeviceStub {
        dev: Box::new(dev),
        jail: tpm_jail,
    })
}

pub fn create_single_touch_device(
    protection_type: ProtectionType,
    jail_config: &Option<JailConfig>,
    single_touch_spec: &TouchDeviceOption,
    idx: u32,
) -> DeviceResult {
    let socket = single_touch_spec
        .get_path()
        .into_unix_stream()
        .context("failed configuring virtio single touch")?;

    let (width, height) = single_touch_spec.get_size();
    let dev = virtio::new_single_touch(
        idx,
        socket,
        width,
        height,
        virtio::base_features(protection_type),
    )
    .context("failed to set up input device")?;
    Ok(VirtioDeviceStub {
        dev: Box::new(dev),
        jail: simple_jail(jail_config, "input_device")?,
    })
}

pub fn create_multi_touch_device(
    protection_type: ProtectionType,
    jail_config: &Option<JailConfig>,
    multi_touch_spec: &TouchDeviceOption,
    idx: u32,
) -> DeviceResult {
    let socket = multi_touch_spec
        .get_path()
        .into_unix_stream()
        .context("failed configuring virtio multi touch")?;

    let (width, height) = multi_touch_spec.get_size();
    let dev = virtio::new_multi_touch(
        idx,
        socket,
        width,
        height,
        virtio::base_features(protection_type),
    )
    .context("failed to set up input device")?;

    Ok(VirtioDeviceStub {
        dev: Box::new(dev),
        jail: simple_jail(jail_config, "input_device")?,
    })
}

pub fn create_trackpad_device(
    protection_type: ProtectionType,
    jail_config: &Option<JailConfig>,
    trackpad_spec: &TouchDeviceOption,
    idx: u32,
) -> DeviceResult {
    let socket = trackpad_spec
        .get_path()
        .into_unix_stream()
        .context("failed configuring virtio trackpad")?;

    let (width, height) = trackpad_spec.get_size();
    let dev = virtio::new_trackpad(
        idx,
        socket,
        width,
        height,
        virtio::base_features(protection_type),
    )
    .context("failed to set up input device")?;

    Ok(VirtioDeviceStub {
        dev: Box::new(dev),
        jail: simple_jail(jail_config, "input_device")?,
    })
}

pub fn create_mouse_device<T: IntoUnixStream>(
    protection_type: ProtectionType,
    jail_config: &Option<JailConfig>,
    mouse_socket: T,
    idx: u32,
) -> DeviceResult {
    let socket = mouse_socket
        .into_unix_stream()
        .context("failed configuring virtio mouse")?;

    let dev = virtio::new_mouse(idx, socket, virtio::base_features(protection_type))
        .context("failed to set up input device")?;

    Ok(VirtioDeviceStub {
        dev: Box::new(dev),
        jail: simple_jail(jail_config, "input_device")?,
    })
}

pub fn create_keyboard_device<T: IntoUnixStream>(
    protection_type: ProtectionType,
    jail_config: &Option<JailConfig>,
    keyboard_socket: T,
    idx: u32,
) -> DeviceResult {
    let socket = keyboard_socket
        .into_unix_stream()
        .context("failed configuring virtio keyboard")?;

    let dev = virtio::new_keyboard(idx, socket, virtio::base_features(protection_type))
        .context("failed to set up input device")?;

    Ok(VirtioDeviceStub {
        dev: Box::new(dev),
        jail: simple_jail(jail_config, "input_device")?,
    })
}

pub fn create_switches_device<T: IntoUnixStream>(
    protection_type: ProtectionType,
    jail_config: &Option<JailConfig>,
    switches_socket: T,
    idx: u32,
) -> DeviceResult {
    let socket = switches_socket
        .into_unix_stream()
        .context("failed configuring virtio switches")?;

    let dev = virtio::new_switches(idx, socket, virtio::base_features(protection_type))
        .context("failed to set up input device")?;

    Ok(VirtioDeviceStub {
        dev: Box::new(dev),
        jail: simple_jail(jail_config, "input_device")?,
    })
}

pub fn create_vinput_device(
    protection_type: ProtectionType,
    jail_config: &Option<JailConfig>,
    dev_path: &Path,
) -> DeviceResult {
    let dev_file = OpenOptions::new()
        .read(true)
        .write(true)
        .open(dev_path)
        .with_context(|| format!("failed to open vinput device {}", dev_path.display()))?;

    let dev = virtio::new_evdev(dev_file, virtio::base_features(protection_type))
        .context("failed to set up input device")?;

    Ok(VirtioDeviceStub {
        dev: Box::new(dev),
        jail: simple_jail(jail_config, "input_device")?,
    })
}

#[cfg(feature = "balloon")]
pub fn create_balloon_device(
    protection_type: ProtectionType,
    jail_config: &Option<JailConfig>,
    mode: BalloonMode,
    tube: Tube,
    inflate_tube: Option<Tube>,
    init_balloon_size: u64,
    enabled_features: u64,
) -> DeviceResult {
    let dev = virtio::Balloon::new(
        virtio::base_features(protection_type),
        tube,
        inflate_tube,
        init_balloon_size,
        mode,
        enabled_features,
    )
    .context("failed to create balloon")?;

    Ok(VirtioDeviceStub {
        dev: Box::new(dev),
        jail: simple_jail(jail_config, "balloon_device")?,
    })
}

/// Generic method for creating a network device. `create_device` is a closure that takes the virtio
/// features and number of queue pairs as parameters, and is responsible for creating the device
/// itself.
pub fn create_net_device<F, T>(
    protection_type: ProtectionType,
    jail_config: &Option<JailConfig>,
    mut vq_pairs: u16,
    vcpu_count: usize,
    policy: &str,
    create_device: F,
) -> DeviceResult
where
    F: Fn(u64, u16) -> Result<T>,
    T: VirtioDevice + 'static,
{
    if vcpu_count < vq_pairs as usize {
        warn!("the number of net vq pairs must not exceed the vcpu count, falling back to single queue mode");
        vq_pairs = 1;
    }
    let features = virtio::base_features(protection_type);

    let dev = create_device(features, vq_pairs)?;

    Ok(VirtioDeviceStub {
        dev: Box::new(dev) as Box<dyn VirtioDevice>,
        jail: simple_jail(jail_config, policy)?,
    })
}

/// Returns a network device created from a new TAP interface configured with `host_ip`, `netmask`,
/// and `mac_address`.
pub fn create_net_device_from_config(
    protection_type: ProtectionType,
    jail_config: &Option<JailConfig>,
    vq_pairs: u16,
    vcpu_count: usize,
    vhost_net: Option<PathBuf>,
    host_ip: Ipv4Addr,
    netmask: Ipv4Addr,
    mac_address: MacAddress,
) -> DeviceResult {
    if let Some(vhost_net_device_path) = vhost_net {
        create_net_device(
            protection_type,
            jail_config,
            vq_pairs,
            vcpu_count,
            "vhost_net_device",
            |features, _vq_pairs| {
                virtio::vhost::Net::<Tap, vhost::Net<Tap>>::new(
                    &vhost_net_device_path,
                    features,
                    host_ip,
                    netmask,
                    mac_address,
                )
                .context("failed to set up vhost networking")
            },
        )
    } else {
        create_net_device(
            protection_type,
            jail_config,
            vq_pairs,
            vcpu_count,
            "net_device",
            |features, vq_pairs| {
                virtio::Net::<Tap>::new(features, host_ip, netmask, mac_address, vq_pairs)
                    .context("failed to create virtio network device")
            },
        )
    }
}

/// Returns a network device from a file descriptor to a configured TAP interface.
pub fn create_tap_net_device_from_fd(
    protection_type: ProtectionType,
    jail_config: &Option<JailConfig>,
    vq_pairs: u16,
    vcpu_count: usize,
    tap_fd: RawDescriptor,
) -> DeviceResult {
    create_net_device(
        protection_type,
        jail_config,
        vq_pairs,
        vcpu_count,
        "net_device",
        |features, vq_pairs| {
            // Safe because we ensure that we get a unique handle to the fd.
            let tap = unsafe {
                Tap::from_raw_descriptor(
                    validate_raw_descriptor(tap_fd).context("failed to validate tap descriptor")?,
                )
                .context("failed to create tap device")?
            };

            virtio::Net::from(features, tap, vq_pairs).context("failed to create tap net device")
        },
    )
}

/// Returns a network device created by opening the persistent, configured TAP interface `tap_name`.
pub fn create_tap_net_device_from_name(
    protection_type: ProtectionType,
    jail_config: &Option<JailConfig>,
    vq_pairs: u16,
    vcpu_count: usize,
    tap_name: &[u8],
) -> DeviceResult {
    create_net_device(
        protection_type,
        jail_config,
        vq_pairs,
        vcpu_count,
        "net_device",
        |features, vq_pairs| {
            virtio::Net::<Tap>::new_from_name(features, tap_name, vq_pairs)
                .context("failed to create configured virtio network device")
        },
    )
}

pub fn create_vhost_user_net_device(
    protection_type: ProtectionType,
    opt: &VhostUserOption,
) -> DeviceResult {
    let dev = VhostUserNet::new(virtio::base_features(protection_type), &opt.socket)
        .context("failed to set up vhost-user net device")?;

    Ok(VirtioDeviceStub {
        dev: Box::new(dev),
        // no sandbox here because virtqueue handling is exported to a different process.
        jail: None,
    })
}

pub fn create_vhost_user_vsock_device(
    protection_type: ProtectionType,
    opt: &VhostUserOption,
) -> DeviceResult {
    let dev = VhostUserVsock::new(virtio::base_features(protection_type), &opt.socket)
        .context("failed to set up vhost-user vsock device")?;

    Ok(VirtioDeviceStub {
        dev: Box::new(dev),
        // no sandbox here because virtqueue handling is exported to a different process.
        jail: None,
    })
}

pub fn create_vhost_user_wl_device(
    protection_type: ProtectionType,
    opt: &VhostUserWlOption,
) -> DeviceResult {
    // The crosvm wl device expects us to connect the tube before it will accept a vhost-user
    // connection.
    let dev = VhostUserWl::new(virtio::base_features(protection_type), &opt.socket)
        .context("failed to set up vhost-user wl device")?;

    Ok(VirtioDeviceStub {
        dev: Box::new(dev),
        // no sandbox here because virtqueue handling is exported to a different process.
        jail: None,
    })
}

pub fn create_wayland_device(
    protection_type: ProtectionType,
    jail_config: &Option<JailConfig>,
    wayland_socket_paths: &BTreeMap<String, PathBuf>,
    resource_bridge: Option<Tube>,
) -> DeviceResult {
    let wayland_socket_dirs = wayland_socket_paths
        .iter()
        .map(|(_name, path)| path.parent())
        .collect::<Option<Vec<_>>>()
        .ok_or_else(|| anyhow!("wayland socket path has no parent or file name"))?;

    let features = virtio::base_features(protection_type);
    let dev = virtio::Wl::new(features, wayland_socket_paths.clone(), resource_bridge)
        .context("failed to create wayland device")?;

    let jail = match gpu_jail(jail_config, "wl_device")? {
        Some(mut jail) => {
            // Bind mount the wayland socket's directory into jail's root. This is necessary since
            // each new wayland context must open() the socket. If the wayland socket is ever
            // destroyed and remade in the same host directory, new connections will be possible
            // without restarting the wayland device.
            for dir in &wayland_socket_dirs {
                jail.mount_bind(dir, dir, true)?;
            }
            add_current_user_to_jail(&mut jail)?;

            Some(jail)
        }
        None => None,
    };

    Ok(VirtioDeviceStub {
        dev: Box::new(dev),
        jail,
    })
}

#[cfg(any(feature = "video-decoder", feature = "video-encoder"))]
pub fn create_video_device(
    backend: VideoBackendType,
    protection_type: ProtectionType,
    jail_config: &Option<JailConfig>,
    typ: VideoDeviceType,
    resource_bridge: Tube,
) -> DeviceResult {
    let jail = match simple_jail(jail_config, "video_device")? {
        Some(mut jail) => {
            match typ {
                #[cfg(feature = "video-decoder")]
                VideoDeviceType::Decoder => add_current_user_to_jail(&mut jail)?,
                #[cfg(feature = "video-encoder")]
                VideoDeviceType::Encoder => add_current_user_to_jail(&mut jail)?,
                #[cfg(any(not(feature = "video-decoder"), not(feature = "video-encoder")))]
                // `typ` is always a VideoDeviceType enabled
                device_type => unreachable!("Not compiled with {:?} enabled", device_type),
            };

            // Create a tmpfs in the device's root directory so that we can bind mount files.
            jail.mount_with_data(
                Path::new("none"),
                Path::new("/"),
                "tmpfs",
                (libc::MS_NOSUID | libc::MS_NODEV | libc::MS_NOEXEC) as usize,
                "size=67108864",
            )?;

            #[cfg(feature = "libvda")]
            // Render node for libvda.
            if backend == VideoBackendType::Libvda || backend == VideoBackendType::LibvdaVd {
                // follow the implementation at:
                // https://chromium.googlesource.com/chromiumos/platform/minigbm/+/c06cc9cccb3cf3c7f9d2aec706c27c34cd6162a0/cros_gralloc/cros_gralloc_driver.cc#90
                const DRM_NUM_NODES: u32 = 63;
                const DRM_RENDER_NODE_START: u32 = 128;
                for offset in 0..DRM_NUM_NODES {
                    let path_str = format!("/dev/dri/renderD{}", DRM_RENDER_NODE_START + offset);
                    let dev_dri_path = Path::new(&path_str);
                    if !dev_dri_path.exists() {
                        break;
                    }
                    jail.mount_bind(dev_dri_path, dev_dri_path, false)?;
                }
            }

            #[cfg(any(target_arch = "x86", target_arch = "x86_64"))]
            {
                // Device nodes used by libdrm through minigbm in libvda on AMD devices.
                let sys_dev_char_path = Path::new("/sys/dev/char");
                jail.mount_bind(sys_dev_char_path, sys_dev_char_path, false)?;
                let sys_devices_path = Path::new("/sys/devices");
                jail.mount_bind(sys_devices_path, sys_devices_path, false)?;

                // Required for loading dri libraries loaded by minigbm on AMD devices.
                jail_mount_bind_if_exists(&mut jail, &["/usr/lib64"])?;
            }

            // Device nodes required by libchrome which establishes Mojo connection in libvda.
            let dev_urandom_path = Path::new("/dev/urandom");
            jail.mount_bind(dev_urandom_path, dev_urandom_path, false)?;
            let system_bus_socket_path = Path::new("/run/dbus/system_bus_socket");
            jail.mount_bind(system_bus_socket_path, system_bus_socket_path, true)?;

            Some(jail)
        }
        None => None,
    };

    Ok(VirtioDeviceStub {
        dev: Box::new(devices::virtio::VideoDevice::new(
            virtio::base_features(protection_type),
            typ,
            backend,
            Some(resource_bridge),
        )),
        jail,
    })
}

#[cfg(any(feature = "video-decoder", feature = "video-encoder"))]
pub fn register_video_device(
    backend: VideoBackendType,
    devs: &mut Vec<VirtioDeviceStub>,
    video_tube: Tube,
    protection_type: ProtectionType,
    jail_config: &Option<JailConfig>,
    typ: VideoDeviceType,
) -> Result<()> {
    devs.push(create_video_device(
        backend,
        protection_type,
        jail_config,
        typ,
        video_tube,
    )?);
    Ok(())
}

pub fn create_vhost_user_video_device(
    protection_type: ProtectionType,
    opt: &VhostUserOption,
    device_type: VideoDeviceType,
) -> DeviceResult {
    let dev = VhostUserVideo::new(
        virtio::base_features(protection_type),
        &opt.socket,
        device_type,
    )
    .context("failed to set up vhost-user video device")?;

    Ok(VirtioDeviceStub {
        dev: Box::new(dev),
        // no sandbox here because virtqueue handling is exported to a different process.
        jail: None,
    })
}

pub fn create_vhost_vsock_device(
    protection_type: ProtectionType,
    jail_config: &Option<JailConfig>,
    vhost_config: &VhostVsockConfig,
) -> DeviceResult {
    let features = virtio::base_features(protection_type);

    let dev = virtio::vhost::Vsock::new(features, vhost_config)
        .context("failed to set up virtual socket device")?;

    Ok(VirtioDeviceStub {
        dev: Box::new(dev),
        jail: simple_jail(jail_config, "vhost_vsock_device")?,
    })
}

pub fn create_fs_device(
    protection_type: ProtectionType,
    jail_config: &Option<JailConfig>,
    uid_map: &str,
    gid_map: &str,
    src: &Path,
    tag: &str,
    fs_cfg: virtio::fs::passthrough::Config,
    device_tube: Tube,
) -> DeviceResult {
    let max_open_files =
        base::get_max_open_files().context("failed to get max number of open files")?;
    let j = if let Some(jail_config) = jail_config {
        let policy_path = jail_config
            .seccomp_policy_dir
            .as_ref()
            .map(|dir| dir.join("fs_device"));
        let config = SandboxConfig {
            limit_caps: false,
            uid_map: Some(uid_map),
            gid_map: Some(gid_map),
            log_failures: jail_config.seccomp_log_failures,
            seccomp_policy_path: policy_path.as_deref(),
            seccomp_policy_name: "fs_device",
            // We want bind mounts from the parent namespaces to propagate into the fs device's
            // namespace.
            remount_mode: Some(libc::MS_SLAVE),
        };
        create_base_minijail(src, Some(max_open_files), Some(&config))?
    } else {
        create_base_minijail(src, Some(max_open_files), None)?
    };

    let features = virtio::base_features(protection_type);
    // TODO(chirantan): Use more than one worker once the kernel driver has been fixed to not panic
    // when num_queues > 1.
    let dev = virtio::fs::Fs::new(features, tag, 1, fs_cfg, device_tube)
        .context("failed to create fs device")?;

    Ok(VirtioDeviceStub {
        dev: Box::new(dev),
        jail: Some(j),
    })
}

pub fn create_9p_device(
    protection_type: ProtectionType,
    jail_config: &Option<JailConfig>,
    uid_map: &str,
    gid_map: &str,
    src: &Path,
    tag: &str,
    mut p9_cfg: p9::Config,
) -> DeviceResult {
    let max_open_files =
        base::get_max_open_files().context("failed to get max number of open files")?;
    let (jail, root) = if let Some(jail_config) = jail_config {
        let policy_path = jail_config
            .seccomp_policy_dir
            .as_ref()
            .map(|dir| dir.join("9p_device"));
        let config = SandboxConfig {
            limit_caps: false,
            uid_map: Some(uid_map),
            gid_map: Some(gid_map),
            log_failures: jail_config.seccomp_log_failures,
            seccomp_policy_path: policy_path.as_deref(),
            seccomp_policy_name: "9p_device",
            // We want bind mounts from the parent namespaces to propagate into the 9p server's
            // namespace.
            remount_mode: Some(libc::MS_SLAVE),
        };

        let jail = create_base_minijail(src, Some(max_open_files), Some(&config))?;

        //  The shared directory becomes the root of the device's file system.
        let root = Path::new("/");
        (Some(jail), root)
    } else {
        // There's no mount namespace so we tell the server to treat the source directory as the
        // root.
        (None, src)
    };

    let features = virtio::base_features(protection_type);
    p9_cfg.root = root.into();
    let dev = virtio::P9::new(features, tag, p9_cfg).context("failed to create 9p device")?;

    Ok(VirtioDeviceStub {
        dev: Box::new(dev),
        jail,
    })
}

pub fn create_pmem_device(
    protection_type: ProtectionType,
    jail_config: &Option<JailConfig>,
    vm: &mut impl Vm,
    resources: &mut SystemAllocator,
    disk: &DiskOption,
    index: usize,
    pmem_device_tube: Tube,
) -> DeviceResult {
    let fd = open_file(
        &disk.path,
        OpenOptions::new().read(true).write(!disk.read_only),
    )
    .with_context(|| format!("failed to load disk image {}", disk.path.display()))?;

    let (disk_size, arena_size) = {
        let metadata = std::fs::metadata(&disk.path).with_context(|| {
            format!("failed to get disk image {} metadata", disk.path.display())
        })?;
        let disk_len = metadata.len();
        // Linux requires pmem region sizes to be 2 MiB aligned. Linux will fill any partial page
        // at the end of an mmap'd file and won't write back beyond the actual file length, but if
        // we just align the size of the file to 2 MiB then access beyond the last page of the
        // mapped file will generate SIGBUS. So use a memory mapping arena that will provide
        // padding up to 2 MiB.
        let alignment = 2 * 1024 * 1024;
        let align_adjust = if disk_len % alignment != 0 {
            alignment - (disk_len % alignment)
        } else {
            0
        };
        (
            disk_len,
            disk_len
                .checked_add(align_adjust)
                .ok_or_else(|| anyhow!("pmem device image too big"))?,
        )
    };

    let protection = {
        if disk.read_only {
            Protection::read()
        } else {
            Protection::read_write()
        }
    };

    let arena = {
        // Conversion from u64 to usize may fail on 32bit system.
        let arena_size = usize::try_from(arena_size).context("pmem device image too big")?;
        let disk_size = usize::try_from(disk_size).context("pmem device image too big")?;

        let mut arena =
            MemoryMappingArena::new(arena_size).context("failed to reserve pmem memory")?;
        arena
            .add_fd_offset_protection(0, disk_size, &fd, 0, protection)
            .context("failed to reserve pmem memory")?;

        // If the disk is not a multiple of the page size, the OS will fill the remaining part
        // of the page with zeroes. However, the anonymous mapping added below must start on a
        // page boundary, so round up the size before calculating the offset of the anon region.
        let disk_size = round_up_to_page_size(disk_size);

        if arena_size > disk_size {
            // Add an anonymous region with the same protection as the disk mapping if the arena
            // size was aligned.
            arena
                .add_anon_protection(disk_size, arena_size - disk_size, protection)
                .context("failed to reserve pmem padding")?;
        }
        arena
    };

    let mapping_address = resources
        .allocate_mmio(
            arena_size,
            Alloc::PmemDevice(index),
            format!("pmem_disk_image_{}", index),
            AllocOptions::new()
                .top_down(true)
                .prefetchable(true)
                // Linux kernel requires pmem namespaces to be 128 MiB aligned.
                .align(128 * 1024 * 1024), /* 128 MiB */
        )
        .context("failed to allocate memory for pmem device")?;

    let slot = vm
        .add_memory_region(
            GuestAddress(mapping_address),
            Box::new(arena),
            /* read_only = */ disk.read_only,
            /* log_dirty_pages = */ false,
        )
        .context("failed to add pmem device memory")?;

    let dev = virtio::Pmem::new(
        virtio::base_features(protection_type),
        fd,
        GuestAddress(mapping_address),
        slot,
        arena_size,
        Some(pmem_device_tube),
    )
    .context("failed to create pmem device")?;

    Ok(VirtioDeviceStub {
        dev: Box::new(dev) as Box<dyn VirtioDevice>,
        jail: simple_jail(jail_config, "pmem_device")?,
    })
}

pub fn create_iommu_device(
    protection_type: ProtectionType,
    jail_config: &Option<JailConfig>,
    iova_max_addr: u64,
    endpoints: BTreeMap<u32, Arc<Mutex<Box<dyn MemoryMapperTrait>>>>,
    hp_endpoints_ranges: Vec<RangeInclusive<u32>>,
    translate_response_senders: Option<BTreeMap<u32, Tube>>,
    translate_request_rx: Option<Tube>,
    iommu_device_tube: Tube,
) -> DeviceResult {
    let dev = virtio::Iommu::new(
        virtio::base_features(protection_type),
        endpoints,
        iova_max_addr,
        hp_endpoints_ranges,
        translate_response_senders,
        translate_request_rx,
        Some(iommu_device_tube),
    )
    .context("failed to create IOMMU device")?;

    Ok(VirtioDeviceStub {
        dev: Box::new(dev),
        jail: simple_jail(jail_config, "iommu_device")?,
    })
}

fn add_bind_mounts(param: &SerialParameters, jail: &mut Minijail) -> Result<(), minijail::Error> {
    if let Some(path) = &param.path {
        if let SerialType::SystemSerialType = param.type_ {
            if let Some(parent) = path.as_path().parent() {
                if parent.exists() {
                    info!("Bind mounting dir {}", parent.display());
                    jail.mount_bind(parent, parent, true)?;
                }
            }
        }
    }
    Ok(())
}

/// For creating console virtio devices.
impl VirtioDeviceBuilder for SerialParameters {
    const NAME: &'static str = "serial";

    fn create_virtio_device(
        &self,
        protection_type: ProtectionType,
    ) -> anyhow::Result<Box<dyn VirtioDevice>> {
        let mut keep_rds = Vec::new();
        let evt = Event::new().context("failed to create event")?;

        // TODO(b/238440998): Switch back to AsyncConsole in android.
        Ok(Box::new(
<<<<<<< HEAD
            self.create_serial_device::<Console>(protected_vm, &evt, &mut keep_rds)
=======
            self.create_serial_device::<AsyncConsole>(protection_type, &evt, &mut keep_rds)
>>>>>>> ee483685
                .context("failed to create console device")?,
        ))
    }

    fn create_vhost_user_device(
        &self,
        keep_rds: &mut Vec<RawDescriptor>,
    ) -> anyhow::Result<Box<dyn VhostUserDevice>> {
        Ok(Box::new(virtio::vhost::user::create_vu_console_device(
            self, keep_rds,
        )?))
    }

    fn create_jail(
        &self,
        jail_config: &Option<JailConfig>,
        jail_type: VirtioDeviceType,
    ) -> anyhow::Result<Option<Minijail>> {
        let jail = match simple_jail(jail_config, &jail_type.seccomp_policy_file("serial"))? {
            Some(mut jail) => {
                // Create a tmpfs in the device's root directory so that we can bind mount the
                // log socket directory into it.
                // The size=67108864 is size=64*1024*1024 or size=64MB.
                jail.mount_with_data(
                    Path::new("none"),
                    Path::new("/"),
                    "tmpfs",
                    (libc::MS_NODEV | libc::MS_NOEXEC | libc::MS_NOSUID) as usize,
                    "size=67108864",
                )?;
                add_current_user_to_jail(&mut jail)?;
                add_bind_mounts(self, &mut jail)
                    .context("failed to add bind mounts for console device")?;
                Some(jail)
            }
            None => None,
        };

        Ok(jail)
    }
}

#[cfg(feature = "audio")]
pub fn create_sound_device(
    path: &Path,
    protection_type: ProtectionType,
    jail_config: &Option<JailConfig>,
) -> DeviceResult {
    let dev = virtio::new_sound(path, virtio::base_features(protection_type))
        .context("failed to create sound device")?;

    Ok(VirtioDeviceStub {
        dev: Box::new(dev),
        jail: simple_jail(jail_config, "vios_audio_device")?,
    })
}

pub fn create_vfio_device(
    jail_config: &Option<JailConfig>,
    vm: &impl Vm,
    resources: &mut SystemAllocator,
    control_tubes: &mut Vec<TaggedControlTube>,
    vfio_path: &Path,
    hotplug: bool,
    hotplug_bus: Option<u8>,
    guest_address: Option<PciAddress>,
    coiommu_endpoints: Option<&mut Vec<u16>>,
    iommu_dev: IommuDevType,
    #[cfg(feature = "direct")] is_intel_lpss: bool,
) -> DeviceResult<(Box<VfioPciDevice>, Option<Minijail>, Option<VfioWrapper>)> {
    let vfio_container = VfioCommonSetup::vfio_get_container(iommu_dev, Some(vfio_path))
        .context("failed to get vfio container")?;

    // create MSI, MSI-X, and Mem request sockets for each vfio device
    let (vfio_host_tube_msi, vfio_device_tube_msi) =
        Tube::pair().context("failed to create tube")?;
    control_tubes.push(TaggedControlTube::VmIrq(vfio_host_tube_msi));

    let (vfio_host_tube_msix, vfio_device_tube_msix) =
        Tube::pair().context("failed to create tube")?;
    control_tubes.push(TaggedControlTube::VmIrq(vfio_host_tube_msix));

    let (vfio_host_tube_mem, vfio_device_tube_mem) =
        Tube::pair().context("failed to create tube")?;
    control_tubes.push(TaggedControlTube::VmMemory(vfio_host_tube_mem));

    let vfio_device_tube_vm = if hotplug {
        let (vfio_host_tube_vm, device_tube_vm) = Tube::pair().context("failed to create tube")?;
        control_tubes.push(TaggedControlTube::Vm(vfio_host_tube_vm));
        Some(device_tube_vm)
    } else {
        None
    };

    let vfio_device = VfioDevice::new_passthrough(
        &vfio_path,
        vm,
        vfio_container.clone(),
        iommu_dev != IommuDevType::NoIommu,
    )
    .context("failed to create vfio device")?;
    let mut vfio_pci_device = Box::new(VfioPciDevice::new(
        #[cfg(feature = "direct")]
        vfio_path,
        vfio_device,
        hotplug,
        hotplug_bus,
        guest_address,
        vfio_device_tube_msi,
        vfio_device_tube_msix,
        vfio_device_tube_mem,
        vfio_device_tube_vm,
        #[cfg(feature = "direct")]
        is_intel_lpss,
    )?);
    // early reservation for pass-through PCI devices.
    let endpoint_addr = vfio_pci_device
        .allocate_address(resources)
        .context("failed to allocate resources early for vfio pci dev")?;

    let viommu_mapper = match iommu_dev {
        IommuDevType::NoIommu => None,
        IommuDevType::VirtioIommu => {
            Some(VfioWrapper::new(vfio_container, vm.get_memory().clone()))
        }
        IommuDevType::CoIommu => {
            if let Some(endpoints) = coiommu_endpoints {
                endpoints.push(endpoint_addr.to_u32() as u16);
            } else {
                bail!("Missed coiommu_endpoints vector to store the endpoint addr");
            }
            None
        }
    };

    if hotplug {
        Ok((vfio_pci_device, None, viommu_mapper))
    } else {
        Ok((
            vfio_pci_device,
            simple_jail(jail_config, "vfio_device")?,
            viommu_mapper,
        ))
    }
}

pub fn create_vfio_platform_device(
    jail_config: &Option<JailConfig>,
    vm: &impl Vm,
    _resources: &mut SystemAllocator,
    control_tubes: &mut Vec<TaggedControlTube>,
    vfio_path: &Path,
    _endpoints: &mut BTreeMap<u32, Arc<Mutex<Box<dyn MemoryMapperTrait>>>>,
    iommu_dev: IommuDevType,
) -> DeviceResult<(VfioPlatformDevice, Option<Minijail>)> {
    let vfio_container = VfioCommonSetup::vfio_get_container(iommu_dev, Some(vfio_path))
        .context("Failed to create vfio device")?;

    let (vfio_host_tube_mem, vfio_device_tube_mem) =
        Tube::pair().context("failed to create tube")?;
    control_tubes.push(TaggedControlTube::VmMemory(vfio_host_tube_mem));

    let vfio_device = VfioDevice::new_passthrough(
        &vfio_path,
        vm,
        vfio_container,
        iommu_dev != IommuDevType::NoIommu,
    )
    .context("Failed to create vfio device")?;
    let vfio_plat_dev = VfioPlatformDevice::new(vfio_device, vfio_device_tube_mem);

    Ok((
        vfio_plat_dev,
        simple_jail(jail_config, "vfio_platform_device")?,
    ))
}

/// Setup for devices with virtio-iommu
pub fn setup_virtio_access_platform(
    resources: &mut SystemAllocator,
    iommu_attached_endpoints: &mut BTreeMap<u32, Arc<Mutex<Box<dyn MemoryMapperTrait>>>>,
    devices: &mut [(Box<dyn BusDeviceObj>, Option<Minijail>)],
) -> DeviceResult<(Option<BTreeMap<u32, Tube>>, Option<Tube>)> {
    let mut translate_response_senders: Option<
        BTreeMap<
            u32, // endpoint id
            Tube,
        >,
    > = None;
    let mut tube_pair: Option<(Tube, Tube)> = None;

    for dev in devices.iter_mut() {
        if let Some(pci_dev) = dev.0.as_pci_device_mut() {
            if pci_dev.supports_iommu() {
                let endpoint_id = pci_dev
                    .allocate_address(resources)
                    .context("failed to allocate resources for pci dev")?
                    .to_u32();
                let mapper: Arc<Mutex<Box<dyn MemoryMapperTrait>>> =
                    Arc::new(Mutex::new(Box::new(BasicMemoryMapper::new(u64::MAX))));
                let (request_tx, _request_rx) =
                    tube_pair.get_or_insert_with(|| Tube::pair().unwrap());
                let CreateIpcMapperRet {
                    mapper: ipc_mapper,
                    response_tx,
                } = create_ipc_mapper(
                    endpoint_id,
                    #[allow(deprecated)]
                    request_tx.try_clone()?,
                );
                translate_response_senders
                    .get_or_insert_with(BTreeMap::new)
                    .insert(endpoint_id, response_tx);
                iommu_attached_endpoints.insert(endpoint_id, mapper);
                pci_dev.set_iommu(ipc_mapper)?;
            }
        }
    }

    Ok((
        translate_response_senders,
        tube_pair.map(|(_request_tx, request_rx)| request_rx),
    ))
}<|MERGE_RESOLUTION|>--- conflicted
+++ resolved
@@ -1345,11 +1345,7 @@
 
         // TODO(b/238440998): Switch back to AsyncConsole in android.
         Ok(Box::new(
-<<<<<<< HEAD
-            self.create_serial_device::<Console>(protected_vm, &evt, &mut keep_rds)
-=======
-            self.create_serial_device::<AsyncConsole>(protection_type, &evt, &mut keep_rds)
->>>>>>> ee483685
+            self.create_serial_device::<Console>(protection_type, &evt, &mut keep_rds)
                 .context("failed to create console device")?,
         ))
     }
