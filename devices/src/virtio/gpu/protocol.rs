--- conflicted
+++ resolved
@@ -40,11 +40,7 @@
 pub const VIRTIO_GPU_CMD_RESOURCE_ASSIGN_UUID: u32 = 0x10b;
 /* The following hypercalls are not upstreamed. */
 pub const VIRTIO_GPU_CMD_RESOURCE_CREATE_BLOB: u32 = 0x10c;
-<<<<<<< HEAD
-pub const VIRTIO_GPU_CMD_RESOURCE_MAP_BLOB: u32 = 0x10d;
-pub const VIRTIO_GPU_CMD_RESOURCE_UNMAP_BLOB: u32 = 0x10e;
-=======
->>>>>>> 39a43548
+pub const VIRTIO_GPU_CMD_SET_SCANOUT_BLOB: u32 = 0x10d;
 
 /* 3d commands */
 pub const VIRTIO_GPU_CMD_CTX_CREATE: u32 = 0x200;
@@ -55,11 +51,8 @@
 pub const VIRTIO_GPU_CMD_TRANSFER_TO_HOST_3D: u32 = 0x205;
 pub const VIRTIO_GPU_CMD_TRANSFER_FROM_HOST_3D: u32 = 0x206;
 pub const VIRTIO_GPU_CMD_SUBMIT_3D: u32 = 0x207;
-<<<<<<< HEAD
-=======
 pub const VIRTIO_GPU_CMD_RESOURCE_MAP_BLOB: u32 = 0x208;
 pub const VIRTIO_GPU_CMD_RESOURCE_UNMAP_BLOB: u32 = 0x209;
->>>>>>> 39a43548
 
 /* cursor commands */
 pub const VIRTIO_GPU_CMD_UPDATE_CURSOR: u32 = 0x300;
@@ -106,6 +99,7 @@
         VIRTIO_GPU_CMD_RESOURCE_CREATE_2D => "VIRTIO_GPU_CMD_RESOURCE_CREATE_2D",
         VIRTIO_GPU_CMD_RESOURCE_UNREF => "VIRTIO_GPU_CMD_RESOURCE_UNREF",
         VIRTIO_GPU_CMD_SET_SCANOUT => "VIRTIO_GPU_CMD_SET_SCANOUT",
+        VIRTIO_GPU_CMD_SET_SCANOUT_BLOB => "VIRTIO_GPU_CMD_SET_SCANOUT_BLOB",
         VIRTIO_GPU_CMD_RESOURCE_FLUSH => "VIRTIO_GPU_CMD_RESOURCE_FLUSH",
         VIRTIO_GPU_CMD_TRANSFER_TO_HOST_2D => "VIRTIO_GPU_CMD_TRANSFER_TO_HOST_2D",
         VIRTIO_GPU_CMD_RESOURCE_ATTACH_BACKING => "VIRTIO_GPU_CMD_RESOURCE_ATTACH_BACKING",
@@ -123,10 +117,6 @@
         VIRTIO_GPU_CMD_TRANSFER_TO_HOST_3D => "VIRTIO_GPU_CMD_TRANSFER_TO_HOST_3D",
         VIRTIO_GPU_CMD_TRANSFER_FROM_HOST_3D => "VIRTIO_GPU_CMD_TRANSFER_FROM_HOST_3D",
         VIRTIO_GPU_CMD_SUBMIT_3D => "VIRTIO_GPU_CMD_SUBMIT_3D",
-<<<<<<< HEAD
-        VIRTIO_GPU_CMD_RESOURCE_CREATE_BLOB => "VIRTIO_GPU_CMD_RESOURCE_CREATE_BLOB",
-=======
->>>>>>> 39a43548
         VIRTIO_GPU_CMD_RESOURCE_MAP_BLOB => "VIRTIO_GPU_RESOURCE_MAP_BLOB",
         VIRTIO_GPU_CMD_RESOURCE_UNMAP_BLOB => "VIRTIO_GPU_RESOURCE_UNMAP_BLOB",
         VIRTIO_GPU_CMD_UPDATE_CURSOR => "VIRTIO_GPU_CMD_UPDATE_CURSOR",
@@ -497,7 +487,7 @@
 
 unsafe impl DataInit for virtio_gpu_resp_resource_plane_info {}
 
-const PLANE_INFO_MAX_COUNT: usize = 4;
+pub const PLANE_INFO_MAX_COUNT: usize = 4;
 
 pub const VIRTIO_GPU_EVENT_DISPLAY: u32 = 1 << 0;
 
@@ -574,6 +564,24 @@
 }
 
 unsafe impl DataInit for virtio_gpu_resp_resource_uuid {}
+
+/* VIRTIO_GPU_CMD_SET_SCANOUT_BLOB */
+#[derive(Copy, Clone, Debug, Default)]
+#[repr(C)]
+pub struct virtio_gpu_set_scanout_blob {
+    pub hdr: virtio_gpu_ctrl_hdr,
+    pub r: virtio_gpu_rect,
+    pub scanout_id: Le32,
+    pub resource_id: Le32,
+    pub width: Le32,
+    pub height: Le32,
+    pub format: Le32,
+    pub padding: Le32,
+    pub strides: [Le32; 4],
+    pub offsets: [Le32; 4],
+}
+
+unsafe impl DataInit for virtio_gpu_set_scanout_blob {}
 
 /* simple formats for fbcon/X use */
 pub const VIRTIO_GPU_FORMAT_B8G8R8A8_UNORM: u32 = 1;
@@ -592,6 +600,7 @@
     ResourceCreate2d(virtio_gpu_resource_create_2d),
     ResourceUnref(virtio_gpu_resource_unref),
     SetScanout(virtio_gpu_set_scanout),
+    SetScanoutBlob(virtio_gpu_set_scanout_blob),
     ResourceFlush(virtio_gpu_resource_flush),
     TransferToHost2d(virtio_gpu_transfer_to_host_2d),
     ResourceAttachBacking(virtio_gpu_resource_attach_backing),
@@ -662,6 +671,7 @@
             ResourceCreate2d(_info) => f.debug_struct("ResourceCreate2d").finish(),
             ResourceUnref(_info) => f.debug_struct("ResourceUnref").finish(),
             SetScanout(_info) => f.debug_struct("SetScanout").finish(),
+            SetScanoutBlob(_info) => f.debug_struct("SetScanoutBlob").finish(),
             ResourceFlush(_info) => f.debug_struct("ResourceFlush").finish(),
             TransferToHost2d(_info) => f.debug_struct("TransferToHost2d").finish(),
             ResourceAttachBacking(_info) => f.debug_struct("ResourceAttachBacking").finish(),
@@ -696,6 +706,7 @@
             VIRTIO_GPU_CMD_RESOURCE_CREATE_2D => ResourceCreate2d(cmd.read_obj()?),
             VIRTIO_GPU_CMD_RESOURCE_UNREF => ResourceUnref(cmd.read_obj()?),
             VIRTIO_GPU_CMD_SET_SCANOUT => SetScanout(cmd.read_obj()?),
+            VIRTIO_GPU_CMD_SET_SCANOUT_BLOB => SetScanoutBlob(cmd.read_obj()?),
             VIRTIO_GPU_CMD_RESOURCE_FLUSH => ResourceFlush(cmd.read_obj()?),
             VIRTIO_GPU_CMD_TRANSFER_TO_HOST_2D => TransferToHost2d(cmd.read_obj()?),
             VIRTIO_GPU_CMD_RESOURCE_ATTACH_BACKING => ResourceAttachBacking(cmd.read_obj()?),
@@ -728,6 +739,7 @@
             ResourceCreate2d(info) => &info.hdr,
             ResourceUnref(info) => &info.hdr,
             SetScanout(info) => &info.hdr,
+            SetScanoutBlob(info) => &info.hdr,
             ResourceFlush(info) => &info.hdr,
             TransferToHost2d(info) => &info.hdr,
             ResourceAttachBacking(info) => &info.hdr,
