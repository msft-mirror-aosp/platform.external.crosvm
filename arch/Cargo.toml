[package]
name = "arch"
version = "0.1.0"
authors = ["The Chromium OS Authors"]
edition = "2021"

[features]
power-monitor-powerd = ["power_monitor/powerd"]
gdb = ["gdbstub_arch"]
direct = []

[dependencies]
acpi_tables = { path = "../acpi_tables" }
anyhow = "*"
base = { path = "../base" }
cfg-if = "1.0.0"
devices = { path = "../devices" }
gdbstub_arch = { version = "0.2.2", optional = true }
hypervisor = { path = "../hypervisor" }
kernel_cmdline = { path = "../kernel_cmdline" }
libc = "*"
<<<<<<< HEAD
minijail = { path = "../../minijail/rust/minijail" } # ignored by ebuild
power_monitor = { path = "../power_monitor" }
remain = "*"
=======
>>>>>>> 92e4fc9e
resources = { path = "../resources" }
remain = "*"
serde = { version = "*", features = [ "derive"] }
sync = { path = "../common/sync" }
thiserror = "1.0.20"
vm_control = { path = "../vm_control" }
vm_memory = { path = "../vm_memory" }

[target.'cfg(unix)'.dependencies]
minijail = "*" # provided by ebuild
power_monitor = { path = "../power_monitor" }

[target.'cfg(windows)'.dependencies]
winapi = "*"<|MERGE_RESOLUTION|>--- conflicted
+++ resolved
@@ -19,12 +19,6 @@
 hypervisor = { path = "../hypervisor" }
 kernel_cmdline = { path = "../kernel_cmdline" }
 libc = "*"
-<<<<<<< HEAD
-minijail = { path = "../../minijail/rust/minijail" } # ignored by ebuild
-power_monitor = { path = "../power_monitor" }
-remain = "*"
-=======
->>>>>>> 92e4fc9e
 resources = { path = "../resources" }
 remain = "*"
 serde = { version = "*", features = [ "derive"] }
@@ -34,7 +28,7 @@
 vm_memory = { path = "../vm_memory" }
 
 [target.'cfg(unix)'.dependencies]
-minijail = "*" # provided by ebuild
+minijail = { path = "../../minijail/rust/minijail" } # provided by ebuild
 power_monitor = { path = "../power_monitor" }
 
 [target.'cfg(windows)'.dependencies]
