// This file is generated by cargo_embargo.
// Do not modify this file as changes will be overridden on upgrade.

// cargo2android.py limitations:
//   does not handle "-l dylib=wayland-client" yet
//   does not generate cc_library module yet
//   does not generate wayland_protocol_codegen module yet

package {
    // See: http://go/android-license-faq
    // A large-scale-change added 'default_applicable_licenses' to import
    // all of the 'license_kinds' from "external_crosvm_license"
    // to get the below license kinds:
    //   SPDX-license-identifier-BSD
    //   SPDX-license-identifier-MIT
    default_applicable_licenses: ["external_crosvm_license"],
}

rust_library {
    name: "libgpu_display",
    defaults: ["crosvm_inner_defaults"],
    host_supported: true,
    crate_name: "gpu_display",
    cargo_env_compat: true,
    cargo_pkg_version: "0.1.0",
    srcs: ["src/lib.rs"],
    edition: "2021",
    features: [
        "android_display",
    ],
    rustlibs: [
        "libanyhow",
        "libbase_rust",
        "libcfg_if",
        "liblibc",
        "liblinux_input_sys",
        "libserde",
        "libsync_rust",
        "libthiserror",
        "libvm_control",
        "libzerocopy",
    ],
    proc_macros: ["libremain"],
    static_libs: ["libdisplay_wl"],

    // added manually
    target: {
        host: {
            shared_libs: ["libwayland_client"],
            features: ["android_display_stub"],
        },
        android: {
            static_libs: [
                "libwayland_client_static",
                "libffi",
                "libcrosvm_android_display_client",
            ],
            shared_libs: [
<<<<<<< HEAD
=======
                "libc++",
>>>>>>> 3dc6ac38
                "libbinder_ndk",
                "libnativewindow",
            ],
        },
    },
}

cc_library_static {
    name: "libdisplay_wl",
    host_supported: true,
    c_std: "c11",
    srcs: ["src/display_wl.c"],

    generated_sources: [
        "gpu_display_protocol_sources",
        "wayland_extension_protocol_sources",
    ],
    generated_headers: [
        "gpu_display_client_protocol_headers",
    ],
    export_generated_headers: [
        "gpu_display_client_protocol_headers",
    ],

    // added manually
    target: {
        host: {
            shared_libs: ["libwayland_client"],
        },
        android: {
            static_libs: [
                "libwayland_client_static",
                "libffi",
            ],
        },
    },
    apex_available: [
        "//apex_available:platform",
        "com.android.virt",
    ],
}

// We could use the modules provided in //external/wayland-protocols, except
//
//  1. virtio-gpu-metadata-v1.xml is missing
//  2. crosvm expects a different header suffix

wayland_protocol_codegen {
    name: "gpu_display_protocol_sources",
    cmd: "$(location wayland_scanner) private-code < $(in) > $(out)",
    suffix: ".c",
    srcs: [
        ":wayland_extension_protocols",
        "protocol/virtio-gpu-metadata-v1.xml",
    ],
    tools: ["wayland_scanner"],
}

wayland_protocol_codegen {
    name: "gpu_display_client_protocol_headers",
    cmd: "$(location wayland_scanner) client-header < $(in) > $(out)",
    suffix: ".h",
    srcs: [
        ":wayland_extension_protocols",
        "protocol/virtio-gpu-metadata-v1.xml",
    ],
    tools: ["wayland_scanner"],
}

wayland_protocol_codegen {
    name: "gpu_display_server_protocol_headers",
    cmd: "$(location wayland_scanner) server-header < $(in) > $(out)",
    suffix: ".h",
    srcs: [
        ":wayland_extension_protocols",
        "protocol/virtio-gpu-metadata-v1.xml",
    ],
    tools: ["wayland_scanner"],
}

cc_library_static {
    name: "libwayland_crosvm_gpu_display_extension_server_protocols",
    vendor_available: true,
    host_supported: true,
    cflags: [
        "-Wall",
        "-Wextra",
        "-Werror",
        "-g",
        "-fvisibility=hidden",
    ],
    static_libs: ["libwayland_server"],
    generated_sources: ["gpu_display_protocol_sources"],
    generated_headers: ["gpu_display_server_protocol_headers"],
    export_generated_headers: ["gpu_display_server_protocol_headers"],
}<|MERGE_RESOLUTION|>--- conflicted
+++ resolved
@@ -56,10 +56,7 @@
                 "libcrosvm_android_display_client",
             ],
             shared_libs: [
-<<<<<<< HEAD
-=======
                 "libc++",
->>>>>>> 3dc6ac38
                 "libbinder_ndk",
                 "libnativewindow",
             ],
