// Copyright 2022 The ChromiumOS Authors
// Use of this source code is governed by a BSD-style license that can be
// found in the LICENSE file.

cfg_if::cfg_if! {
    if #[cfg(unix)] {
        use std::net;

        use base::RawDescriptor;
        use devices::virtio::vhost::user::device::parse_wayland_sock;

        use super::sys::config::VfioOption;
        use super::config::SharedDir;
    } else if #[cfg(windows)] {
        use crate::crosvm::sys::config::IrqChipKind;

    }
}

use std::collections::BTreeMap;
#[cfg(feature = "config-file")]
use std::path::Path;
use std::path::PathBuf;
use std::str::FromStr;
use std::sync::atomic::AtomicUsize;
use std::sync::atomic::Ordering;

use arch::CpuSet;
#[cfg(any(target_arch = "x86", target_arch = "x86_64"))]
use arch::MsrConfig;
use arch::Pstore;
use arch::VcpuAffinity;
use argh::FromArgs;
use base::getpid;
use cros_async::ExecutorKind;
use devices::virtio::block::block::DiskOption;
#[cfg(any(feature = "video-decoder", feature = "video-encoder"))]
use devices::virtio::device_constants::video::VideoDeviceConfig;
#[cfg(feature = "audio")]
use devices::virtio::snd::parameters::Parameters as SndParameters;
use devices::virtio::vhost::user::device;
#[cfg(feature = "gpu")]
use devices::virtio::GpuDisplayParameters;
#[cfg(feature = "gpu")]
use devices::virtio::GpuParameters;
#[cfg(unix)]
use devices::virtio::NetParameters;
#[cfg(feature = "audio")]
use devices::Ac97Parameters;
use devices::PflashParameters;
use devices::SerialHardware;
use devices::SerialParameters;
use devices::StubPciParameters;
#[cfg(any(target_arch = "x86", target_arch = "x86_64"))]
use hypervisor::CpuHybridType;
use hypervisor::ProtectionType;
use merge::bool::overwrite_false;
use merge::vec::append;
use resources::AddressRange;
use serde::Deserialize;
#[cfg(feature = "gpu")]
use serde_keyvalue::FromKeyValues;

#[cfg(feature = "gpu")]
use super::gpu_config::fixup_gpu_display_options;
#[cfg(feature = "gpu")]
use super::gpu_config::fixup_gpu_options;
#[cfg(all(feature = "gpu", feature = "virgl_renderer_next"))]
use super::sys::GpuRenderServerParameters;
use crate::crosvm::config::from_key_values;
#[cfg(feature = "audio")]
use crate::crosvm::config::parse_ac97_options;
use crate::crosvm::config::parse_bus_id_addr;
use crate::crosvm::config::parse_cpu_affinity;
use crate::crosvm::config::parse_cpu_capacity;
#[cfg(feature = "direct")]
use crate::crosvm::config::parse_direct_io_options;
#[cfg(any(target_arch = "x86", target_arch = "x86_64"))]
use crate::crosvm::config::parse_memory_region;
use crate::crosvm::config::parse_mmio_address_range;
#[cfg(feature = "direct")]
use crate::crosvm::config::parse_pcie_root_port_params;
use crate::crosvm::config::parse_pflash_parameters;
#[cfg(feature = "plugin")]
use crate::crosvm::config::parse_plugin_mount_option;
use crate::crosvm::config::parse_serial_options;
#[cfg(any(target_arch = "x86", target_arch = "x86_64"))]
use crate::crosvm::config::parse_userspace_msr_options;
use crate::crosvm::config::BatteryConfig;
#[cfg(feature = "plugin")]
use crate::crosvm::config::BindMount;
use crate::crosvm::config::CpuOptions;
#[cfg(feature = "direct")]
use crate::crosvm::config::DirectIoOption;
use crate::crosvm::config::Executable;
use crate::crosvm::config::FileBackedMappingParameters;
#[cfg(feature = "plugin")]
use crate::crosvm::config::GidMap;
#[cfg(feature = "direct")]
use crate::crosvm::config::HostPcieRootPortParameters;
use crate::crosvm::config::HypervisorKind;
use crate::crosvm::config::MemOptions;
use crate::crosvm::config::TouchDeviceOption;
use crate::crosvm::config::VhostUserFsOption;
use crate::crosvm::config::VhostUserOption;
use crate::crosvm::config::VvuOption;

#[derive(FromArgs)]
/// crosvm
pub struct CrosvmCmdlineArgs {
    #[argh(switch)]
    /// use extended exit status
    pub extended_status: bool,
    #[argh(option, default = r#"String::from("info")"#)]
    /// specify log level, eg "off", "error", "debug,disk=off", etc
    pub log_level: String,
    #[argh(option, arg_name = "TAG")]
    /// when logging to syslog, use the provided tag
    pub syslog_tag: Option<String>,
    #[argh(switch)]
    /// disable output to syslog
    pub no_syslog: bool,
    #[argh(subcommand)]
    pub command: Command,
}

#[allow(clippy::large_enum_variant)]
#[derive(FromArgs)]
#[argh(subcommand)]
pub enum CrossPlatformCommands {
    #[cfg(feature = "balloon")]
    Balloon(BalloonCommand),
    #[cfg(feature = "balloon")]
    BalloonStats(BalloonStatsCommand),
    Battery(BatteryCommand),
    #[cfg(feature = "composite-disk")]
    CreateComposite(CreateCompositeCommand),
    #[cfg(feature = "qcow")]
    CreateQcow2(CreateQcow2Command),
    Device(DeviceCommand),
    Disk(DiskCommand),
    #[cfg(feature = "gpu")]
    Gpu(GpuCommand),
    MakeRT(MakeRTCommand),
    Resume(ResumeCommand),
    Run(RunCommand),
    Stop(StopCommand),
    Suspend(SuspendCommand),
    Swap(SwapCommand),
    Powerbtn(PowerbtnCommand),
    Sleepbtn(SleepCommand),
    Gpe(GpeCommand),
    Usb(UsbCommand),
    Version(VersionCommand),
    Vfio(VfioCrosvmCommand),
    Snapshot(SnapshotCommand),
}

#[allow(clippy::large_enum_variant)]
#[derive(argh_helpers::FlattenSubcommand)]
pub enum Command {
    CrossPlatform(CrossPlatformCommands),
    Sys(super::sys::cmdline::Commands),
}

#[derive(FromArgs)]
#[argh(subcommand, name = "balloon")]
/// Set balloon size of the crosvm instance to `SIZE` bytes
pub struct BalloonCommand {
    #[argh(positional, arg_name = "SIZE")]
    /// amount of bytes
    pub num_bytes: u64,
    #[argh(positional, arg_name = "VM_SOCKET")]
    /// VM Socket path
    pub socket_path: String,
}

#[derive(argh::FromArgs)]
#[argh(subcommand, name = "balloon_stats")]
/// Prints virtio balloon statistics for a `VM_SOCKET`
pub struct BalloonStatsCommand {
    #[argh(positional, arg_name = "VM_SOCKET")]
    /// VM Socket path
    pub socket_path: String,
}

#[derive(FromArgs)]
#[argh(subcommand, name = "battery")]
/// Modify battery
pub struct BatteryCommand {
    #[argh(positional, arg_name = "BATTERY_TYPE")]
    /// battery type
    pub battery_type: String,
    #[argh(positional)]
    /// battery property
    /// status | present | health | capacity | aconline
    pub property: String,
    #[argh(positional)]
    /// battery property target
    /// STATUS | PRESENT | HEALTH | CAPACITY | ACONLINE
    pub target: String,
    #[argh(positional, arg_name = "VM_SOCKET")]
    /// VM Socket path
    pub socket_path: String,
}

#[cfg(feature = "composite-disk")]
#[derive(FromArgs)]
#[argh(subcommand, name = "create_composite")]
/// Create a new composite disk image file
pub struct CreateCompositeCommand {
    #[argh(positional, arg_name = "PATH")]
    /// image path
    pub path: String,
    #[argh(positional, arg_name = "LABEL:PARTITION")]
    /// partitions
    pub partitions: Vec<String>,
}

#[cfg(feature = "qcow")]
#[derive(FromArgs)]
#[argh(subcommand, name = "create_qcow2")]
/// Create Qcow2 image given path and size
pub struct CreateQcow2Command {
    #[argh(positional, arg_name = "PATH")]
    /// path to the new qcow2 file to create
    pub file_path: String,
    #[argh(positional, arg_name = "SIZE")]
    /// desired size of the image in bytes; required if not using --backing-file
    pub size: Option<u64>,
    #[argh(option)]
    /// path to backing file; if specified, the image will be the same size as the backing file, and
    /// SIZE may not be specified
    pub backing_file: Option<String>,
}

#[derive(FromArgs)]
#[argh(subcommand)]
pub enum DiskSubcommand {
    Resize(ResizeDiskSubcommand),
}

#[derive(FromArgs)]
/// resize disk
#[argh(subcommand, name = "resize")]
pub struct ResizeDiskSubcommand {
    #[argh(positional, arg_name = "DISK_INDEX")]
    /// disk index
    pub disk_index: usize,
    #[argh(positional, arg_name = "NEW_SIZE")]
    /// new disk size
    pub disk_size: u64,
    #[argh(positional, arg_name = "VM_SOCKET")]
    /// VM Socket path
    pub socket_path: String,
}

#[derive(FromArgs)]
#[argh(subcommand, name = "disk")]
/// Manage attached virtual disk devices
pub struct DiskCommand {
    #[argh(subcommand)]
    pub command: DiskSubcommand,
}

#[derive(FromArgs)]
#[argh(subcommand, name = "make_rt")]
/// Enables real-time vcpu priority for crosvm instances started with `--delay-rt`
pub struct MakeRTCommand {
    #[argh(positional, arg_name = "VM_SOCKET")]
    /// VM Socket path
    pub socket_path: String,
}

#[derive(FromArgs)]
#[argh(subcommand, name = "resume")]
/// Resumes the crosvm instance
pub struct ResumeCommand {
    #[argh(positional, arg_name = "VM_SOCKET")]
    /// VM Socket path
    pub socket_path: String,
}

#[derive(FromArgs)]
#[argh(subcommand, name = "stop")]
/// Stops crosvm instances via their control sockets
pub struct StopCommand {
    #[argh(positional, arg_name = "VM_SOCKET")]
    /// VM Socket path
    pub socket_path: String,
}

#[derive(FromArgs)]
#[argh(subcommand, name = "suspend")]
/// Suspends the crosvm instance
pub struct SuspendCommand {
    #[argh(positional, arg_name = "VM_SOCKET")]
    /// VM Socket path
    pub socket_path: String,
}

#[derive(FromArgs)]
#[argh(subcommand, name = "enable")]
/// Enable vmm-swap of a VM. The guest memory is moved to staging memory
pub struct SwapEnableCommand {
    #[argh(positional, arg_name = "VM_SOCKET")]
    /// VM Socket path
    pub socket_path: String,
}

#[derive(FromArgs)]
#[argh(subcommand, name = "trim")]
/// Trim pages in the staging memory
pub struct SwapTrimCommand {
    #[argh(positional, arg_name = "VM_SOCKET")]
    /// VM Socket path
    pub socket_path: String,
}

#[derive(FromArgs)]
#[argh(subcommand, name = "out")]
/// Swap out staging memory to swap file
pub struct SwapOutCommand {
    #[argh(positional, arg_name = "VM_SOCKET")]
    /// VM Socket path
    pub socket_path: String,
}

#[derive(FromArgs)]
#[argh(subcommand, name = "disable")]
/// Disable vmm-swap of a VM
pub struct SwapDisableCommand {
    #[argh(positional, arg_name = "VM_SOCKET")]
    /// VM Socket path
    pub socket_path: String,
}

#[derive(FromArgs)]
#[argh(subcommand, name = "status")]
/// Get vmm-swap status of a VM
pub struct SwapStatusCommand {
    #[argh(positional, arg_name = "VM_SOCKET")]
    /// VM Socket path
    pub socket_path: String,
}

/// Vmm-swap commands
#[derive(FromArgs)]
#[argh(subcommand, name = "swap")]
pub struct SwapCommand {
    #[argh(subcommand)]
    pub nested: SwapSubcommands,
}

#[derive(FromArgs)]
#[argh(subcommand)]
pub enum SwapSubcommands {
    Enable(SwapEnableCommand),
    Trim(SwapTrimCommand),
    SwapOut(SwapOutCommand),
    Disable(SwapDisableCommand),
    Status(SwapStatusCommand),
}

#[derive(FromArgs)]
#[argh(subcommand, name = "powerbtn")]
/// Triggers a power button event in the crosvm instance
pub struct PowerbtnCommand {
    #[argh(positional, arg_name = "VM_SOCKET")]
    /// VM Socket path
    pub socket_path: String,
}

#[derive(FromArgs)]
#[argh(subcommand, name = "sleepbtn")]
/// Triggers a sleep button event in the crosvm instance
pub struct SleepCommand {
    #[argh(positional, arg_name = "VM_SOCKET")]
    /// VM Socket path
    pub socket_path: String,
}

#[derive(FromArgs)]
#[argh(subcommand, name = "gpe")]
/// Injects a general-purpose event into the crosvm instance
pub struct GpeCommand {
    #[argh(positional)]
    /// GPE #
    pub gpe: u32,
    #[argh(positional, arg_name = "VM_SOCKET")]
    /// VM Socket path
    pub socket_path: String,
}

#[derive(FromArgs)]
#[argh(subcommand, name = "usb")]
/// Manage attached virtual USB devices.
pub struct UsbCommand {
    #[argh(subcommand)]
    pub command: UsbSubCommand,
}

#[cfg(feature = "gpu")]
#[derive(FromArgs)]
#[argh(subcommand, name = "gpu")]
/// Manage attached virtual GPU device.
pub struct GpuCommand {
    #[argh(subcommand)]
    pub command: GpuSubCommand,
}

#[derive(FromArgs)]
#[argh(subcommand, name = "version")]
/// Show package version.
pub struct VersionCommand {}

#[derive(FromArgs)]
#[argh(subcommand, name = "add")]
/// ADD
pub struct VfioAddSubCommand {
    #[argh(positional)]
    /// path to host's vfio sysfs
    pub vfio_path: PathBuf,
    #[argh(positional, arg_name = "VM_SOCKET")]
    /// VM Socket path
    pub socket_path: String,
}

#[derive(FromArgs)]
#[argh(subcommand, name = "remove")]
/// REMOVE
pub struct VfioRemoveSubCommand {
    #[argh(positional)]
    /// path to host's vfio sysfs
    pub vfio_path: PathBuf,
    #[argh(positional, arg_name = "VM_SOCKET")]
    /// VM Socket path
    pub socket_path: String,
}

#[derive(FromArgs)]
#[argh(subcommand)]
pub enum VfioSubCommand {
    Add(VfioAddSubCommand),
    Remove(VfioRemoveSubCommand),
}

#[derive(FromArgs)]
#[argh(subcommand, name = "vfio")]
/// add/remove host vfio pci device into guest
pub struct VfioCrosvmCommand {
    #[argh(subcommand)]
    pub command: VfioSubCommand,
}

#[derive(FromArgs)]
#[argh(subcommand, name = "device")]
/// Start a device process
pub struct DeviceCommand {
    /// configure async executor backend; "uring" or "epoll" on Linux, "handle" on Windows.
    /// If this option is omitted on Linux, "epoll" is used by default.
    #[argh(option, arg_name = "EXECUTOR")]
    pub async_executor: Option<ExecutorKind>,

    #[argh(subcommand)]
    pub command: DeviceSubcommand,
}

#[derive(FromArgs)]
#[argh(subcommand)]
/// Cross-platform Devices
pub enum CrossPlatformDevicesCommands {
    Block(device::BlockOptions),
    #[cfg(feature = "gpu")]
    Gpu(device::GpuOptions),
    Net(device::NetOptions),
    #[cfg(feature = "audio")]
    Snd(device::SndOptions),
}

#[derive(argh_helpers::FlattenSubcommand)]
pub enum DeviceSubcommand {
    CrossPlatform(CrossPlatformDevicesCommands),
    Sys(super::sys::cmdline::DeviceSubcommand),
}

#[cfg(feature = "gpu")]
#[derive(FromArgs)]
#[argh(subcommand)]
pub enum GpuSubCommand {
    AddDisplays(GpuAddDisplaysCommand),
    ListDisplays(GpuListDisplaysCommand),
    RemoveDisplays(GpuRemoveDisplaysCommand),
}

#[cfg(feature = "gpu")]
#[derive(FromArgs)]
/// Attach a new display to the GPU device.
#[argh(subcommand, name = "add-displays")]
pub struct GpuAddDisplaysCommand {
    #[argh(option)]
    /// displays
    pub gpu_display: Vec<GpuDisplayParameters>,

    #[argh(positional, arg_name = "VM_SOCKET")]
    /// VM Socket path
    pub socket_path: String,
}

#[cfg(feature = "gpu")]
#[derive(FromArgs)]
/// List the displays currently attached to the GPU device.
#[argh(subcommand, name = "list-displays")]
pub struct GpuListDisplaysCommand {
    #[argh(positional, arg_name = "VM_SOCKET")]
    /// VM Socket path
    pub socket_path: String,
}

#[cfg(feature = "gpu")]
#[derive(FromArgs)]
/// Detach an existing display from the GPU device.
#[argh(subcommand, name = "remove-displays")]
pub struct GpuRemoveDisplaysCommand {
    #[argh(option)]
    /// display id
    pub display_id: Vec<u32>,
    #[argh(positional, arg_name = "VM_SOCKET")]
    /// VM Socket path
    pub socket_path: String,
}

#[derive(FromArgs)]
#[argh(subcommand)]
pub enum UsbSubCommand {
    Attach(UsbAttachCommand),
    Detach(UsbDetachCommand),
    List(UsbListCommand),
}

#[derive(FromArgs)]
/// Attach usb device
#[argh(subcommand, name = "attach")]
pub struct UsbAttachCommand {
    #[argh(
        positional,
        arg_name = "BUS_ID:ADDR:BUS_NUM:DEV_NUM",
        from_str_fn(parse_bus_id_addr)
    )]
    pub addr: (u8, u8, u16, u16),
    #[argh(positional)]
    /// usb device path
    pub dev_path: String,
    #[argh(positional, arg_name = "VM_SOCKET")]
    /// VM Socket path
    pub socket_path: String,
}

#[derive(FromArgs)]
/// Detach usb device
#[argh(subcommand, name = "detach")]
pub struct UsbDetachCommand {
    #[argh(positional, arg_name = "PORT")]
    /// usb port
    pub port: u8,
    #[argh(positional, arg_name = "VM_SOCKET")]
    /// VM Socket path
    pub socket_path: String,
}

#[derive(FromArgs)]
/// Detach usb device
#[argh(subcommand, name = "list")]
pub struct UsbListCommand {
    #[argh(positional, arg_name = "VM_SOCKET")]
    /// VM Socket path
    pub socket_path: String,
}

/// Structure containing the parameters for a single disk as well as a unique counter increasing
/// each time a new disk parameter is parsed.
///
/// This allows the letters assigned to each disk to reflect the order of their declaration, as
/// we have several options for specifying disks (rwroot, root, etc) and order can thus be lost
/// when they are aggregated.
#[derive(Deserialize, Debug)]
#[serde(deny_unknown_fields, from = "DiskOption")]
struct DiskOptionWithId {
    disk_option: DiskOption,
    index: usize,
}

/// FromStr implementation for argh.
impl FromStr for DiskOptionWithId {
    type Err = String;

    fn from_str(s: &str) -> Result<Self, Self::Err> {
        let disk_option: DiskOption = from_key_values(s)?;
        Ok(Self::from(disk_option))
    }
}

/// Assign the next id to `disk_option`.
impl From<DiskOption> for DiskOptionWithId {
    fn from(disk_option: DiskOption) -> Self {
        static DISK_COUNTER: AtomicUsize = AtomicUsize::new(0);
        Self {
            disk_option,
            index: DISK_COUNTER.fetch_add(1, Ordering::Relaxed),
        }
    }
}

#[derive(FromArgs)]
#[argh(subcommand, name = "snapshot", description = "Snapshot commands")]
/// Snapshot commands
pub struct SnapshotCommand {
    #[argh(subcommand)]
    pub snapshot_command: SnapshotSubCommands,
}

#[derive(FromArgs)]
#[argh(subcommand, name = "take")]
/// Take a snapshot of the VM
pub struct SnapshotTakeCommand {
    #[argh(positional, arg_name = "snapshot_path")]
    /// VM Image path
    pub snapshot_path: PathBuf,
    #[argh(positional, arg_name = "VM_SOCKET")]
    /// VM Socket path
    pub socket_path: String,
}

#[derive(FromArgs)]
#[argh(subcommand, name = "restore")]
/// Restore VM state from a snapshot created by take
pub struct SnapshotRestoreCommand {
    #[argh(positional)]
    /// path to snapshot to restore
    pub snapshot_path: PathBuf,
    #[argh(positional, arg_name = "VM_SOCKET")]
    /// VM Socket path
    pub socket_path: String,
}

#[derive(FromArgs)]
#[argh(subcommand)]
/// Snapshot commands
pub enum SnapshotSubCommands {
    Take(SnapshotTakeCommand),
    Restore(SnapshotRestoreCommand),
}

/// Container for GpuParameters that have been fixed after parsing using serde.
///
/// This deserializes as a regular `GpuParameters` and applies validation.
#[cfg(feature = "gpu")]
#[derive(Debug, Deserialize, FromKeyValues)]
#[serde(try_from = "GpuParameters")]
pub struct FixedGpuParameters(pub GpuParameters);

#[cfg(feature = "gpu")]
impl TryFrom<GpuParameters> for FixedGpuParameters {
    type Error = String;

    fn try_from(gpu_params: GpuParameters) -> Result<Self, Self::Error> {
        fixup_gpu_options(gpu_params)
    }
}

/// Container for `GpuDisplayParameters` that have been fixed after parsing using serde.
///
/// This deserializes as a regular `GpuDisplayParameters` and applies validation.
/// TODO(b/260101753): Remove this once the old syntax for specifying DPI is deprecated.
#[cfg(feature = "gpu")]
#[derive(Debug, Deserialize, FromKeyValues)]
#[serde(try_from = "GpuDisplayParameters")]
pub struct FixedGpuDisplayParameters(pub GpuDisplayParameters);

#[cfg(feature = "gpu")]
impl TryFrom<GpuDisplayParameters> for FixedGpuDisplayParameters {
    type Error = String;

    fn try_from(gpu_display_params: GpuDisplayParameters) -> Result<Self, Self::Error> {
        fixup_gpu_display_options(gpu_display_params)
    }
}

/// Deserialize `config_file` into a `RunCommand`.
#[cfg(feature = "config-file")]
fn load_config_file<P: AsRef<Path>>(config_file: P) -> Result<Box<RunCommand>, String> {
    let config = std::fs::read_to_string(config_file).map_err(|e| e.to_string())?;

    serde_json::from_str(&config)
        .map_err(|e| e.to_string())
        .map(Box::new)
}

/// Overwrite an `Option<T>` if the right member is set.
///
/// The default merge strategy for `Option<T>` is to merge `right` into `left` iff `left.is_none()`.
/// This doesn't play well with our need to overwrite options that have already been set.
///
/// `overwrite_option` merges `right` into `left` iff `right.is_some()`, which allows us to override
/// previously-set options.
fn overwrite_option<T>(left: &mut Option<T>, right: Option<T>) {
    if right.is_some() {
        *left = right;
    }
}

#[allow(dead_code)]
fn overwrite<T>(left: &mut T, right: T) {
    let _ = std::mem::replace(left, right);
}

/// Each field of this structure has a dual use:
///
/// 1) As a command-line parameter, controlled by the `#[argh]` helper attribute.
/// 2) As a configuration file parameter, controlled by the `#[serde]` helper attribute.
///
/// For consistency, the names should be the same and use kebab-case for both uses, so please
/// refrain from using renaming directives and give the field the desired parameter name (it will
/// automatically be converted to kebab-case).
///
/// For consistency and convenience, all parameters should be deserializable by `serde_keyvalue`, as
/// this will automatically provide the same schema for both the command-line and configuration
/// file. This is particularly important for fields that are enums or structs, for which extra
/// parameters can be specified. Make sure to annotate your struct/enum with
/// `#[serde(deny_unknown_fields, rename_all = "kebab-case")]` so invalid fields are properly
/// rejected and all members are converted to kebab-case.
///
/// Each member should also have a `#[merge]` helper attribute, which defines the strategy to use
/// when merging two configurations into one. This happens when e.g. the user has specified extra
/// command-line arguments along with a configuration file. In this case, the `RunCommand` created
/// from the command-line arguments will be merged into the `RunCommand` deserialized from the
/// configuration file.
///
/// The rule of thumb for `#[merge]` attributes is that parameters that can only be specified once
/// (typically of `Option` type) should be overridden (`#[merge(strategy = overwrite_option)]`),
/// while parameters that can be specified several times (typically of `Vec` type) should be
/// appended (`#[merge(strategy = append)]`), but there might also be exceptions.
///
/// The doccomment of the member will be displayed as its help message with `--help`.
///
/// Note that many parameters are marked with `#[serde(skip)]` and annotated with b/255223604. This
/// is because we only want to enable parameters in the config file after they undergo a proper
/// review to make sure they won't be obsoleted.
#[remain::sorted]
#[argh_helpers::pad_description_for_argh]
#[derive(FromArgs, Deserialize, merge::Merge)]
#[argh(subcommand, name = "run", description = "Start a new crosvm instance")]
#[serde(deny_unknown_fields, rename_all = "kebab-case")]
pub struct RunCommand {
    #[cfg(all(any(target_arch = "x86", target_arch = "x86_64"), unix))]
    #[argh(switch)]
    #[serde(default)]
    #[merge(strategy = overwrite_false)]
    /// enable AC adapter device
    /// It purpose is to emulate ACPI ACPI0003 device, replicate and propagate the
    /// ac adapter status from the host to the guest.
    pub ac_adapter: bool,

    #[cfg(feature = "audio")]
    #[argh(
        option,
        from_str_fn(parse_ac97_options),
        arg_name = "[backend=BACKEND,capture=true,capture_effect=EFFECT,client_type=TYPE,shm-fd=FD,client-fd=FD,server-fd=FD]"
    )]
    #[serde(skip)] // TODO(b/255223604)
    #[merge(strategy = append)]
    /// comma separated key=value pairs for setting up Ac97 devices.
    /// Can be given more than once.
    /// Possible key values:
    ///     backend=(null, cras) - Where to route the audio
    ///          device. If not provided, backend will default to
    ///          null. `null` for /dev/null, cras for CRAS server.
    ///     capture - Enable audio capture
    ///     capture_effects - | separated effects to be enabled for
    ///         recording. The only supported effect value now is
    ///         EchoCancellation or aec.
    ///     client_type - Set specific client type for cras backend.
    ///     socket_type - Set specific socket type for cras backend.
    pub ac97: Vec<Ac97Parameters>,

    #[argh(option, arg_name = "PATH")]
    #[serde(skip)] // TODO(b/255223604)
    #[merge(strategy = append)]
    /// path to user provided ACPI table
    pub acpi_table: Vec<PathBuf>,

    #[argh(option)]
    #[serde(skip)] // TODO(b/255223604)
    #[merge(strategy = overwrite_option)]
    /// path to Android fstab
    pub android_fstab: Option<PathBuf>,

    /// configure async executor backend; "uring" or "epoll" on Linux, "handle" on Windows.
    /// If this option is omitted on Linux, "epoll" is used by default.
    #[argh(option, arg_name = "EXECUTOR")]
    #[serde(skip)] // TODO(b/255223604)
    pub async_executor: Option<ExecutorKind>,

    #[argh(option, arg_name = "N")]
    #[serde(skip)] // TODO(b/255223604)
    #[merge(strategy = overwrite_option)]
    /// amount to bias balance of memory between host and guest as the balloon inflates, in mib.
    pub balloon_bias_mib: Option<i64>,

    #[argh(option, arg_name = "PATH")]
    #[serde(skip)] // TODO(b/255223604)
    #[merge(strategy = overwrite_option)]
    /// path for balloon controller socket.
    pub balloon_control: Option<PathBuf>,

    #[argh(switch)]
    #[serde(skip)] // TODO(b/255223604)
    #[merge(strategy = overwrite_false)]
    /// enable page reporting in balloon.
    pub balloon_page_reporting: bool,

    #[argh(option)]
    /// comma separated key=value pairs for setting up battery
    /// device
    /// Possible key values:
    ///     type=goldfish - type of battery emulation, defaults to
    ///     goldfish
    #[merge(strategy = overwrite_option)]
    pub battery: Option<BatteryConfig>,

    #[argh(option)]
    #[serde(skip)] // TODO(b/255223604)
    #[merge(strategy = overwrite_option)]
    /// path to BIOS/firmware ROM
    pub bios: Option<PathBuf>,

    #[argh(option, short = 'b', arg_name = "PATH[,key=value[,key=value[,...]]]")]
    #[serde(default)]
    #[merge(strategy = append)]
    /// parameters for setting up a block device.
    /// Valid keys:
    ///     path=PATH - Path to the disk image. Can be specified
    ///         without the key as the first argument.
    ///     ro=BOOL - Whether the block should be read-only.
    ///         (default: false)
    ///     root=BOOL - Whether the block device should be mounted
    ///         as the root filesystem. This will add the required
    ///         parameters to the kernel command-line. Can only be
    ///         specified once. (default: false)
    ///     sparse=BOOL - Indicates whether the disk should support
    ///         the discard operation. (default: true)
    ///     block-size=BYTES - Set the reported block size of the
    ///         disk. (default: 512)
    ///     id=STRING - Set the block device identifier to an ASCII
    ///         string, up to 20 characters. (default: no ID)
    ///     direct=BOOL - Use O_DIRECT mode to bypass page cache.
    ///         (default: false)
    ///     async-executor=epoll|uring - set the async executor kind
    ///         to simulate the block device with. This takes
    ///         precedence over the global --async-executor option.
    ///     multiple-workers=BOOL - (Experimental) run multiple
    ///         worker threads in parallel. this option is not
    ///         effective for vhost-user blk device.
    ///         (default: false)
    block: Vec<DiskOptionWithId>,

    /// ratelimit enforced on detected bus locks in guest.
    /// The default value of the bus_lock_ratelimit is 0 per second,
    /// which means no limitation on the guest's bus locks.
    #[cfg(all(any(target_arch = "x86", target_arch = "x86_64"), unix))]
    #[argh(option)]
    pub bus_lock_ratelimit: Option<u64>,

    #[cfg(feature = "config-file")]
    #[argh(option, arg_name = "CONFIG_FILE", from_str_fn(load_config_file))]
    // TODO(b/218223240) We only allow one configuration file because accurate merging is not
    // possible on boolean fields. We would need to convert these to `Option<bool>` but
    // unfortunately argh is currently unable to recognize these as switches.
    //
    // For now, we only allow one configuration file to be specified. Since argh's switches can
    // only be true, and the command-line parameters are merged last, merging using
    // `merging::overwrite_false` is guaranteed to be accurate since only true values can be
    // explicitly specified through the command-line.
    //
    // Eventually we will want to turn this into a `Vec<Self>` so several configuration files can
    // be passed, and remove the `#[serde(skip)]` attribute so they can be included from other
    // configuration files as well.
    #[serde(skip)]
    #[merge(skip)]
    /// path to a JSON configuration file to load.
    ///
    /// The options specified in the file can be overridden or augmented by other command-line
    /// parameters.
    cfg: Option<Box<Self>>,

    #[argh(option, arg_name = "CID")]
    #[serde(skip)] // TODO(b/255223604)
    #[merge(strategy = overwrite_option)]
    /// context ID for virtual sockets.
    pub cid: Option<u64>,

    #[cfg(unix)]
    #[argh(
        option,
        arg_name = "unpin_policy=POLICY,unpin_interval=NUM,unpin_limit=NUM,unpin_gen_threshold=NUM"
    )]
    #[serde(skip)] // TODO(b/255223604)
    #[merge(strategy = overwrite_option)]
    /// comma separated key=value pairs for setting up coiommu
    /// devices.
    /// Possible key values:
    ///     unpin_policy=lru - LRU unpin policy.
    ///     unpin_interval=NUM - Unpin interval time in seconds.
    ///     unpin_limit=NUM - Unpin limit for each unpin cycle, in
    ///        unit of page count. 0 is invalid.
    ///     unpin_gen_threshold=NUM -  Number of unpin intervals a
    ///        pinned page must be busy for to be aged into the
    ///        older which is less frequently checked generation.
    pub coiommu: Option<devices::CoIommuParameters>,

    #[argh(option, arg_name = "CPUSET", from_str_fn(parse_cpu_affinity))]
    #[serde(skip)] // TODO(b/255223604)
    #[merge(strategy = overwrite_option)]
    /// comma-separated list of CPUs or CPU ranges to run VCPUs on (e.g. 0,1-3,5)
    /// or colon-separated list of assignments of guest to host CPU assignments (e.g. 0=0:1=1:2=2) (default: no mask)
    pub cpu_affinity: Option<VcpuAffinity>,

    #[argh(
        option,
        arg_name = "CPU=CAP[,CPU=CAP[,...]]",
        from_str_fn(parse_cpu_capacity)
    )]
    #[serde(skip)] // TODO(b/255223604)
    #[merge(strategy = overwrite_option)]
    /// set the relative capacity of the given CPU (default: no capacity)
    pub cpu_capacity: Option<BTreeMap<usize, u32>>, // CPU index -> capacity

    #[argh(option, arg_name = "CPUSET")]
    #[serde(skip)] // Deprecated - use `cpu clusters=[...]` instead.
    #[merge(strategy = append)]
    /// group the given CPUs into a cluster (default: no clusters)
    pub cpu_cluster: Vec<CpuSet>,

    #[argh(option, short = 'c')]
    #[merge(strategy = overwrite_option)]
    /// cpu parameters.
    /// Possible key values:
    ///     num-cores=NUM - number of VCPUs. (default: 1)
    ///     clusters=[[CLUSTER],...] - CPU clusters (default: None)
    ///       Each CLUSTER is a set containing a list of CPUs
    ///       that should belong to the same cluster. Individual
    ///       CPU ids or ranges can be specified, comma-separated.
    ///       Examples:
    ///       clusters=[[0],[1],[2],[3]] - creates 4 clusters, one
    ///         for each specified core.
    ///       clusters=[[0-3]] - creates a cluster for cores 0 to 3
    ///         included.
    ///       clusters=[[0,2],[1,3],[4-7,12]] - creates one cluster
    ///         for cores 0 and 2, another one for cores 1 and 3,
    ///         and one last for cores 4, 5, 6, 7 and 12.
    ///     core-types=[atom=[CPUSET],core=[CPUSET]] - Hybrid core types. (default: None)
    ///       Set the type of virtual hybrid CPUs. Now it supports
    ///       to set intel Atom or intel Core types.
    ///       Examples:
    ///       core-types=[atom=[0,1],core=[2,3]] - set vCPU 0 and
    ///       vCPU 1 as intel Atom type, also set vCPU 2 and vCPU 3
    ///       as intel Core type.
    pub cpus: Option<CpuOptions>,

    #[cfg(feature = "crash-report")]
    #[argh(option, arg_name = "\\\\.\\pipe\\PIPE_NAME")]
    #[serde(skip)] // TODO(b/255223604)
    #[merge(strategy = overwrite_option)]
    /// the crash handler ipc pipe name.
    pub crash_pipe_name: Option<String>,

    #[argh(switch)]
    #[serde(skip)] // TODO(b/255223604)
    #[merge(strategy = overwrite_false)]
    /// don't set VCPUs real-time until make-rt command is run
    pub delay_rt: bool,

    #[cfg(feature = "direct")]
    #[argh(option, arg_name = "irq")]
    #[serde(skip)] // TODO(b/255223604)
    #[merge(strategy = overwrite)]
    /// enable interrupt passthrough
    pub direct_edge_irq: Vec<u32>,

    #[cfg(feature = "direct")]
    #[argh(option, arg_name = "event=gbllock|powerbtn|sleepbtn|rtc")]
    #[serde(skip)] // TODO(b/255223604)
    #[merge(strategy = overwrite)]
    /// enable ACPI fixed event interrupt and register access passthrough
    pub direct_fixed_event: Vec<devices::ACPIPMFixedEvent>,

    #[cfg(feature = "direct")]
    #[argh(option, arg_name = "gpe")]
    #[serde(skip)] // TODO(b/255223604)
    #[merge(strategy = overwrite)]
    /// enable GPE interrupt and register access passthrough
    pub direct_gpe: Vec<u32>,

    #[cfg(feature = "direct")]
    #[argh(option, arg_name = "irq")]
    #[serde(skip)] // TODO(b/255223604)
    #[merge(strategy = overwrite)]
    /// enable interrupt passthrough
    pub direct_level_irq: Vec<u32>,

    #[cfg(feature = "direct")]
    #[argh(
        option,
        arg_name = "PATH@RANGE[,RANGE[,...]]",
        from_str_fn(parse_direct_io_options)
    )]
    #[serde(skip)] // TODO(b/255223604)
    #[merge(strategy = overwrite_option)]
    /// path and ranges for direct memory mapped I/O access. RANGE may be decimal or hex (starting with 0x)
    pub direct_mmio: Option<DirectIoOption>,

    #[cfg(feature = "direct")]
    #[argh(
        option,
        arg_name = "PATH@RANGE[,RANGE[,...]]",
        from_str_fn(parse_direct_io_options)
    )]
    #[serde(skip)] // TODO(b/255223604)
    #[merge(strategy = overwrite_option)]
    /// path and ranges for direct port mapped I/O access. RANGE may be decimal or hex (starting with 0x)
    pub direct_pmio: Option<DirectIoOption>,

    #[argh(switch)]
    #[serde(skip)] // TODO(b/255223604)
    #[merge(strategy = overwrite_false)]
    /// run all devices in one, non-sandboxed process
    pub disable_sandbox: bool,

    #[argh(switch)]
    #[serde(skip)] // TODO(b/255223604)
    #[merge(strategy = overwrite_false)]
    /// disable INTx in virtio devices
    pub disable_virtio_intx: bool,

    #[argh(option, short = 'd', arg_name = "PATH[,key=value[,key=value[,...]]]")]
    #[serde(skip)] // Deprecated - use `block` instead.
    #[merge(strategy = append)]
    /// path to a disk image followed by optional comma-separated
    /// options.
    /// Valid keys:
    ///    sparse=BOOL - Indicates whether the disk should support
    ///        the discard operation (default: true)
    ///    block_size=BYTES - Set the reported block size of the
    ///        disk (default: 512)
    ///    id=STRING - Set the block device identifier to an ASCII
    ///        string, up to 20 characters (default: no ID)
    ///    o_direct=BOOL - Use O_DIRECT mode to bypass page cache"
    disk: Vec<DiskOptionWithId>,

    #[argh(switch)]
    #[serde(skip)] // TODO(b/255223604)
    #[merge(strategy = overwrite_false)]
    /// capture keyboard input from the display window
    pub display_window_keyboard: bool,

    #[argh(switch)]
    #[serde(skip)] // TODO(b/255223604)
    #[merge(strategy = overwrite_false)]
    /// capture keyboard input from the display window
    pub display_window_mouse: bool,

    #[argh(option, arg_name = "DIR")]
    #[serde(skip)] // TODO(b/255223604)
    #[merge(strategy = overwrite_option)]
    /// directory with smbios_entry_point/DMI files
    pub dmi: Option<PathBuf>,

    #[argh(option, long = "dump-device-tree-blob", arg_name = "FILE")]
    #[serde(skip)] // TODO(b/255223604)
    #[merge(strategy = overwrite_option)]
    /// dump generated device tree as a DTB file
    pub dump_device_tree_blob: Option<PathBuf>,

    #[argh(switch)]
    #[serde(skip)] // TODO(b/255223604)
    #[merge(strategy = overwrite_false)]
    /// expose HWP feature to the guest
    pub enable_hwp: bool,

    #[argh(switch)]
    #[serde(skip)] // TODO(b/255223604)
    #[merge(strategy = overwrite_false)]
    /// expose Power and Perfomance (PnP) data to guest and guest can show these PnP data
    pub enable_pnp_data: bool,

    #[argh(option, arg_name = "PATH")]
    #[serde(skip)] // TODO(b/255223604)
    #[merge(strategy = append)]
    /// path to an event device node. The device will be grabbed (unusable from the host) and made available to the guest with the same configuration it shows on the host
    pub evdev: Vec<PathBuf>,

    #[cfg(windows)]
    #[argh(switch)]
    #[serde(skip)] // TODO(b/255223604)
    #[merge(strategy = overwrite_false)]
    /// gather and display statistics on Vm Exits and Bus Reads/Writes.
    pub exit_stats: bool,

    #[argh(
        option,
        arg_name = "addr=NUM,size=SIZE,path=PATH[,offset=NUM][,rw][,sync]"
    )]
    #[serde(skip)] // TODO(b/255223604)
    #[merge(strategy = append)]
    /// map the given file into guest memory at the specified
    /// address.
    /// Parameters (addr, size, path are required):
    ///     addr=NUM - guest physical address to map at
    ///     size=NUM - amount of memory to map
    ///     path=PATH - path to backing file/device to map
    ///     offset=NUM - offset in backing file (default 0)
    ///     rw - make the mapping writable (default readonly)
    ///     sync - open backing file with O_SYNC
    ///     align - whether to adjust addr and size to page
    ///        boundaries implicitly
    pub file_backed_mapping: Vec<FileBackedMappingParameters>,

    #[cfg(any(target_arch = "x86", target_arch = "x86_64"))]
    #[argh(switch)]
    #[serde(skip)] // TODO(b/255223604)
    #[merge(strategy = overwrite_false)]
    /// force use of a calibrated TSC cpuid leaf (0x15) even if the hypervisor
    /// doesn't require one.
    pub force_calibrated_tsc_leaf: bool,

    #[cfg(feature = "gdb")]
    #[argh(option, arg_name = "PORT")]
    #[merge(strategy = overwrite_option)]
    /// (EXPERIMENTAL) gdb on the given port
    pub gdb: Option<u32>,

    #[cfg(feature = "gpu")]
    #[argh(option)]
    // Although `gpu` is a vector, we are currently limited to a single GPU device due to the
    // resource bridge and interaction with other video devices. We do use a vector so the GPU
    // device can be specified like other device classes in the configuration file, and because we
    // hope to lift this limitation eventually.
    #[serde(skip)] // TODO(b/255223604)
    #[merge(strategy = append)]
    /// (EXPERIMENTAL) Comma separated key=value pairs for setting
    /// up a virtio-gpu device
    /// Possible key values:
    ///     backend=(2d|virglrenderer|gfxstream) - Which backend to
    ///        use for virtio-gpu (determining rendering protocol)
    ///     displays=[[GpuDisplayParameters]] - The list of virtual
    ///         displays to create. See the possible key values for
    ///         GpuDisplayParameters in the section below.
    ///     context-types=LIST - The list of supported context
    ///       types, separated by ':' (default: no contexts enabled)
    ///     width=INT - The width of the virtual display connected
    ///        to the virtio-gpu.
    ///        Deprecated - use `displays` instead.
    ///     height=INT - The height of the virtual display
    ///        connected to the virtio-gpu.
    ///        Deprecated - use `displays` instead.
    ///     egl[=true|=false] - If the backend should use a EGL
    ///        context for rendering.
    ///     glx[=true|=false] - If the backend should use a GLX
    ///        context for rendering.
    ///     surfaceless[=true|=false] - If the backend should use a
    ///         surfaceless context for rendering.
    ///     angle[=true|=false] - If the gfxstream backend should
    ///        use ANGLE (OpenGL on Vulkan) as its native OpenGL
    ///        driver.
    ///     vulkan[=true|=false] - If the backend should support
    ///        vulkan
    ///     wsi=vk - If the gfxstream backend should use the Vulkan
    ///        swapchain to draw on a window
    ///     cache-path=PATH - The path to the virtio-gpu device
    ///        shader cache.
    ///     cache-size=SIZE - The maximum size of the shader cache.
    ///     pci-bar-size=SIZE - The size for the PCI BAR in bytes
    ///        (default 8gb).
    ///
    /// Possible key values for GpuDisplayParameters:
    ///     mode=(borderless_full_screen|windowed[width,height]) -
    ///        Whether to show the window on the host in full
    ///        screen or windowed mode. If not specified, windowed
    ///        mode is used by default. "windowed" can also be
    ///        specified explicitly to use a window size different
    ///        from the default one.
    ///     hidden[=true|=false] - If the display window is
    ///        initially hidden (default: false).
    ///     refresh-rate=INT - Force a specific vsync generation
    ///        rate in hertz on the guest (default: 60)
    ///     dpi=[INT,INT] - The horizontal and vertical DPI of the
    ///        display (default: [320,320])
    ///     horizontal-dpi=INT - The horizontal DPI of the display
    ///        (default: 320)
    ///        Deprecated - use `dpi` instead.
    ///     vertical-dpi=INT - The vertical DPI of the display
    ///        (default: 320)
    ///        Deprecated - use `dpi` instead.
    pub gpu: Vec<FixedGpuParameters>,

    #[cfg(all(unix, feature = "gpu"))]
    #[argh(option, arg_name = "PATH")]
    #[serde(skip)] // TODO(b/255223604)
    #[merge(strategy = overwrite_option)]
    /// move all vGPU threads to this Cgroup (default: nothing moves)
    pub gpu_cgroup_path: Option<PathBuf>,

    #[cfg(feature = "gpu")]
    #[argh(option)]
    #[serde(skip)] // TODO(b/255223604). Deprecated - use `gpu` instead.
    #[merge(strategy = append)]
    /// (EXPERIMENTAL) Comma separated key=value pairs for setting
    /// up a display on the virtio-gpu device. See comments for `gpu`
    /// for possible key values of GpuDisplayParameters.
    pub gpu_display: Vec<FixedGpuDisplayParameters>,

    #[cfg(all(unix, feature = "gpu", feature = "virgl_renderer_next"))]
    #[argh(option)]
    #[serde(skip)] // TODO(b/255223604)
    #[merge(strategy = overwrite_option)]
    /// (EXPERIMENTAL) Comma separated key=value pairs for setting
    /// up a render server for the virtio-gpu device
    /// Possible key values:
    ///     path=PATH - The path to the render server executable.
    ///     cache-path=PATH - The path to the render server shader
    ///         cache.
    ///     cache-size=SIZE - The maximum size of the shader cache
    ///     foz-db-list-path=PATH - The path to GPU foz db list
    ///         file for dynamically loading RO caches.
    pub gpu_render_server: Option<GpuRenderServerParameters>,

    #[cfg(all(unix, feature = "gpu"))]
    #[argh(option, arg_name = "PATH")]
    #[serde(skip)] // TODO(b/255223604)
    #[merge(strategy = overwrite_option)]
    /// move all vGPU server threads to this Cgroup (default: nothing moves)
    pub gpu_server_cgroup_path: Option<PathBuf>,

    #[argh(switch)]
    #[serde(skip)] // TODO(b/255223604)
    #[merge(strategy = overwrite_false)]
    /// use mirror cpu topology of Host for Guest VM, also copy some cpu feature to Guest VM
    pub host_cpu_topology: bool,

    #[cfg(windows)]
    #[argh(option, arg_name = "PATH")]
    #[serde(skip)] // TODO(b/255223604)
    #[merge(strategy = overwrite_option)]
    /// string representation of the host guid in registry format, for namespacing vsock connections.
    pub host_guid: Option<String>,

    #[cfg(unix)]
    #[argh(option, arg_name = "IP")]
    #[serde(skip)] // Deprecated - use `net` instead.
    #[merge(strategy = overwrite_option)]
    /// IP address to assign to host tap interface
    pub host_ip: Option<net::Ipv4Addr>,

    #[argh(switch)]
    #[serde(skip)] // TODO(b/255223604)
    #[merge(strategy = overwrite_false)]
    /// advise the kernel to use Huge Pages for guest memory mappings
    pub hugepages: bool,

    /// hypervisor backend
    #[argh(option)]
    #[merge(strategy = overwrite_option)]
    pub hypervisor: Option<HypervisorKind>,

    #[argh(option, arg_name = "N")]
    #[serde(skip)] // TODO(b/255223604)
    #[merge(strategy = overwrite_option)]
    /// amount of guest memory outside the balloon at boot in MiB. (default: --mem)
    pub init_mem: Option<u64>,

    #[argh(option, short = 'i', arg_name = "PATH")]
    #[merge(strategy = overwrite_option)]
    /// initial ramdisk to load
    pub initrd: Option<PathBuf>,

    #[cfg(windows)]
    #[argh(option, arg_name = "kernel|split|userspace")]
    #[serde(skip)] // TODO(b/255223604)
    #[merge(strategy = overwrite_option)]
    /// type of interrupt controller emulation.  \"split\" is only available for x86 KVM.
    pub irqchip: Option<IrqChipKind>,

    #[argh(switch)]
    #[serde(skip)] // TODO(b/255223604)
    #[merge(strategy = overwrite_false)]
    /// allow to enable ITMT scheduling feature in VM. The success of enabling depends on HWP and ACPI CPPC support on hardware
    pub itmt: bool,

    #[argh(positional, arg_name = "KERNEL")]
    #[merge(strategy = overwrite_option)]
    /// bzImage of kernel to run
    pub kernel: Option<PathBuf>,

    #[cfg(windows)]
    #[argh(option, arg_name = "PATH")]
    #[serde(skip)] // TODO(b/255223604)
    #[merge(strategy = overwrite_option)]
    /// forward hypervisor kernel driver logs for this VM to a file.
    pub kernel_log_file: Option<String>,

    #[argh(option, arg_name = "PATH")]
    #[serde(skip)] // TODO(b/255223604)
    #[merge(strategy = append)]
    /// path to a socket from where to read keyboard input events and write status updates to
    pub keyboard: Vec<PathBuf>,

    #[cfg(unix)]
    #[argh(option, arg_name = "PATH")]
    #[serde(skip)] // Deprecated - use `hypervisor` instead.
    #[merge(strategy = overwrite_option)]
    /// path to the KVM device. (default /dev/kvm)
    pub kvm_device: Option<PathBuf>,

    #[cfg(unix)]
    #[argh(switch)]
    #[serde(skip)] // TODO(b/255223604)
    #[merge(strategy = overwrite_false)]
    /// disable host swap on guest VM pages.
    pub lock_guest_memory: bool,

    #[cfg(windows)]
    #[argh(option, arg_name = "PATH")]
    #[serde(skip)] // TODO(b/255223604)
    #[merge(strategy = overwrite_option)]
    /// redirect logs to the supplied log file at PATH rather than stderr. For multi-process mode, use --logs-directory instead
    pub log_file: Option<String>,

    #[cfg(windows)]
    #[argh(option, arg_name = "PATH")]
    #[serde(skip)] // TODO(b/255223604)
    #[merge(strategy = overwrite_option)]
    /// path to the logs directory used for crosvm processes. Logs will be sent to stderr if unset, and stderr/stdout will be uncaptured
    pub logs_directory: Option<String>,

    #[cfg(unix)]
    #[argh(option, arg_name = "MAC", long = "mac")]
    #[serde(skip)] // Deprecated - use `net` instead.
    #[merge(strategy = overwrite_option)]
    /// MAC address for VM
    pub mac_address: Option<net_util::MacAddress>,

    #[argh(option, short = 'm', arg_name = "N")]
    #[merge(strategy = overwrite_option)]
    /// memory parameters.
    /// Possible key values:
    ///     size=NUM - amount of guest memory in MiB. (default: 256)
    pub mem: Option<MemOptions>,

    #[argh(option, from_str_fn(parse_mmio_address_range))]
    #[serde(skip)] // TODO(b/255223604)
    #[merge(strategy = overwrite_option)]
    /// MMIO address ranges
    pub mmio_address_range: Option<Vec<AddressRange>>,

    #[argh(option, arg_name = "PATH")]
    #[serde(skip)] // TODO(b/255223604)
    #[merge(strategy = append)]
    /// path to a socket from where to read mouse input events and write status updates to
    pub mouse: Vec<PathBuf>,

    #[cfg(target_arch = "aarch64")]
    #[argh(switch)]
    #[serde(skip)] // TODO(b/255223604)
    #[merge(strategy = overwrite_false)]
    /// enable the Memory Tagging Extension in the guest
    pub mte: bool,

    #[argh(option, arg_name = "PATH:WIDTH:HEIGHT")]
    #[serde(skip)] // TODO(b/255223604)
    #[merge(strategy = append)]
    /// path to a socket from where to read multi touch input events (such as those from a touchscreen) and write status updates to, optionally followed by width and height (defaults to 800x1280)
    pub multi_touch: Vec<TouchDeviceOption>,

    #[cfg(unix)]
    #[argh(
        option,
        arg_name = "(tap-name=TAP_NAME,mac=MAC_ADDRESS|tap-fd=TAP_FD,mac=MAC_ADDRESS|host-ip=IP,netmask=NETMASK,mac=MAC_ADDRESS),vhost-net=VHOST_NET"
    )]
    #[serde(default)]
    #[merge(strategy = append)]
    /// comma separated key=value pairs for setting up a network
    /// device.
    /// Possible key values:
    ///   (
    ///      tap-name=STRING - name of a configured persistent TAP
    ///                          interface to use for networking.
    ///      mac=STRING      - MAC address for VM. [Optional]
    ///    OR
    ///      tap-fd=INT      - File descriptor for configured tap
    ///                          device.
    ///      mac=STRING      - MAC address for VM. [Optional]
    ///    OR
    ///      (
    ///         host-ip=STRING  - IP address to assign to host tap
    ///                             interface.
    ///       AND
    ///         netmask=STRING  - Netmask for VM subnet.
    ///       AND
    ///         mac=STRING      - MAC address for VM.
    ///      )
    ///   )
    /// AND
    ///   vhost-net=BOOL  - whether enable vhost_net or not.
    ///                       Default: false.  [Optional]
    ///
    /// Either one tap_name, one tap_fd or a triplet of host_ip,
    /// netmask and mac must be specified.
    pub net: Vec<NetParameters>,

    #[cfg(unix)]
    #[argh(option, arg_name = "N")]
    #[serde(skip)] // TODO(b/255223604)
    #[merge(strategy = overwrite_option)]
    /// virtio net virtual queue pairs. (default: 1)
    pub net_vq_pairs: Option<u16>,

    #[cfg(unix)]
    #[argh(option, arg_name = "NETMASK")]
    #[serde(skip)] // Deprecated - use `net` instead.
    #[merge(strategy = overwrite_option)]
    /// netmask for VM subnet
    pub netmask: Option<net::Ipv4Addr>,

    #[argh(switch)]
    #[serde(skip)] // TODO(b/255223604)
    #[merge(strategy = overwrite_false)]
    /// don't use virtio-balloon device in the guest
    pub no_balloon: bool,

    #[cfg(any(target_arch = "x86", target_arch = "x86_64"))]
    #[argh(switch)]
    #[serde(skip)] // TODO(b/255223604)
    #[merge(strategy = overwrite_false)]
    /// don't use legacy KBD devices emulation
    pub no_i8042: bool,

    #[argh(switch)]
    #[serde(skip)] // TODO(b/255223604)
    #[merge(strategy = overwrite_false)]
    /// don't create RNG device in the guest
    pub no_rng: bool,

    #[cfg(any(target_arch = "x86", target_arch = "x86_64"))]
    #[argh(switch)]
    #[serde(skip)] // TODO(b/255223604)
    #[merge(strategy = overwrite_false)]
    /// don't use legacy RTC devices emulation
    pub no_rtc: bool,

    #[argh(switch)]
    #[serde(skip)] // TODO(b/255223604)
    #[merge(strategy = overwrite_false)]
    /// don't use SMT in the guest
    pub no_smt: bool,

    #[argh(switch)]
    #[serde(skip)] // TODO(b/255223604)
    #[merge(strategy = overwrite_false)]
    /// don't use usb devices in the guest
    pub no_usb: bool,

    #[cfg(any(target_arch = "x86", target_arch = "x86_64"))]
    #[argh(option, arg_name = "OEM_STRING")]
    #[serde(skip)] // TODO(b/255223604)
    #[merge(strategy = append)]
    /// SMBIOS OEM string values to add to the DMI tables
    pub oem_strings: Vec<String>,

    #[argh(option, short = 'p', arg_name = "PARAMS")]
    #[serde(default)]
    #[merge(strategy = append)]
    /// extra kernel or plugin command line arguments. Can be given more than once
    pub params: Vec<String>,

    #[cfg(any(target_arch = "x86", target_arch = "x86_64"))]
    #[argh(option, arg_name = "pci_low_mmio_start")]
    #[serde(skip)] // TODO(b/255223604)
    #[merge(strategy = overwrite_option)]
    /// the pci mmio start address below 4G
    pub pci_start: Option<u64>,

    #[cfg(any(target_arch = "x86", target_arch = "x86_64"))]
    #[argh(
        option,
        arg_name = "mmio_base,mmio_length",
        from_str_fn(parse_memory_region)
    )]
    #[serde(skip)] // TODO(b/255223604)
    #[merge(strategy = overwrite_option)]
    /// region for PCIe Enhanced Configuration Access Mechanism
    pub pcie_ecam: Option<AddressRange>,

    #[cfg(feature = "direct")]
    #[argh(
        option,
        arg_name = "PATH[,hp_gpe=NUM]",
        from_str_fn(parse_pcie_root_port_params)
    )]
    #[serde(skip)] // TODO(b/255223604)
    #[merge(strategy = overwrite)]
    /// path to sysfs of host pcie root port and host pcie root port hotplug gpe number
    pub pcie_root_port: Vec<HostPcieRootPortParameters>,

    #[argh(switch)]
    #[serde(skip)] // TODO(b/255223604)
    #[merge(strategy = overwrite_false)]
    /// enable per-VM core scheduling intead of the default one (per-vCPU core scheduing) by
    /// making all vCPU threads share same cookie for core scheduling.
    /// This option is no-op on devices that have neither MDS nor L1TF vulnerability
    pub per_vm_core_scheduling: bool,

    #[argh(
        option,
        arg_name = "path=PATH,[block_size=SIZE]",
        from_str_fn(parse_pflash_parameters)
    )]
    #[serde(skip)] // TODO(b/255223604)
    #[merge(strategy = overwrite_option)]
    /// comma-seperated key-value pair for setting up the pflash device, which provides space to store UEFI variables.
    /// block_size defaults to 4K.
    /// [--pflash <path=PATH,[block_size=SIZE]>]
    pub pflash: Option<PflashParameters>,

    #[argh(option, arg_name = "PATH")]
    #[serde(skip)] // TODO(b/255223604)
    #[merge(strategy = overwrite_option)]
    /// path to empty directory to use for sandbox pivot root
    pub pivot_root: Option<PathBuf>,

    #[cfg(feature = "plugin")]
    #[argh(option, arg_name = "PATH")]
    #[serde(skip)] // TODO(b/255223604)
    #[merge(strategy = overwrite_option)]
    /// absolute path to plugin process to run under crosvm
    pub plugin: Option<PathBuf>,

    #[cfg(feature = "plugin")]
    #[argh(option, arg_name = "GID:GID:INT")]
    #[serde(skip)] // TODO(b/255223604)
    #[merge(strategy = append)]
    /// supplemental GIDs that should be mapped in plugin jail.  Can be given more than once
    pub plugin_gid_map: Vec<GidMap>,

    #[cfg(feature = "plugin")]
    #[argh(option)]
    #[serde(skip)] // TODO(b/255223604)
    #[merge(strategy = overwrite_option)]
    /// path to the file listing supplemental GIDs that should be mapped in plugin jail.  Can be given more than once
    pub plugin_gid_map_file: Option<PathBuf>,

    #[cfg(feature = "plugin")]
    #[argh(option, arg_name = "PATH:PATH:BOOL")]
    #[serde(skip)] // TODO(b/255223604)
    #[merge(strategy = append)]
    /// path to be mounted into the plugin's root filesystem.  Can be given more than once
    pub plugin_mount: Vec<BindMount>,

    #[cfg(feature = "plugin")]
    #[argh(option, arg_name = "PATH")]
    #[serde(skip)] // TODO(b/255223604)
    #[merge(strategy = overwrite_option)]
    /// path to the file listing paths be mounted into the plugin's root filesystem.  Can be given more than once
    pub plugin_mount_file: Option<PathBuf>,

    #[cfg(feature = "plugin")]
    #[argh(option, arg_name = "PATH")]
    #[serde(skip)] // TODO(b/255223604)
    #[merge(strategy = overwrite_option)]
    /// absolute path to a directory that will become root filesystem for the plugin process.
    pub plugin_root: Option<PathBuf>,

    #[argh(option, arg_name = "PATH")]
    #[serde(skip)] // TODO(b/255223604)
    #[merge(strategy = append)]
    /// path to a disk image
    pub pmem_device: Vec<DiskOption>,

    #[argh(switch)]
    #[serde(skip)] // TODO(b/255223604)
    #[merge(strategy = overwrite_false)]
    /// grant this Guest VM certain privileges to manage Host resources, such as power management
    pub privileged_vm: bool,

    #[cfg(feature = "process-invariants")]
    #[argh(option, arg_name = "PATH")]
    #[serde(skip)] // TODO(b/255223604)
    #[merge(strategy = overwrite_option)]
    /// shared read-only memory address for a serialized EmulatorProcessInvariants proto
    pub process_invariants_handle: Option<u64>,

    #[cfg(feature = "process-invariants")]
    #[argh(option, arg_name = "PATH")]
    #[serde(skip)] // TODO(b/255223604)
    #[merge(strategy = overwrite_option)]
    /// size of the serialized EmulatorProcessInvariants proto pointed at by process-invariants-handle
    pub process_invariants_size: Option<usize>,

    #[cfg(windows)]
    #[argh(option)]
    #[serde(skip)] // TODO(b/255223604)
    #[merge(strategy = overwrite_option)]
    /// product channel
    pub product_channel: Option<String>,

    #[cfg(windows)]
    #[argh(option)]
    #[serde(skip)] // TODO(b/255223604)
    #[merge(strategy = overwrite_option)]
    /// the product name for file paths.
    pub product_name: Option<String>,

    #[cfg(windows)]
    #[argh(option)]
    #[serde(skip)] // TODO(b/255223604)
    #[merge(strategy = overwrite_option)]
    /// product version
    pub product_version: Option<String>,

    #[argh(switch)]
    #[serde(skip)] // TODO(b/255223604)
    #[merge(strategy = overwrite_false)]
    /// prevent host access to guest memory
    pub protected_vm: bool,

    #[argh(option, arg_name = "PATH")]
    #[serde(skip)] // TODO(b/255223604)
    #[merge(strategy = overwrite_option)]
    /// (EXPERIMENTAL/FOR DEBUGGING) Use custom VM firmware to run in protected mode
    pub protected_vm_with_firmware: Option<PathBuf>,

    #[argh(switch)]
    #[serde(skip)] // TODO(b/255223604)
    #[merge(strategy = overwrite_false)]
    /// (EXPERIMENTAL) prevent host access to guest memory, but don't use protected VM firmware
    protected_vm_without_firmware: bool,

    #[argh(option, arg_name = "path=PATH,size=SIZE")]
    #[serde(skip)] // TODO(b/255223604)
    #[merge(strategy = overwrite_option)]
    /// path to pstore buffer backend file followed by size
    ///     [--pstore <path=PATH,size=SIZE>]
    pub pstore: Option<Pstore>,

    #[cfg(windows)]
    #[argh(switch)]
    #[serde(skip)] // TODO(b/255223604)
    #[merge(strategy = overwrite_false)]
    /// enable virtio-pvclock.
    pub pvclock: bool,

    #[argh(option, long = "restore", arg_name = "PATH")]
    #[serde(skip)] // TODO(b/255223604)
    #[merge(strategy = overwrite_option)]
    /// path of the snapshot that is used to restore the VM on startup.
    pub restore: Option<PathBuf>,

    #[argh(option, arg_name = "PATH[,key=value[,key=value[,...]]]", short = 'r')]
    #[serde(skip)] // Deprecated - use `block` instead.
    #[merge(strategy = overwrite_option)]
    /// path to a disk image followed by optional comma-separated
    /// options.
    /// Valid keys:
    ///     sparse=BOOL - Indicates whether the disk should support
    ///         the discard operation (default: true)
    ///     block_size=BYTES - Set the reported block size of the
    ///        disk (default: 512)
    ///     id=STRING - Set the block device identifier to an ASCII
    ///     string, up to 20 characters (default: no ID)
    ///     o_direct=BOOL - Use O_DIRECT mode to bypass page cache
    root: Option<DiskOptionWithId>,

    #[argh(option, arg_name = "CPUSET")]
    #[serde(skip)] // TODO(b/255223604)
    #[merge(strategy = overwrite_option)]
    /// comma-separated list of CPUs or CPU ranges to run VCPUs on. (e.g. 0,1-3,5) (default: none)
    pub rt_cpus: Option<CpuSet>,

    #[argh(option, arg_name = "PATH")]
    #[serde(skip)] // TODO(b/255223604)
    #[merge(strategy = append)]
    /// path to a writable disk image
    rw_pmem_device: Vec<DiskOption>,

    #[argh(option, arg_name = "PATH[,key=value[,key=value[,...]]]")]
    #[serde(skip)] // Deprecated - use `block` instead.
    #[merge(strategy = append)]
    /// path to a read-write disk image followed by optional
    /// comma-separated options.
    /// Valid keys:
    ///     sparse=BOOL - Indicates whether the disk should support
    ///        the discard operation (default: true)
    ///     block_size=BYTES - Set the reported block size of the
    ///        disk (default: 512)
    ///     id=STRING - Set the block device identifier to an ASCII
    ///       string, up to 20 characters (default: no ID)
    ///     o_direct=BOOL - Use O_DIRECT mode to bypass page cache
    rwdisk: Vec<DiskOptionWithId>,

    #[argh(option, arg_name = "PATH[,key=value[,key=value[,...]]]")]
    #[serde(skip)] // Deprecated - use `block` instead.
    #[merge(strategy = overwrite_option)]
    /// path to a read-write root disk image followed by optional
    /// comma-separated options.
    /// Valid keys:
    ///     sparse=BOOL - Indicates whether the disk should support
    ///       the discard operation (default: true)
    ///     block_size=BYTES - Set the reported block size of the
    ///        disk (default: 512)
    ///     id=STRING - Set the block device identifier to an ASCII
    ///        string, up to 20 characters (default: no ID)
    ///     o_direct=BOOL - Use O_DIRECT mode to bypass page cache
    rwroot: Option<DiskOptionWithId>,

    #[argh(switch)]
    #[serde(skip)] // TODO(b/255223604)
    #[merge(strategy = overwrite_false)]
    /// set Low Power S0 Idle Capable Flag for guest Fixed ACPI
    /// Description Table, additionally use enhanced crosvm suspend and resume
    /// routines to perform full guest suspension/resumption
    pub s2idle: bool,

    #[cfg(unix)]
    #[argh(switch)]
    #[serde(skip)] // TODO(b/255223604)
    #[merge(strategy = overwrite_false)]
    /// instead of seccomp filter failures being fatal, they will be logged instead
    pub seccomp_log_failures: bool,

    #[cfg(unix)]
    #[argh(option, arg_name = "PATH")]
    #[serde(skip)] // TODO(b/255223604)
    #[merge(strategy = overwrite_option)]
    /// path to seccomp .policy files
    pub seccomp_policy_dir: Option<PathBuf>,

    #[argh(
        option,
        arg_name = "type=TYPE,[hardware=HW,num=NUM,path=PATH,input=PATH,console,earlycon,stdin]",
        from_str_fn(parse_serial_options)
    )]
    #[serde(default)]
    #[merge(strategy = append)]
    /// comma separated key=value pairs for setting up serial
    /// devices. Can be given more than once.
    /// Possible key values:
    ///     type=(stdout,syslog,sink,file) - Where to route the
    ///        serial device
    ///     hardware=(serial,virtio-console,debugcon) - Which type
    ///        of serial hardware to emulate. Defaults to 8250 UART
    ///        (serial).
    ///     num=(1,2,3,4) - Serial Device Number. If not provided,
    ///        num will default to 1.
    ///     debugcon_port=PORT - Port for the debugcon device to
    ///        listen to. Defaults to 0x402, which is what OVMF
    ///        expects.
    ///     path=PATH - The path to the file to write to when
    ///        type=file
    ///     input=PATH - The path to the file to read from when not
    ///        stdin
    ///     console - Use this serial device as the guest console.
    ///        Can only be given once. Will default to first
    ///        serial port if not provided.
    ///     earlycon - Use this serial device as the early console.
    ///        Can only be given once.
    ///     stdin - Direct standard input to this serial device.
    ///        Can only be given once. Will default to first serial
    ///        port if not provided.
    pub serial: Vec<SerialParameters>,

    #[cfg(windows)]
    #[argh(option, arg_name = "PIPE_NAME")]
    #[serde(skip)] // TODO(b/255223604)
    #[merge(strategy = overwrite_option)]
    /// the service ipc pipe name. (Prefix \\\\.\\pipe\\ not needed.
    pub service_pipe_name: Option<String>,

    #[cfg(unix)]
    #[argh(
        option,
        arg_name = "PATH:TAG[:type=TYPE:writeback=BOOL:timeout=SECONDS:uidmap=UIDMAP:gidmap=GIDMAP:cache=CACHE:dax=BOOL,posix_acl=BOOL]"
    )]
    // TODO(b/218223240) add Deserialize implementation for SharedDir so it can be supported by the
    // config file.
    #[serde(skip)]
    #[merge(strategy = append)]
    /// colon-separated options for configuring a directory to be
    /// shared with the VM. The first field is the directory to be
    /// shared and the second field is the tag that the VM can use
    /// to identify the device. The remaining fields are key=value
    /// pairs that may appear in any order.
    ///  Valid keys are:
    ///     type=(p9, fs) - Indicates whether the directory should
    ///        be shared via virtio-9p or virtio-fs (default: p9).
    ///     uidmap=UIDMAP - The uid map to use for the device's
    ///        jail in the format "inner outer
    ///        count[,inner outer count]"
    ///        (default: 0 <current euid> 1).
    ///     gidmap=GIDMAP - The gid map to use for the device's
    ///        jail in the format "inner outer
    ///        count[,inner outer count]"
    ///        (default: 0 <current egid> 1).
    ///     cache=(never, auto, always) - Indicates whether the VM
    ///        can cache the contents of the shared directory
    ///        (default: auto).  When set to "auto" and the type
    ///        is "fs", the VM will use close-to-open consistency
    ///        for file contents.
    ///     timeout=SECONDS - How long the VM should consider file
    ///        attributes and directory entries to be valid
    ///        (default: 5).  If the VM has exclusive access to the
    ///        directory, then this should be a large value.  If
    ///        the directory can be modified by other processes,
    ///        then this should be 0.
    ///     writeback=BOOL - Enables writeback caching
    ///        (default: false).  This is only safe to do when the
    ///        VM has exclusive access to the files in a directory.
    ///        Additionally, the server should have read
    ///        permission for all files as the VM may issue read
    ///        requests even for files that are opened write-only.
    ///     dax=BOOL - Enables DAX support.  Enabling DAX can
    ///        improve performance for frequently accessed files
    ///        by mapping regions of the file directly into the
    ///        VM's memory. There is a cost of slightly increased
    ///        latency the first time the file is accessed.  Since
    ///        the mapping is shared directly from the host kernel's
    ///        file cache, enabling DAX can improve performance even
    ///         when the guest cache policy is "Never".  The default
    ///         value for this option is "false".
    ///     posix_acl=BOOL - Indicates whether the shared directory
    ///        supports POSIX ACLs.  This should only be enabled
    ///        when the underlying file system supports POSIX ACLs.
    ///        The default value for this option is "true".
    pub shared_dir: Vec<SharedDir>,

    #[argh(option, arg_name = "PATH:WIDTH:HEIGHT")]
    #[serde(skip)] // TODO(b/255223604)
    #[merge(strategy = append)]
    /// path to a socket from where to read single touch input events (such as those from a touchscreen) and write status updates to, optionally followed by width and height (defaults to 800x1280)
    pub single_touch: Vec<TouchDeviceOption>,

    #[cfg(feature = "slirp-ring-capture")]
    #[argh(option, arg_name = "PATH")]
    #[serde(skip)] // TODO(b/255223604)
    #[merge(strategy = overwrite_option)]
    /// Redirects slirp network packets to the supplied log file rather than the current directory as `slirp_capture_packets.pcap`
    pub slirp_capture_file: Option<String>,

    #[argh(option, short = 's', arg_name = "PATH")]
    #[merge(strategy = overwrite_option)]
    /// path to put the control socket. If PATH is a directory, a name will be generated
    pub socket: Option<PathBuf>,

    #[cfg(feature = "tpm")]
    #[argh(switch)]
    #[serde(skip)] // TODO(b/255223604)
    #[merge(strategy = overwrite_false)]
    /// enable a software emulated trusted platform module device
    pub software_tpm: bool,

    #[cfg(feature = "audio")]
    #[argh(option, arg_name = "PATH")]
    #[serde(skip)] // TODO(b/255223604)
    #[merge(strategy = overwrite_option)]
    /// path to the VioS server socket for setting up virtio-snd devices
    pub sound: Option<PathBuf>,

    #[cfg(any(target_arch = "x86", target_arch = "x86_64"))]
    #[argh(switch)]
    #[serde(skip)] // TODO(b/255223604)
    #[merge(strategy = overwrite_false)]
    /// (EXPERIMENTAL) enable split-irqchip support
    pub split_irqchip: bool,

    #[argh(switch)]
    #[serde(skip)] // TODO(b/255223604)
    #[merge(strategy = overwrite_false)]
    /// don't allow guest to use pages from the balloon
    pub strict_balloon: bool,

    #[argh(
        option,
        arg_name = "DOMAIN:BUS:DEVICE.FUNCTION[,vendor=NUM][,device=NUM][,class=NUM][,subsystem_vendor=NUM][,subsystem_device=NUM][,revision=NUM]"
    )]
    #[serde(skip)] // TODO(b/255223604)
    #[merge(strategy = append)]
    /// comma-separated key=value pairs for setting up a stub PCI
    /// device that just enumerates. The first option in the list
    /// must specify a PCI address to claim.
    /// Optional further parameters
    ///     vendor=NUM - PCI vendor ID
    ///     device=NUM - PCI device ID
    ///     class=NUM - PCI class (including class code, subclass,
    ///        and programming interface)
    ///     subsystem_vendor=NUM - PCI subsystem vendor ID
    ///     subsystem_device=NUM - PCI subsystem device ID
    ///     revision=NUM - revision
    pub stub_pci_device: Vec<StubPciParameters>,

    #[argh(option, long = "swap", arg_name = "PATH")]
    #[serde(skip)] // TODO(b/255223604)
    #[merge(strategy = overwrite_option)]
    /// enable vmm-swap via an unnamed temporary file on the filesystem which contains the specified
    /// directory.
    pub swap_dir: Option<PathBuf>,

    #[argh(option, arg_name = "N")]
    #[serde(skip)] // TODO(b/255223604)
    #[merge(strategy = overwrite_option)]
    /// (EXPERIMENTAL) Size of virtio swiotlb buffer in MiB (default: 64 if `--protected-vm` or `--protected-vm-without-firmware` is present)
    pub swiotlb: Option<u64>,

    #[argh(option, arg_name = "PATH")]
    #[serde(skip)] // TODO(b/255223604)
    #[merge(strategy = append)]
    /// path to a socket from where to read switch input events and write status updates to
    pub switches: Vec<PathBuf>,

    #[argh(option, arg_name = "TAG")]
    #[serde(skip)] // TODO(b/255223604)
    #[merge(strategy = overwrite_option)]
    /// when logging to syslog, use the provided tag
    pub syslog_tag: Option<String>,

    #[cfg(unix)]
    #[argh(option)]
    #[serde(skip)] // Deprecated - use `net` instead.
    #[merge(strategy = append)]
    /// file descriptor for configured tap device. A different virtual network card will be added each time this argument is given
    pub tap_fd: Vec<RawDescriptor>,

    #[cfg(unix)]
    #[argh(option)]
    #[serde(skip)] // Deprecated - use `net` instead.
    #[merge(strategy = append)]
    /// name of a configured persistent TAP interface to use for networking. A different virtual network card will be added each time this argument is given
    pub tap_name: Vec<String>,

    #[cfg(target_os = "android")]
    #[argh(option, arg_name = "NAME[,...]")]
    #[serde(skip)] // TODO(b/255223604)
    #[merge(strategy = append)]
    /// comma-separated names of the task profiles to apply to all threads in crosvm including the vCPU threads
    pub task_profiles: Vec<String>,

    #[argh(option, arg_name = "PATH:WIDTH:HEIGHT")]
    #[serde(skip)] // TODO(b/255223604)
    #[merge(strategy = append)]
    /// path to a socket from where to read trackpad input events and write status updates to, optionally followed by screen width and height (defaults to 800x1280)
    pub trackpad: Vec<TouchDeviceOption>,

    #[cfg(unix)]
    #[argh(switch)]
    #[serde(skip)] // TODO(b/255223604)
    #[merge(strategy = overwrite_false)]
    /// set MADV_DONTFORK on guest memory
    ///
    /// Intended for use in combination with --protected-vm, where the guest memory can be
    /// dangerous to access. Some systems, e.g. Android, have tools that fork processes and examine
    /// their memory. This flag effectively hides the guest memory from those tools.
    ///
    /// Not compatible with sandboxing or vvu devices.
    pub unmap_guest_memory_on_fork: bool,

    // Must be `Some` iff `protection_type == ProtectionType::UnprotectedWithFirmware`.
    #[argh(option, arg_name = "PATH")]
    #[serde(skip)] // TODO(b/255223604)
    #[merge(strategy = overwrite_option)]
    /// (EXPERIMENTAL/FOR DEBUGGING) Use VM firmware, but allow host access to guest memory
    pub unprotected_vm_with_firmware: Option<PathBuf>,

    #[cfg(any(target_arch = "x86", target_arch = "x86_64"))]
    #[argh(
        option,
        arg_name = "INDEX,type=TYPE,action=ACTION,[from=FROM],[filter=FILTER]",
        from_str_fn(parse_userspace_msr_options)
    )]
    #[serde(skip)] // TODO(b/255223604)
    #[merge(strategy = append)]
    /// userspace MSR handling. Takes INDEX of the MSR and how they
    ///  are handled.
    ///     type=(r|w|rw|wr) - read/write permission control.
    ///     action=(pass|emu) - if the control of msr is effective
    ///        on host.
    ///     from=(cpu0) - source of msr value. if not set, the
    ///        source is running CPU.
    ///     filter=(yes|no) - if the msr is filtered in KVM.
    pub userspace_msr: Vec<(u32, MsrConfig)>,

    #[argh(option, arg_name = "PATH")]
    #[serde(skip)] // TODO(b/255223604)
    #[merge(strategy = overwrite_option)]
    /// move all vCPU threads to this CGroup (default: nothing moves)
    pub vcpu_cgroup_path: Option<PathBuf>,

    #[cfg(unix)]
    #[argh(
        option,
        arg_name = "PATH[,guest-address=<BUS:DEVICE.FUNCTION>][,iommu=viommu|coiommu|off]"
    )]
    #[serde(default)]
    #[merge(strategy = append)]
    /// path to sysfs of VFIO device.
    ///     guest-address=<BUS:DEVICE.FUNCTION> - PCI address
    ///        that the device will be assigned in the guest.
    ///        If not specified, the device will be assigned an
    ///        address that mirrors its address in the host.
    ///        Only valid for PCI devices.
    ///     iommu=viommu|coiommu|off - indicates which type of IOMMU
    ///        to use for this device.
    pub vfio: Vec<VfioOption>,

    #[cfg(unix)]
    #[argh(switch)]
    #[serde(skip)] // TODO(b/255223604)
    #[merge(strategy = overwrite_false)]
    /// isolate all hotplugged passthrough vfio device behind virtio-iommu
    pub vfio_isolate_hotplug: bool,

    #[cfg(unix)]
    #[argh(option, arg_name = "PATH")]
    #[serde(skip)] // Deprecated - use `vfio` instead.
    #[merge(strategy = append)]
    /// path to sysfs of platform pass through
    pub vfio_platform: Vec<VfioOption>,

    #[argh(switch)]
    #[serde(skip)] // TODO(b/255223604)
    #[merge(strategy = overwrite_false)]
    /// use vhost for networking
    pub vhost_net: bool,

    #[cfg(unix)]
    #[argh(option, arg_name = "PATH")]
    #[serde(skip)] // TODO(b/255223604)
    #[merge(strategy = overwrite_option)]
    /// path to the vhost-net device. (default /dev/vhost-net)
    pub vhost_net_device: Option<PathBuf>,

    #[argh(option, arg_name = "SOCKET_PATH")]
    #[serde(skip)] // TODO(b/255223604)
    #[merge(strategy = append)]
    /// path to a socket for vhost-user block
    pub vhost_user_blk: Vec<VhostUserOption>,

    #[argh(option, arg_name = "SOCKET_PATH")]
    #[serde(skip)] // TODO(b/255223604)
    #[merge(strategy = append)]
    /// path to a socket for vhost-user console
    pub vhost_user_console: Vec<VhostUserOption>,

    #[argh(option, arg_name = "SOCKET_PATH:TAG")]
    #[serde(skip)] // TODO(b/255223604)
    #[merge(strategy = append)]
    /// path to a socket path for vhost-user fs, and tag for the shared dir
    pub vhost_user_fs: Vec<VhostUserFsOption>,

    #[argh(option, arg_name = "SOCKET_PATH")]
    #[serde(skip)] // TODO(b/255223604)
    #[merge(strategy = append)]
    /// paths to a vhost-user socket for gpu
    pub vhost_user_gpu: Vec<VhostUserOption>,

    #[argh(option, arg_name = "SOCKET_PATH")]
    #[serde(skip)] // TODO(b/255223604)
    #[merge(strategy = overwrite_option)]
    /// path to a socket for vhost-user mac80211_hwsim
    pub vhost_user_mac80211_hwsim: Option<VhostUserOption>,

    #[argh(option, arg_name = "SOCKET_PATH")]
    #[serde(skip)] // TODO(b/255223604)
    #[merge(strategy = append)]
    /// path to a socket for vhost-user net
    pub vhost_user_net: Vec<VhostUserOption>,

    #[argh(option, arg_name = "SOCKET_PATH")]
    #[serde(skip)] // TODO(b/255223604)
    #[merge(strategy = append)]
    /// path to a socket for vhost-user snd
    pub vhost_user_snd: Vec<VhostUserOption>,

    #[argh(option, arg_name = "SOCKET_PATH")]
    #[serde(default)]
    #[merge(strategy = append)]
    /// path to a socket for vhost-user video decoder
    pub vhost_user_video_decoder: Vec<VhostUserOption>,

    #[argh(option, arg_name = "SOCKET_PATH")]
    #[serde(skip)] // TODO(b/255223604)
    #[merge(strategy = append)]
    /// path to a socket for vhost-user vsock
    pub vhost_user_vsock: Vec<VhostUserOption>,

    #[argh(option, arg_name = "SOCKET_PATH")]
    #[serde(skip)] // TODO(b/255223604)
    #[merge(strategy = overwrite_option)]
    /// path to a vhost-user socket for wayland
    pub vhost_user_wl: Option<VhostUserOption>,

    #[cfg(unix)]
    #[argh(option, arg_name = "SOCKET_PATH")]
    #[serde(skip)] // TODO(b/255223604)
    #[merge(strategy = overwrite_option)]
    /// path to the vhost-vsock device. (default /dev/vhost-vsock)
    pub vhost_vsock_device: Option<PathBuf>,

    #[cfg(unix)]
    #[argh(option, arg_name = "FD")]
    #[serde(skip)] // TODO(b/255223604)
    #[merge(strategy = overwrite_option)]
    /// open FD to the vhost-vsock device, mutually exclusive with vhost-vsock-device
    pub vhost_vsock_fd: Option<RawDescriptor>,

    #[cfg(feature = "video-decoder")]
    #[argh(option, arg_name = "[backend]")]
    #[serde(default)]
    #[merge(strategy = append)]
    /// (EXPERIMENTAL) enable virtio-video decoder device
    /// Possible backend values: libvda, ffmpeg, vaapi
    pub video_decoder: Vec<VideoDeviceConfig>,

    #[cfg(feature = "video-encoder")]
    #[argh(option, arg_name = "[backend]")]
    #[serde(default)]
    #[merge(strategy = append)]
    /// (EXPERIMENTAL) enable virtio-video encoder device
    /// Possible backend values: libvda
    pub video_encoder: Vec<VideoDeviceConfig>,

    #[cfg(feature = "audio")]
    #[argh(
        option,
        arg_name = "[capture=true,backend=BACKEND,num_output_devices=1,
        num_input_devices=1,num_output_streams=1,num_input_streams=1]"
    )]
    #[serde(skip)] // TODO(b/255223604)
    #[merge(strategy = append)]
    /// comma separated key=value pairs for setting up virtio snd
    /// devices.
    /// Possible key values:
    ///     capture=(false,true) - Disable/enable audio capture.
    ///         Default is false.
    ///     backend=(null,[cras]) - Which backend to use for
    ///         virtio-snd.
    ///     client_type=(crosvm,arcvm,borealis) - Set specific
    ///         client type for cras backend. Default is crosvm.
    ///     socket_type=(legacy,unified) Set specific socket type
    ///         for cras backend. Default is unified.
    ///     num_output_devices=INT - Set number of output PCM
    ///         devices.
    ///     num_input_devices=INT - Set number of input PCM devices.
    ///     num_output_streams=INT - Set number of output PCM
    ///         streams per device.
    ///     num_input_streams=INT - Set number of input PCM streams
    ///         per device.
    pub virtio_snd: Vec<SndParameters>,

    #[cfg(all(feature = "vtpm", target_arch = "x86_64"))]
    #[argh(switch)]
    #[serde(skip)] // TODO(b/255223604)
    #[merge(strategy = overwrite_false)]
    /// enable the virtio-tpm connection to vtpm daemon
    pub vtpm_proxy: bool,

    #[argh(
        option,
        arg_name = "SOCKET_PATH[,addr=DOMAIN:BUS:DEVICE.FUNCTION,uuid=UUID]"
    )]
    #[serde(skip)] // TODO(b/255223604)
    #[merge(strategy = append)]
    /// socket path for the Virtio Vhost User proxy device.
    /// Parameters
    ///     addr=BUS:DEVICE.FUNCTION - PCI address that the proxy
    ///        device will be allocated
    ///        (default: automatically allocated)
    ///     uuid=UUID - UUID which will be stored in VVU PCI config
    ///        space that is readable from guest userspace
    pub vvu_proxy: Vec<VvuOption>,

    #[cfg(unix)]
    #[argh(option, arg_name = "PATH[,name=NAME]", from_str_fn(parse_wayland_sock))]
    #[serde(skip)] // TODO(b/255223604)
    #[merge(strategy = append)]
    /// path to the Wayland socket to use. The unnamed one is used for displaying virtual screens. Named ones are only for IPC
    pub wayland_sock: Vec<(String, PathBuf)>,

    #[cfg(unix)]
    #[argh(option, arg_name = "DISPLAY")]
    #[serde(skip)] // TODO(b/255223604)
    #[merge(strategy = overwrite_option)]
    /// X11 display name to use
    pub x_display: Option<String>,
}

#[cfg(feature = "config-file")]
impl RunCommand {
    /// Merge the content of `self` into `self.cfg` if it exists, and return the merged
    /// configuration which `self.cfg` is empty.
    pub fn squash(mut self) -> Self {
        use merge::Merge;

        self.cfg
            .take()
            .map(|b| *b)
            .into_iter()
            .chain(std::iter::once(self))
            .reduce(|mut acc: Self, cfg| {
                acc.merge(cfg);
                acc
            })
            .unwrap()
    }
}

impl TryFrom<RunCommand> for super::config::Config {
    type Error = String;

    fn try_from(cmd: RunCommand) -> Result<Self, Self::Error> {
        // Squash the configuration file (if any) and command-line arguments together.
        #[cfg(feature = "config-file")]
        let cmd = {
            if cmd.cfg.is_some() {
                log::warn!(
                    "`--cfg` is still experimental and the configuration file format may change"
                );
            }
            cmd.squash()
        };

        let mut cfg = Self::default();
        // TODO: we need to factor out some(?) of the checks into config::validate_config

        // Process arguments
        if let Some(p) = cmd.kernel {
            cfg.executable_path = Some(Executable::Kernel(p));
        }

        #[cfg(unix)]
        if let Some(p) = cmd.kvm_device {
            log::warn!(
                "`--kvm-device <PATH>` is deprecated; use `--hypervisor kvm[device=<PATH>]` instead"
            );

<<<<<<< HEAD
=======
            if cmd.hypervisor.is_some() {
                return Err("cannot specify both --hypervisor and --kvm-device".to_string());
            }

            cfg.hypervisor = Some(crate::crosvm::config::HypervisorKind::Kvm { device: Some(p) });
        }

>>>>>>> 52a06758
        #[cfg(unix)]
        if let Some(p) = cmd.vhost_net_device {
            if !p.exists() {
                return Err(format!("vhost-net-device path {:?} does not exist", p));
            }
            cfg.vhost_net_device_path = p;
        }

        cfg.android_fstab = cmd.android_fstab;

        cfg.async_executor = cmd.async_executor;

        #[cfg(all(any(target_arch = "x86", target_arch = "x86_64"), unix))]
        if let Some(p) = cmd.bus_lock_ratelimit {
            cfg.bus_lock_ratelimit = p;
        }

        cfg.params.extend(cmd.params);

        cfg.per_vm_core_scheduling = cmd.per_vm_core_scheduling;

        // `--cpu` parameters.
        {
            let cpus = cmd.cpus.unwrap_or_default();
            cfg.vcpu_count = cpus.num_cores;

            // Only allow deprecated `--cpu-cluster` option only if `--cpu clusters=[...]` is not
            // used.
            cfg.cpu_clusters = match (&cpus.clusters.is_empty(), &cmd.cpu_cluster.is_empty()) {
                (_, true) => cpus.clusters,
                (true, false) => cmd.cpu_cluster,
                (false, false) => {
                    return Err(
                        "cannot specify both --cpu clusters=[...] and --cpu_cluster".to_string()
                    )
                }
            };

            #[cfg(any(target_arch = "x86", target_arch = "x86_64"))]
            if let Some(cpu_types) = cpus.core_types {
                for cpu in cpu_types.atom {
                    if cfg
                        .vcpu_hybrid_type
                        .insert(cpu, CpuHybridType::Atom)
                        .is_some()
                    {
                        return Err(format!("vCPU index must be unique {}", cpu));
                    }
                }
                for cpu in cpu_types.core {
                    if cfg
                        .vcpu_hybrid_type
                        .insert(cpu, CpuHybridType::Core)
                        .is_some()
                    {
                        return Err(format!("vCPU index must be unique {}", cpu));
                    }
                }
            }
        }

        cfg.vcpu_affinity = cmd.cpu_affinity;

        if let Some(capacity) = cmd.cpu_capacity {
            cfg.cpu_capacity = capacity;
        }

        cfg.vcpu_cgroup_path = cmd.vcpu_cgroup_path;

        cfg.no_smt = cmd.no_smt;

        if let Some(rt_cpus) = cmd.rt_cpus {
            cfg.rt_cpus = rt_cpus;
        }

        cfg.delay_rt = cmd.delay_rt;

        let mem = cmd.mem.unwrap_or_default();
        cfg.memory = mem.size;

        #[cfg(target_arch = "aarch64")]
        {
            if cmd.mte
                && !(cmd.pmem_device.is_empty()
                    && cmd.pstore.is_none()
                    && cmd.rw_pmem_device.is_empty())
            {
                return Err(
                    "--mte cannot be specified together with --pmem-device, --pstore or --rw-pmem-device"
                        .to_string(),
                );
            }
            cfg.mte = cmd.mte;
            cfg.swiotlb = cmd.swiotlb;
        }

        cfg.hugepages = cmd.hugepages;

        // `cfg.hypervisor` may have been set by the deprecated `--kvm-device` option above.
        // TODO(b/274817652): remove this workaround when `--kvm-device` is removed.
        if cfg.hypervisor.is_none() {
            cfg.hypervisor = cmd.hypervisor;
        }

        #[cfg(unix)]
        {
            cfg.lock_guest_memory = cmd.lock_guest_memory;
        }

        #[cfg(feature = "audio")]
        {
            cfg.ac97_parameters = cmd.ac97;
            cfg.sound = cmd.sound;
        }
        cfg.vhost_user_snd = cmd.vhost_user_snd;

        for serial_params in cmd.serial {
            super::sys::config::check_serial_params(&serial_params)?;

            let num = serial_params.num;
            let key = (serial_params.hardware, num);

            if cfg.serial_parameters.contains_key(&key) {
                return Err(format!(
                    "serial hardware {} num {}",
                    serial_params.hardware, num,
                ));
            }

            if serial_params.console {
                for params in cfg.serial_parameters.values() {
                    if params.console {
                        return Err(format!(
                            "{} device {} already set as console",
                            params.hardware, params.num,
                        ));
                    }
                }
            }

            if serial_params.earlycon {
                // Only SerialHardware::Serial supports earlycon= currently.
                match serial_params.hardware {
                    SerialHardware::Serial => {}
                    _ => {
                        return Err(super::config::invalid_value_err(
                            serial_params.hardware.to_string(),
                            String::from("earlycon not supported for hardware"),
                        ));
                    }
                }
                for params in cfg.serial_parameters.values() {
                    if params.earlycon {
                        return Err(format!(
                            "{} device {} already set as earlycon",
                            params.hardware, params.num,
                        ));
                    }
                }
            }

            if serial_params.stdin {
                if let Some(previous_stdin) = cfg.serial_parameters.values().find(|sp| sp.stdin) {
                    return Err(format!(
                        "{} device {} already connected to standard input",
                        previous_stdin.hardware, previous_stdin.num,
                    ));
                }
            }

            cfg.serial_parameters.insert(key, serial_params);
        }

        // Aggregate all the disks with the expected read-only and root values according to the
        // option they have been passed with.
        let mut disks = cmd
            .root
            .into_iter()
            .map(|mut d| {
                d.disk_option.read_only = true;
                d.disk_option.root = true;
                d
            })
            .chain(cmd.rwroot.into_iter().map(|mut d| {
                d.disk_option.read_only = false;
                d.disk_option.root = true;
                d
            }))
            .chain(cmd.disk.into_iter().map(|mut d| {
                d.disk_option.read_only = true;
                d.disk_option.root = false;
                d
            }))
            .chain(cmd.rwdisk.into_iter().map(|mut d| {
                d.disk_option.read_only = false;
                d.disk_option.root = false;
                d
            }))
            .chain(cmd.block.into_iter())
            .collect::<Vec<_>>();

        // Sort all our disks by index.
        disks.sort_by_key(|d| d.index);

        // Check that we don't have more than one root disk.
        if disks.iter().filter(|d| d.disk_option.root).count() > 1 {
            return Err("only one root disk can be specified".to_string());
        }

        // If we have a root disk, add the corresponding command-line parameters.
        if let Some(d) = disks.iter().find(|d| d.disk_option.root) {
            if d.index >= 26 {
                return Err("ran out of letters for to assign to root disk".to_string());
            }
            cfg.params.push(format!(
                "root=/dev/vd{} {}",
                char::from(b'a' + d.index as u8),
                if d.disk_option.read_only { "ro" } else { "rw" }
            ));
        }

        // Pass the sorted disks to the VM config.
        cfg.disks = disks.into_iter().map(|d| d.disk_option).collect();

        for (mut pmem, read_only) in cmd
            .pmem_device
            .into_iter()
            .map(|p| (p, true))
            .chain(cmd.rw_pmem_device.into_iter().map(|p| (p, false)))
        {
            pmem.read_only = read_only;
            cfg.pmem_devices.push(pmem);
        }

        #[cfg(windows)]
        {
            #[cfg(feature = "crash-report")]
            {
                cfg.crash_pipe_name = cmd.crash_pipe_name;
            }
            cfg.product_name = cmd.product_name;
            cfg.exit_stats = cmd.exit_stats;
            cfg.host_guid = cmd.host_guid;
            cfg.irq_chip = cmd.irqchip;
            cfg.kernel_log_file = cmd.kernel_log_file;
            cfg.log_file = cmd.log_file;
            cfg.logs_directory = cmd.logs_directory;
            #[cfg(feature = "process-invariants")]
            {
                cfg.process_invariants_data_handle = cmd.process_invariants_handle;

                cfg.process_invariants_data_size = cmd.process_invariants_size;
            }
            cfg.pvclock = cmd.pvclock;
            #[cfg(windows)]
            {
                cfg.service_pipe_name = cmd.service_pipe_name;
            }
            #[cfg(feature = "slirp-ring-capture")]
            {
                cfg.slirp_capture_file = cmd.slirp_capture_file;
            }
            cfg.syslog_tag = cmd.syslog_tag;
            cfg.product_channel = cmd.product_channel;
            cfg.product_version = cmd.product_version;
        }
        cfg.pstore = cmd.pstore;

        #[cfg(unix)]
        for (name, params) in cmd.wayland_sock {
            if cfg.wayland_socket_paths.contains_key(&name) {
                return Err(format!("wayland socket name already used: '{}'", name));
            }
            cfg.wayland_socket_paths.insert(name, params);
        }

        #[cfg(unix)]
        {
            cfg.x_display = cmd.x_display;
        }

        cfg.display_window_keyboard = cmd.display_window_keyboard;
        cfg.display_window_mouse = cmd.display_window_mouse;

        cfg.swap_dir = cmd.swap_dir;
        cfg.restore_path = cmd.restore;

        if let Some(mut socket_path) = cmd.socket {
            if socket_path.is_dir() {
                socket_path.push(format!("crosvm-{}.sock", getpid()));
            }
            cfg.socket_path = Some(socket_path);
        }

        cfg.balloon_control = cmd.balloon_control;

        cfg.cid = cmd.cid;

        #[cfg(feature = "plugin")]
        {
            use std::fs::File;
            use std::io::BufRead;
            use std::io::BufReader;

            if let Some(p) = cmd.plugin {
                if cfg.executable_path.is_some() {
                    return Err(format!(
                        "A VM executable was already specified: {:?}",
                        cfg.executable_path
                    ));
                }
                cfg.executable_path = Some(Executable::Plugin(p));
            }
            cfg.plugin_root = cmd.plugin_root;
            cfg.plugin_mounts = cmd.plugin_mount;

            if let Some(path) = cmd.plugin_mount_file {
                let file = File::open(path)
                    .map_err(|_| String::from("unable to open `plugin-mount-file` file"))?;
                let reader = BufReader::new(file);
                for l in reader.lines() {
                    let line = l.unwrap();
                    let trimmed_line = line.split_once('#').map_or(&*line, |x| x.0).trim();
                    if !trimmed_line.is_empty() {
                        let mount = parse_plugin_mount_option(trimmed_line)?;
                        cfg.plugin_mounts.push(mount);
                    }
                }
            }

            cfg.plugin_gid_maps = cmd.plugin_gid_map;

            if let Some(path) = cmd.plugin_gid_map_file {
                let file = File::open(path)
                    .map_err(|_| String::from("unable to open `plugin-gid-map-file` file"))?;
                let reader = BufReader::new(file);
                for l in reader.lines() {
                    let line = l.unwrap();
                    let trimmed_line = line.split_once('#').map_or(&*line, |x| x.0).trim();
                    if !trimmed_line.is_empty() {
                        let map = trimmed_line.parse()?;
                        cfg.plugin_gid_maps.push(map);
                    }
                }
            }
        }

        cfg.vhost_net = cmd.vhost_net;

        #[cfg(feature = "tpm")]
        {
            cfg.software_tpm = cmd.software_tpm;
        }

        #[cfg(all(feature = "vtpm", target_arch = "x86_64"))]
        {
            cfg.vtpm_proxy = cmd.vtpm_proxy;
        }

        cfg.virtio_single_touch = cmd.single_touch;
        cfg.virtio_multi_touch = cmd.multi_touch;
        cfg.virtio_trackpad = cmd.trackpad;
        cfg.virtio_mice = cmd.mouse;
        cfg.virtio_keyboard = cmd.keyboard;
        cfg.virtio_switches = cmd.switches;
        cfg.virtio_input_evdevs = cmd.evdev;

        #[cfg(any(target_arch = "x86", target_arch = "x86_64"))]
        {
            cfg.split_irqchip = cmd.split_irqchip;
        }

        cfg.initrd_path = cmd.initrd;

        if let Some(p) = cmd.bios {
            if cfg.executable_path.is_some() {
                return Err(format!(
                    "A VM executable was already specified: {:?}",
                    cfg.executable_path
                ));
            }
            cfg.executable_path = Some(Executable::Bios(p));
        }
        cfg.pflash_parameters = cmd.pflash;

        #[cfg(feature = "video-decoder")]
        {
            cfg.video_dec = cmd.video_decoder;
        }
        #[cfg(feature = "video-encoder")]
        {
            cfg.video_enc = cmd.video_encoder;
        }

        cfg.acpi_tables = cmd.acpi_table;

        cfg.usb = !cmd.no_usb;
        cfg.rng = !cmd.no_rng;
        cfg.balloon = !cmd.no_balloon;
        cfg.balloon_page_reporting = cmd.balloon_page_reporting;
        #[cfg(feature = "audio")]
        {
            cfg.virtio_snds = cmd.virtio_snd;
        }

        #[cfg(feature = "gpu")]
        {
            // Due to the resource bridge, we can only create a single GPU device at the moment.
            if cmd.gpu.len() > 1 {
                return Err("at most one GPU device can currently be created".to_string());
            }
            cfg.gpu_parameters = cmd.gpu.into_iter().map(|p| p.0).take(1).next();
            if !cmd.gpu_display.is_empty() {
                cfg.gpu_parameters
                    .get_or_insert_with(Default::default)
                    .display_params
                    .extend(cmd.gpu_display.into_iter().map(|p| p.0));
            }

            #[cfg(windows)]
            if let Some(gpu_parameters) = &cfg.gpu_parameters {
                let num_displays = gpu_parameters.display_params.len();
                if num_displays > 1 {
                    return Err(format!(
                        "Only one display is supported (supplied {})",
                        num_displays
                    ));
                }
            }

            #[cfg(unix)]
            {
                cfg.gpu_cgroup_path = cmd.gpu_cgroup_path;
                cfg.gpu_server_cgroup_path = cmd.gpu_server_cgroup_path;
            }
        }

        #[cfg(unix)]
        {
            if cmd.vhost_vsock_device.is_some() && cmd.vhost_vsock_fd.is_some() {
                return Err(
                    "Only one of vhost-vsock-device vhost-vsock-fd has to be specified".to_string(),
                );
            }

            cfg.vhost_vsock_device = cmd.vhost_vsock_device;

            if let Some(fd) = cmd.vhost_vsock_fd {
                cfg.vhost_vsock_device = Some(PathBuf::from(format!("/proc/self/fd/{}", fd)));
            }

            cfg.shared_dirs = cmd.shared_dir;

            cfg.net = cmd.net;
            cfg.host_ip = cmd.host_ip;
            cfg.netmask = cmd.netmask;
            cfg.mac_address = cmd.mac_address;

            cfg.tap_name = cmd.tap_name;
            cfg.tap_fd = cmd.tap_fd;

            cfg.coiommu_param = cmd.coiommu;

            #[cfg(all(feature = "gpu", feature = "virgl_renderer_next"))]
            {
                cfg.gpu_render_server_parameters = cmd.gpu_render_server;
            }

            if let Some(d) = cmd.seccomp_policy_dir {
                cfg.jail_config
                    .get_or_insert_with(Default::default)
                    .seccomp_policy_dir = Some(d);
            }

            if cmd.seccomp_log_failures {
                cfg.jail_config
                    .get_or_insert_with(Default::default)
                    .seccomp_log_failures = true;
            }

            if let Some(p) = cmd.pivot_root {
                cfg.jail_config
                    .get_or_insert_with(Default::default)
                    .pivot_root = p;
            }

            cfg.net_vq_pairs = cmd.net_vq_pairs;
        }

        let protection_flags = [
            cmd.protected_vm,
            cmd.protected_vm_with_firmware.is_some(),
            cmd.protected_vm_without_firmware,
            cmd.unprotected_vm_with_firmware.is_some(),
        ];

        if protection_flags.into_iter().filter(|b| *b).count() > 1 {
            return Err("Only one protection mode has to be specified".to_string());
        }

        cfg.protection_type = if cmd.protected_vm {
            ProtectionType::Protected
        } else if cmd.protected_vm_without_firmware {
            ProtectionType::ProtectedWithoutFirmware
        } else if let Some(p) = cmd.protected_vm_with_firmware {
            if !p.exists() || !p.is_file() {
                return Err(
                    "protected-vm-with-firmware path should be an existing file".to_string()
                );
            }
            cfg.pvm_fw = Some(p);
            ProtectionType::ProtectedWithCustomFirmware
        } else if let Some(p) = cmd.unprotected_vm_with_firmware {
            if !p.exists() || !p.is_file() {
                return Err(
                    "unprotected-vm-with-firmware path should be an existing file".to_string(),
                );
            }
            cfg.pvm_fw = Some(p);
            ProtectionType::UnprotectedWithFirmware
        } else {
            ProtectionType::Unprotected
        };

        if !matches!(cfg.protection_type, ProtectionType::Unprotected) {
            // USB devices only work for unprotected VMs.
            cfg.usb = false;
            // Protected VMs can't trust the RNG device, so don't provide it.
            cfg.rng = false;
        }

        cfg.battery_config = cmd.battery;
        #[cfg(all(any(target_arch = "x86", target_arch = "x86_64"), unix))]
        {
            cfg.ac_adapter = cmd.ac_adapter;
        }

        #[cfg(feature = "gdb")]
        {
            cfg.gdb = cmd.gdb;
        }

        cfg.host_cpu_topology = cmd.host_cpu_topology;

        #[cfg(any(target_arch = "x86_64", target_arch = "x86"))]
        {
            cfg.enable_hwp = cmd.enable_hwp;
            cfg.force_s2idle = cmd.s2idle;
            cfg.pcie_ecam = cmd.pcie_ecam;
            cfg.pci_low_start = cmd.pci_start;
            cfg.no_i8042 = cmd.no_i8042;
            cfg.no_rtc = cmd.no_rtc;
            cfg.oem_strings = cmd.oem_strings;

            if !cfg.oem_strings.is_empty() && cfg.dmi_path.is_some() {
                return Err("unable to use oem-strings and dmi-path together".to_string());
            }
            for (index, msr_config) in cmd.userspace_msr {
                if cfg.userspace_msr.insert(index, msr_config).is_some() {
                    return Err(String::from("msr must be unique"));
                }
            }
        }

        // cfg.balloon_bias is in bytes.
        if let Some(b) = cmd.balloon_bias_mib {
            cfg.balloon_bias = b * 1024 * 1024;
        }

        cfg.vhost_user_blk = cmd.vhost_user_blk;
        cfg.vhost_user_console = cmd.vhost_user_console;
        cfg.vhost_user_fs = cmd.vhost_user_fs;
        cfg.vhost_user_gpu = cmd.vhost_user_gpu;
        cfg.vhost_user_mac80211_hwsim = cmd.vhost_user_mac80211_hwsim;
        cfg.vhost_user_net = cmd.vhost_user_net;
        cfg.vhost_user_video_dec = cmd.vhost_user_video_decoder;
        cfg.vhost_user_vsock = cmd.vhost_user_vsock;
        cfg.vhost_user_wl = cmd.vhost_user_wl;

        #[cfg(feature = "direct")]
        {
            cfg.direct_pmio = cmd.direct_pmio;
            cfg.direct_mmio = cmd.direct_mmio;
            cfg.direct_level_irq = cmd.direct_level_irq;
            cfg.direct_edge_irq = cmd.direct_edge_irq;
            cfg.direct_gpe = cmd.direct_gpe;
            cfg.direct_fixed_evts = cmd.direct_fixed_event;
            cfg.pcie_rp = cmd.pcie_root_port;
            cfg.mmio_address_ranges = cmd.mmio_address_range.unwrap_or_default();
        }

        cfg.disable_virtio_intx = cmd.disable_virtio_intx;

        cfg.dmi_path = cmd.dmi;

        cfg.dump_device_tree_blob = cmd.dump_device_tree_blob;

        cfg.itmt = cmd.itmt;

        #[cfg(any(target_arch = "x86", target_arch = "x86_64"))]
        if cmd.enable_pnp_data && cmd.force_calibrated_tsc_leaf {
            return Err(
                "Only one of [enable_pnp_data,force_calibrated_tsc_leaf] can be specified"
                    .to_string(),
            );
        }

        cfg.enable_pnp_data = cmd.enable_pnp_data;

        #[cfg(any(target_arch = "x86", target_arch = "x86_64"))]
        {
            cfg.force_calibrated_tsc_leaf = cmd.force_calibrated_tsc_leaf;
        }

        cfg.privileged_vm = cmd.privileged_vm;

        cfg.stub_pci_devices = cmd.stub_pci_device;

        cfg.vvu_proxy = cmd.vvu_proxy;

        cfg.file_backed_mappings = cmd.file_backed_mapping;

        cfg.init_memory = cmd.init_mem;

        cfg.strict_balloon = cmd.strict_balloon;

        #[cfg(target_os = "android")]
        {
            cfg.task_profiles = cmd.task_profiles;
        }

        #[cfg(unix)]
        {
            if cmd.unmap_guest_memory_on_fork && !cmd.disable_sandbox {
                return Err("--unmap-guest-memory-on-fork requires --disable-sandbox".to_string());
            }
            cfg.unmap_guest_memory_on_fork = cmd.unmap_guest_memory_on_fork;
        }

        #[cfg(unix)]
        {
            cfg.vfio.extend(cmd.vfio);
            cfg.vfio.extend(cmd.vfio_platform);
            cfg.vfio_isolate_hotplug = cmd.vfio_isolate_hotplug;
        }

        // `--disable-sandbox` has the effect of disabling sandboxing altogether, so make sure
        // to handle it after other sandboxing options since they implicitly enable it.
        if cmd.disable_sandbox {
            cfg.jail_config = None;
        }

        // Now do validation of constructed config
        super::config::validate_config(&mut cfg)?;

        Ok(cfg)
    }
}<|MERGE_RESOLUTION|>--- conflicted
+++ resolved
@@ -39,6 +39,7 @@
 #[cfg(feature = "audio")]
 use devices::virtio::snd::parameters::Parameters as SndParameters;
 use devices::virtio::vhost::user::device;
+use devices::virtio::vsock::VsockConfig;
 #[cfg(feature = "gpu")]
 use devices::virtio::GpuDisplayParameters;
 #[cfg(feature = "gpu")]
@@ -894,7 +895,7 @@
     cfg: Option<Box<Self>>,
 
     #[argh(option, arg_name = "CID")]
-    #[serde(skip)] // TODO(b/255223604)
+    #[serde(skip)] // Deprecated - use `vsock` instead.
     #[merge(strategy = overwrite_option)]
     /// context ID for virtual sockets.
     pub cid: Option<u64>,
@@ -2107,14 +2108,14 @@
 
     #[cfg(unix)]
     #[argh(option, arg_name = "SOCKET_PATH")]
-    #[serde(skip)] // TODO(b/255223604)
+    #[serde(skip)] // Deprecated - use `vsock` instead.
     #[merge(strategy = overwrite_option)]
     /// path to the vhost-vsock device. (default /dev/vhost-vsock)
     pub vhost_vsock_device: Option<PathBuf>,
 
     #[cfg(unix)]
     #[argh(option, arg_name = "FD")]
-    #[serde(skip)] // TODO(b/255223604)
+    #[serde(skip)] // Deprecated - use `vsock` instead.
     #[merge(strategy = overwrite_option)]
     /// open FD to the vhost-vsock device, mutually exclusive with vhost-vsock-device
     pub vhost_vsock_fd: Option<RawDescriptor>,
@@ -2148,12 +2149,16 @@
     /// Possible key values:
     ///     capture=(false,true) - Disable/enable audio capture.
     ///         Default is false.
-    ///     backend=(null,[cras]) - Which backend to use for
+    ///     backend=(null,file,[cras]) - Which backend to use for
     ///         virtio-snd.
     ///     client_type=(crosvm,arcvm,borealis) - Set specific
     ///         client type for cras backend. Default is crosvm.
     ///     socket_type=(legacy,unified) Set specific socket type
     ///         for cras backend. Default is unified.
+    ///     playback_path=STR - Set directory of output streams
+    ///         for file backend.
+    ///     playback_size=INT - Set size of the output streams
+    ///         from file backend.
     ///     num_output_devices=INT - Set number of output PCM
     ///         devices.
     ///     num_input_devices=INT - Set number of input PCM devices.
@@ -2162,6 +2167,16 @@
     ///     num_input_streams=INT - Set number of input PCM streams
     ///         per device.
     pub virtio_snd: Vec<SndParameters>,
+
+    #[argh(option, arg_name = "cid=CID[,device=VHOST_DEVICE]")]
+    #[serde(default)]
+    #[merge(strategy = overwrite_option)]
+    /// add a vsock device. Since a guest can only have one CID,
+    /// this option can only be specified once.
+    ///     cid=CID - CID to use for the device.
+    ///     device=VHOST_DEVICE - path to the vhost-vsock device to
+    ///         use (Linux only). Defaults to /dev/vhost-vsock.
+    pub vsock: Option<VsockConfig>,
 
     #[cfg(all(feature = "vtpm", target_arch = "x86_64"))]
     #[argh(switch)]
@@ -2249,8 +2264,6 @@
                 "`--kvm-device <PATH>` is deprecated; use `--hypervisor kvm[device=<PATH>]` instead"
             );
 
-<<<<<<< HEAD
-=======
             if cmd.hypervisor.is_some() {
                 return Err("cannot specify both --hypervisor and --kvm-device".to_string());
             }
@@ -2258,7 +2271,6 @@
             cfg.hypervisor = Some(crate::crosvm::config::HypervisorKind::Kvm { device: Some(p) });
         }
 
->>>>>>> 52a06758
         #[cfg(unix)]
         if let Some(p) = cmd.vhost_net_device {
             if !p.exists() {
@@ -2555,7 +2567,34 @@
 
         cfg.balloon_control = cmd.balloon_control;
 
-        cfg.cid = cmd.cid;
+        cfg.vsock = cmd.vsock;
+
+        // Legacy vsock options.
+        if let Some(cid) = cmd.cid {
+            if cfg.vsock.is_some() {
+                return Err(
+                    "`cid` and `vsock` cannot be specified together. Use `vsock` only.".to_string(),
+                );
+            }
+
+            let legacy_vsock_config = VsockConfig::new(
+                cid,
+                #[cfg(unix)]
+                match (cmd.vhost_vsock_device, cmd.vhost_vsock_fd) {
+                    (Some(_), Some(_)) => {
+                        return Err(
+                            "Only one of vhost-vsock-device vhost-vsock-fd has to be specified"
+                                .to_string(),
+                        )
+                    }
+                    (Some(path), None) => Some(path),
+                    (None, Some(fd)) => Some(PathBuf::from(format!("/proc/self/fd/{}", fd))),
+                    (None, None) => None,
+                },
+            );
+
+            cfg.vsock = Some(legacy_vsock_config);
+        }
 
         #[cfg(feature = "plugin")]
         {
@@ -2698,18 +2737,6 @@
 
         #[cfg(unix)]
         {
-            if cmd.vhost_vsock_device.is_some() && cmd.vhost_vsock_fd.is_some() {
-                return Err(
-                    "Only one of vhost-vsock-device vhost-vsock-fd has to be specified".to_string(),
-                );
-            }
-
-            cfg.vhost_vsock_device = cmd.vhost_vsock_device;
-
-            if let Some(fd) = cmd.vhost_vsock_fd {
-                cfg.vhost_vsock_device = Some(PathBuf::from(format!("/proc/self/fd/{}", fd)));
-            }
-
             cfg.shared_dirs = cmd.shared_dir;
 
             cfg.net = cmd.net;
