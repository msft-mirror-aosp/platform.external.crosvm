--- conflicted
+++ resolved
@@ -29,13 +29,8 @@
 hypervisor = { path = "../hypervisor" }
 kvm_sys = { path = "../kvm_sys" }
 libc = "*"
-<<<<<<< HEAD
+libchromeos = { path = "../../libchromeos-rs" } # ignored by ebuild
 libcras = { path = "../../adhd/cras/client/libcras" } # ignored by ebuild
-=======
-libchromeos = "*"
-libcras = "*"
-libvda = { version = "*", optional = true }
->>>>>>> 3c6367b9
 linux_input_sys = { path = "../linux_input_sys" }
 minijail = { path = "../../minijail/rust/minijail" } # ignored by ebuild
 msg_on_socket_derive = { path = "../msg_socket/msg_on_socket_derive" }
