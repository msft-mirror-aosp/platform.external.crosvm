--- conflicted
+++ resolved
@@ -5,16 +5,13 @@
 //! Implementation of the the `Encoder` struct, which is responsible for translation between the
 //! virtio protocols and LibVDA APIs.
 
+pub mod backend;
 mod encoder;
-mod libvda_encoder;
-
-pub use encoder::EncoderError;
-pub use libvda_encoder::LibvdaEncoder;
-
-use base::{error, warn, Tube, WaitContext};
+
+use base::{error, info, warn, Tube, WaitContext};
 use std::collections::{BTreeMap, BTreeSet};
-
-use crate::virtio::resource_bridge::{self, BufferInfo, ResourceInfo, ResourceRequest};
+use vm_memory::GuestMemory;
+
 use crate::virtio::video::async_cmd_desc_map::AsyncCmdDescMap;
 use crate::virtio::video::command::{QueueType, VideoCmd};
 use crate::virtio::video::control::*;
@@ -23,15 +20,17 @@
     AsyncCmdResponse, AsyncCmdTag, Device, Token, VideoEvtResponseType,
 };
 use crate::virtio::video::encoder::encoder::{
-    Encoder, EncoderEvent, EncoderSession, InputBufferId, OutputBufferId, SessionConfig,
-    VideoFramePlane,
+    EncoderEvent, InputBufferId, OutputBufferId, SessionConfig,
 };
 use crate::virtio::video::error::*;
 use crate::virtio::video::event::{EvtType, VideoEvt};
-use crate::virtio::video::format::{Format, Level, PlaneFormat, Profile};
+use crate::virtio::video::format::{Bitrate, BitrateMode, Format, Level, PlaneFormat, Profile};
 use crate::virtio::video::params::Params;
 use crate::virtio::video::protocol;
+use crate::virtio::video::resource::*;
 use crate::virtio::video::response::CmdResponse;
+use crate::virtio::video::EosBufferManager;
+use backend::*;
 
 #[derive(Debug)]
 struct QueuedInputResourceParams {
@@ -41,8 +40,7 @@
 }
 
 struct InputResource {
-    resource_handle: u128,
-    planes: Vec<VideoFramePlane>,
+    resource: GuestResource,
     queue_params: Option<QueuedInputResourceParams>,
 }
 
@@ -54,15 +52,17 @@
 }
 
 struct OutputResource {
-    resource_handle: u128,
+    resource: GuestResource,
     offset: u32,
     queue_params: Option<QueuedOutputResourceParams>,
 }
 
 #[derive(Debug, PartialEq, Eq, Hash, Ord, PartialOrd)]
 enum PendingCommand {
-    GetSrcParams,
-    GetDstParams,
+    // TODO(b/193202566): remove this is_ext parameter throughout the code along with
+    // support for the old GET_PARAMS and SET_PARAMS commands.
+    GetSrcParams { is_ext: bool },
+    GetDstParams { is_ext: bool },
     Drain,
     SrcQueueClear,
     DstQueueClear,
@@ -72,10 +72,9 @@
     id: u32,
     src_params: Params,
     dst_params: Params,
-    dst_bitrate: u32,
+    dst_bitrate: Bitrate,
     dst_profile: Profile,
     dst_h264_level: Option<Level>,
-    frame_rate: u32,
     force_keyframe: bool,
 
     encoder_session: Option<T>,
@@ -88,12 +87,14 @@
     encoder_output_buffer_ids: BTreeMap<OutputBufferId, u32>,
 
     pending_commands: BTreeSet<PendingCommand>,
-    eos_notification_buffer: Option<OutputBufferId>,
+    eos_manager: EosBufferManager,
 }
 
 impl<T: EncoderSession> Stream<T> {
     fn new<E: Encoder<Session = T>>(
         id: u32,
+        src_resource_type: ResourceType,
+        dst_resource_type: ResourceType,
         desired_format: Format,
         encoder: &EncoderDevice<E>,
     ) -> VideoResult<Self> {
@@ -101,13 +102,20 @@
         const MAX_BUFFERS: u32 = 342;
         const DEFAULT_WIDTH: u32 = 640;
         const DEFAULT_HEIGHT: u32 = 480;
-        const DEFAULT_BITRATE: u32 = 6000;
+        const DEFAULT_BITRATE_TARGET: u32 = 6000;
+        const DEFAULT_BITRATE_PEAK: u32 = DEFAULT_BITRATE_TARGET * 2;
+        const DEFAULT_BITRATE: Bitrate = Bitrate::VBR {
+            target: DEFAULT_BITRATE_TARGET,
+            peak: DEFAULT_BITRATE_PEAK,
+        };
         const DEFAULT_BUFFER_SIZE: u32 = 2097152; // 2MB; chosen empirically for 1080p video
         const DEFAULT_FPS: u32 = 30;
 
         let mut src_params = Params {
+            frame_rate: DEFAULT_FPS,
             min_buffers: MIN_BUFFERS,
             max_buffers: MAX_BUFFERS,
+            resource_type: src_resource_type,
             ..Default::default()
         };
 
@@ -123,7 +131,13 @@
             )
             .map_err(|_| VideoError::InvalidArgument)?;
 
-        let mut dst_params = Default::default();
+        let mut dst_params = Params {
+            resource_type: dst_resource_type,
+            frame_rate: DEFAULT_FPS,
+            frame_width: DEFAULT_WIDTH,
+            frame_height: DEFAULT_HEIGHT,
+            ..Default::default()
+        };
 
         // In order to support requesting encoder params change, we must know the default frame
         // rate, because VEA's request_encoding_params_change requires both framerate and
@@ -152,7 +166,6 @@
             dst_bitrate: DEFAULT_BITRATE,
             dst_profile,
             dst_h264_level,
-            frame_rate: DEFAULT_FPS,
             force_keyframe: false,
             encoder_session: None,
             received_input_buffers_event: false,
@@ -161,7 +174,7 @@
             dst_resources: Default::default(),
             encoder_output_buffer_ids: Default::default(),
             pending_commands: Default::default(),
-            eos_notification_buffer: None,
+            eos_manager: EosBufferManager::new(id),
         })
     }
 
@@ -188,8 +201,8 @@
                 dst_params: self.dst_params.clone(),
                 dst_profile: self.dst_profile,
                 dst_bitrate: self.dst_bitrate,
-                dst_h264_level: self.dst_h264_level.clone(),
-                frame_rate: self.frame_rate,
+                dst_h264_level: self.dst_h264_level,
+                frame_rate: self.dst_params.frame_rate,
             })
             .map_err(|_| VideoError::InvalidOperation)?;
 
@@ -243,7 +256,20 @@
         let mut responses = vec![];
 
         // Respond to any GetParams commands that were waiting.
-        if self.pending_commands.remove(&PendingCommand::GetSrcParams) {
+        let pending_get_src_params = if self
+            .pending_commands
+            .remove(&PendingCommand::GetSrcParams { is_ext: false })
+        {
+            Some(false)
+        } else if self
+            .pending_commands
+            .remove(&PendingCommand::GetSrcParams { is_ext: true })
+        {
+            Some(true)
+        } else {
+            None
+        };
+        if let Some(is_ext) = pending_get_src_params {
             responses.push(VideoEvtResponseType::AsyncCmd(
                 AsyncCmdResponse::from_response(
                     AsyncCmdTag::GetParams {
@@ -253,11 +279,25 @@
                     CmdResponse::GetParams {
                         queue_type: QueueType::Input,
                         params: self.src_params.clone(),
+                        is_ext,
                     },
                 ),
             ));
         }
-        if self.pending_commands.remove(&PendingCommand::GetDstParams) {
+        let pending_get_dst_params = if self
+            .pending_commands
+            .remove(&PendingCommand::GetDstParams { is_ext: false })
+        {
+            Some(false)
+        } else if self
+            .pending_commands
+            .remove(&PendingCommand::GetDstParams { is_ext: true })
+        {
+            Some(true)
+        } else {
+            None
+        };
+        if let Some(is_ext) = pending_get_dst_params {
             responses.push(VideoEvtResponseType::AsyncCmd(
                 AsyncCmdResponse::from_response(
                     AsyncCmdTag::GetParams {
@@ -267,6 +307,7 @@
                     CmdResponse::GetParams {
                         queue_type: QueueType::Output,
                         params: self.dst_params.clone(),
+                        is_ext,
                     },
                 ),
             ));
@@ -408,36 +449,7 @@
 
         let mut async_responses = vec![];
 
-        let eos_resource_id = match self.eos_notification_buffer {
-            Some(r) => r,
-            None => {
-                error!(
-                    "No EOS resource available on successful flush response (stream id {})",
-                    self.id
-                );
-                return Some(vec![VideoEvtResponseType::Event(VideoEvt {
-                    typ: EvtType::Error,
-                    stream_id: self.id,
-                })]);
-            }
-        };
-
-        let eos_tag = AsyncCmdTag::Queue {
-            stream_id: self.id,
-            queue_type: QueueType::Output,
-            resource_id: eos_resource_id,
-        };
-
-        let eos_response = CmdResponse::ResourceQueue {
-            timestamp: 0,
-            flags: protocol::VIRTIO_VIDEO_BUFFER_FLAG_EOS,
-            size: 0,
-        };
-
-        async_responses.push(VideoEvtResponseType::AsyncCmd(
-            AsyncCmdResponse::from_response(eos_tag, eos_response),
-        ));
-
+        // First gather the responses for all completed commands.
         if self.pending_commands.remove(&PendingCommand::Drain) {
             async_responses.push(VideoEvtResponseType::AsyncCmd(
                 AsyncCmdResponse::from_response(
@@ -471,16 +483,12 @@
             ));
         }
 
-        if async_responses.is_empty() {
-            error!("Received flush response but there are no pending commands.");
-            None
-        } else {
-            Some(async_responses)
-        }
+        // Then add the EOS buffer to the responses if it is available.
+        self.eos_manager.try_complete_eos(async_responses)
     }
 
     #[allow(clippy::unnecessary_wraps)]
-    fn notify_error(&self, error: EncoderError) -> Option<Vec<VideoEvtResponseType>> {
+    fn notify_error(&self, error: VideoError) -> Option<Vec<VideoEvtResponseType>> {
         error!(
             "Received encoder error event for stream {}: {}",
             self.id, error
@@ -496,25 +504,19 @@
     cros_capabilities: encoder::EncoderCapabilities,
     encoder: T,
     streams: BTreeMap<u32, Stream<T::Session>>,
+    resource_bridge: Tube,
+    mem: GuestMemory,
 }
 
-fn get_resource_info(res_bridge: &Tube, uuid: u128) -> VideoResult<BufferInfo> {
-    match resource_bridge::get_resource_info(
-        res_bridge,
-        ResourceRequest::GetBuffer { id: uuid as u32 },
-    ) {
-        Ok(ResourceInfo::Buffer(buffer_info)) => Ok(buffer_info),
-        Ok(_) => Err(VideoError::InvalidArgument),
-        Err(e) => Err(VideoError::ResourceBridgeFailure(e)),
-    }
-}
-
 impl<T: Encoder> EncoderDevice<T> {
-    pub fn new(encoder: T) -> encoder::Result<Self> {
+    /// Build a new encoder using the provided `backend`.
+    pub fn new(backend: T, resource_bridge: Tube, mem: GuestMemory) -> VideoResult<Self> {
         Ok(Self {
-            cros_capabilities: encoder.query_capabilities()?,
-            encoder,
+            cros_capabilities: backend.query_capabilities()?,
+            encoder: backend,
             streams: Default::default(),
+            resource_bridge,
+            mem,
         })
     }
 
@@ -533,11 +535,19 @@
         &mut self,
         stream_id: u32,
         desired_format: Format,
+        src_resource_type: ResourceType,
+        dst_resource_type: ResourceType,
     ) -> VideoResult<VideoCmdResponseType> {
         if self.streams.contains_key(&stream_id) {
             return Err(VideoError::InvalidStreamId(stream_id));
         }
-        let new_stream = Stream::new(stream_id, desired_format, self)?;
+        let new_stream = Stream::new(
+            stream_id,
+            src_resource_type,
+            dst_resource_type,
+            desired_format,
+            self,
+        )?;
 
         self.streams.insert(stream_id, new_stream);
         Ok(VideoCmdResponseType::Sync(CmdResponse::NoData))
@@ -597,12 +607,11 @@
     fn resource_create(
         &mut self,
         wait_ctx: &WaitContext<Token>,
-        resource_bridge: &Tube,
         stream_id: u32,
         queue_type: QueueType,
         resource_id: u32,
         plane_offsets: Vec<u32>,
-        uuid: u128,
+        plane_entries: Vec<Vec<UnresolvedResourceEntry>>,
     ) -> VideoResult<VideoCmdResponseType> {
         let stream = self
             .streams
@@ -617,9 +626,20 @@
 
         let num_planes = plane_offsets.len();
 
+        // We only support single-buffer resources for now.
+        let entries = if plane_entries.len() != 1 {
+            return Err(VideoError::InvalidArgument);
+        } else {
+            // unwrap() is safe because we just tested that `plane_entries` had exactly one element.
+            plane_entries.get(0).unwrap()
+        };
+
         match queue_type {
             QueueType::Input => {
-                if num_planes != stream.src_params.plane_formats.len() {
+                // We currently only support single-buffer formats, but some clients may mistake
+                // color planes with memory planes and submit several planes to us. This doesn't
+                // matter as we will only consider the first one.
+                if num_planes < 1 {
                     return Err(VideoError::InvalidParameter);
                 }
 
@@ -627,39 +647,87 @@
                     warn!("Replacing source resource with id {}", resource_id);
                 }
 
-                let resource_info = get_resource_info(resource_bridge, uuid)?;
-
-                let planes: Vec<VideoFramePlane> = resource_info.planes[0..num_planes]
-                    .into_iter()
-                    .map(|plane_info| VideoFramePlane {
-                        offset: plane_info.offset as usize,
-                        stride: plane_info.stride as usize,
-                    })
-                    .collect();
+                let resource = match stream.src_params.resource_type {
+                    ResourceType::VirtioObject => {
+                        // Virtio object resources only have one entry.
+                        if entries.len() != 1 {
+                            return Err(VideoError::InvalidArgument);
+                        }
+                        GuestResource::from_virtio_object_entry(
+                            // Safe because we confirmed the correct type for the resource.
+                            // unwrap() is also safe here because we just tested above that `entries` had
+                            // exactly one element.
+                            unsafe { entries.get(0).unwrap().object },
+                            &self.resource_bridge,
+                        )
+                        .map_err(|_| VideoError::InvalidArgument)?
+                    }
+                    ResourceType::GuestPages => GuestResource::from_virtio_guest_mem_entry(
+                        // Safe because we confirmed the correct type for the resource.
+                        unsafe {
+                            std::slice::from_raw_parts(
+                                entries.as_ptr() as *const protocol::virtio_video_mem_entry,
+                                entries.len(),
+                            )
+                        },
+                        &self.mem,
+                        &stream.src_params.plane_formats,
+                    )
+                    .map_err(|_| VideoError::InvalidArgument)?,
+                };
 
                 stream.src_resources.insert(
                     resource_id,
                     InputResource {
-                        resource_handle: uuid,
-                        planes,
+                        resource,
                         queue_params: None,
                     },
                 );
             }
             QueueType::Output => {
-                if num_planes != stream.dst_params.plane_formats.len() {
+                // Bitstream buffers always have only one plane.
+                if num_planes != 1 {
                     return Err(VideoError::InvalidParameter);
                 }
 
                 if stream.dst_resources.contains_key(&resource_id) {
                     warn!("Replacing dest resource with id {}", resource_id);
                 }
+
+                let resource = match stream.dst_params.resource_type {
+                    ResourceType::VirtioObject => {
+                        // Virtio object resources only have one entry.
+                        if entries.len() != 1 {
+                            return Err(VideoError::InvalidArgument);
+                        }
+                        GuestResource::from_virtio_object_entry(
+                            // Safe because we confirmed the correct type for the resource.
+                            // unwrap() is also safe here because we just tested above that `entries` had
+                            // exactly one element.
+                            unsafe { entries.get(0).unwrap().object },
+                            &self.resource_bridge,
+                        )
+                        .map_err(|_| VideoError::InvalidArgument)?
+                    }
+                    ResourceType::GuestPages => GuestResource::from_virtio_guest_mem_entry(
+                        // Safe because we confirmed the correct type for the resource.
+                        unsafe {
+                            std::slice::from_raw_parts(
+                                entries.as_ptr() as *const protocol::virtio_video_mem_entry,
+                                entries.len(),
+                            )
+                        },
+                        &self.mem,
+                        &stream.dst_params.plane_formats,
+                    )
+                    .map_err(|_| VideoError::InvalidArgument)?,
+                };
 
                 let offset = plane_offsets[0];
                 stream.dst_resources.insert(
                     resource_id,
                     OutputResource {
-                        resource_handle: uuid,
+                        resource,
                         offset,
                         queue_params: None,
                     },
@@ -672,7 +740,6 @@
 
     fn resource_queue(
         &mut self,
-        resource_bridge: &Tube,
         stream_id: u32,
         queue_type: QueueType,
         resource_id: u32,
@@ -696,7 +763,10 @@
 
         match queue_type {
             QueueType::Input => {
-                if data_sizes.len() != stream.src_params.plane_formats.len() {
+                // We currently only support single-buffer formats, but some clients may mistake
+                // color planes with memory planes and submit several planes to us. This doesn't
+                // matter as we will only consider the first one.
+                if data_sizes.len() < 1 {
                     return Err(VideoError::InvalidParameter);
                 }
 
@@ -707,14 +777,13 @@
                     },
                 )?;
 
-                let resource_info =
-                    get_resource_info(resource_bridge, src_resource.resource_handle)?;
-
                 let force_keyframe = std::mem::replace(&mut stream.force_keyframe, false);
 
                 match encoder_session.encode(
-                    resource_info.file,
-                    &src_resource.planes,
+                    src_resource
+                        .resource
+                        .try_clone()
+                        .map_err(|_| VideoError::InvalidArgument)?,
                     timestamp,
                     force_keyframe,
                 ) {
@@ -759,7 +828,8 @@
                 }))
             }
             QueueType::Output => {
-                if data_sizes.len() != stream.dst_params.plane_formats.len() {
+                // Bitstream buffers always have only one plane.
+                if data_sizes.len() != 1 {
                     return Err(VideoError::InvalidParameter);
                 }
 
@@ -770,9 +840,6 @@
                     },
                 )?;
 
-                let resource_info =
-                    get_resource_info(resource_bridge, dst_resource.resource_handle)?;
-
                 let mut buffer_size = data_sizes[0];
 
                 // It seems that data_sizes[0] is 0 here. For now, take the stride
@@ -780,15 +847,16 @@
                 // blobs..
                 // TODO(alexlau): Figure out how to fix this.
                 if buffer_size == 0 {
-                    buffer_size = resource_info.planes[0].offset + resource_info.planes[0].stride;
+                    buffer_size = (dst_resource.resource.planes[0].offset
+                        + dst_resource.resource.planes[0].stride)
+                        as u32;
                 }
 
                 // Stores an output buffer to notify EOS.
                 // This is necessary because libvda is unable to indicate EOS along with returned buffers.
                 // For now, when a `Flush()` completes, this saved resource will be returned as a zero-sized
                 // buffer with the EOS flag.
-                if stream.eos_notification_buffer.is_none() {
-                    stream.eos_notification_buffer = Some(resource_id);
+                if stream.eos_manager.try_reserve_eos_buffer(resource_id) {
                     return Ok(VideoCmdResponseType::Async(AsyncCmdTag::Queue {
                         stream_id,
                         queue_type: QueueType::Output,
@@ -797,7 +865,11 @@
                 }
 
                 match encoder_session.use_output_buffer(
-                    resource_info.file,
+                    dst_resource
+                        .resource
+                        .handle
+                        .try_clone()
+                        .map_err(|_| VideoError::InvalidParameter)?,
                     dst_resource.offset,
                     buffer_size,
                 ) {
@@ -850,7 +922,7 @@
         stream.encoder_input_buffer_ids.clear();
         stream.dst_resources.clear();
         stream.encoder_output_buffer_ids.clear();
-        stream.eos_notification_buffer.take();
+        stream.eos_manager.reset();
         Ok(VideoCmdResponseType::Sync(CmdResponse::NoData))
     }
 
@@ -889,7 +961,7 @@
                         queue_params.in_queue = false;
                     }
                 }
-                stream.eos_notification_buffer = None;
+                stream.eos_manager.reset();
             }
         }
         Ok(VideoCmdResponseType::Sync(CmdResponse::NoData))
@@ -899,6 +971,7 @@
         &mut self,
         stream_id: u32,
         queue_type: QueueType,
+        is_ext: bool,
     ) -> VideoResult<VideoCmdResponseType> {
         let stream = self
             .streams
@@ -910,8 +983,8 @@
             // event, we need to wait for that before replying so that
             // the G_FMT response has the correct data.
             let pending_command = match queue_type {
-                QueueType::Input => PendingCommand::GetSrcParams,
-                QueueType::Output => PendingCommand::GetDstParams,
+                QueueType::Input => PendingCommand::GetSrcParams { is_ext },
+                QueueType::Output => PendingCommand::GetDstParams { is_ext },
             };
 
             if !stream.pending_commands.insert(pending_command) {
@@ -932,6 +1005,7 @@
             Ok(VideoCmdResponseType::Sync(CmdResponse::GetParams {
                 queue_type,
                 params,
+                is_ext,
             }))
         }
     }
@@ -946,17 +1020,13 @@
         frame_height: u32,
         frame_rate: u32,
         plane_formats: Vec<PlaneFormat>,
+        _is_ext: bool,
     ) -> VideoResult<VideoCmdResponseType> {
         let stream = self
             .streams
             .get_mut(&stream_id)
             .ok_or(VideoError::InvalidStreamId(stream_id))?;
 
-<<<<<<< HEAD
-        if stream.src_resources.len() > 0 || stream.dst_resources.len() > 0 {
-            // Buffers have already been queued and encoding has already started.
-            return Err(VideoError::InvalidOperation);
-=======
         let mut create_session = stream.encoder_session.is_none();
         let resources_queued = stream.src_resources.len() > 0 || stream.dst_resources.len() > 0;
 
@@ -981,95 +1051,113 @@
                     return Err(VideoError::InvalidOperation);
                 }
             }
->>>>>>> 8f1f7e79
         }
 
         match queue_type {
             QueueType::Input => {
-                // There should be at least a single plane.
-                if plane_formats.is_empty() {
-                    return Err(VideoError::InvalidArgument);
-                }
-
-                let desired_format = format.or(stream.src_params.format).unwrap_or(Format::NV12);
-                self.cros_capabilities
-                    .populate_src_params(
+                if stream.src_params.frame_width != frame_width
+                    || stream.src_params.frame_height != frame_height
+                    || stream.src_params.format != format
+                    || stream.src_params.plane_formats != plane_formats
+                {
+                    if resources_queued {
+                        // Buffers have already been queued and encoding has already started.
+                        return Err(VideoError::InvalidOperation);
+                    }
+
+                    // There should be at least a single plane.
+                    if plane_formats.is_empty() {
+                        return Err(VideoError::InvalidArgument);
+                    }
+
+                    let desired_format =
+                        format.or(stream.src_params.format).unwrap_or(Format::NV12);
+                    self.cros_capabilities.populate_src_params(
                         &mut stream.src_params,
                         desired_format,
                         frame_width,
                         frame_height,
                         plane_formats[0].stride,
-                    )
-                    .map_err(VideoError::EncoderImpl)?;
-
-                // Following the V4L2 standard the framerate requested on the
-                // input queue should also be applied to the output queue.
-                if frame_rate > 0 {
-                    stream.frame_rate = frame_rate;
+                    )?;
+
+                    stream.dst_params.frame_width = frame_width;
+                    stream.dst_params.frame_height = frame_height;
+
+                    create_session = true
                 }
             }
             QueueType::Output => {
-                let desired_format = format.or(stream.dst_params.format).unwrap_or(Format::H264);
-
-                // There should be exactly one output buffer.
-                if plane_formats.len() != 1 {
-                    return Err(VideoError::InvalidArgument);
-                }
-
-                self.cros_capabilities
-                    .populate_dst_params(
+                if stream.dst_params.format != format
+                    || stream.dst_params.plane_formats != plane_formats
+                {
+                    if resources_queued {
+                        // Buffers have already been queued and encoding has already started.
+                        return Err(VideoError::InvalidOperation);
+                    }
+
+                    let desired_format =
+                        format.or(stream.dst_params.format).unwrap_or(Format::H264);
+
+                    // There should be exactly one output buffer.
+                    if plane_formats.len() != 1 {
+                        return Err(VideoError::InvalidArgument);
+                    }
+
+                    self.cros_capabilities.populate_dst_params(
                         &mut stream.dst_params,
                         desired_format,
                         plane_formats[0].plane_size,
+                    )?;
+
+                    // Format is always populated for encoder.
+                    let new_format = stream
+                        .dst_params
+                        .format
+                        .ok_or(VideoError::InvalidArgument)?;
+
+                    // If the selected profile no longer corresponds to the selected coded format,
+                    // reset it.
+                    stream.dst_profile = self
+                        .cros_capabilities
+                        .get_default_profile(&new_format)
+                        .ok_or(VideoError::InvalidArgument)?;
+
+                    if new_format == Format::H264 {
+                        stream.dst_h264_level = Some(Level::H264_1_0);
+                    } else {
+                        stream.dst_h264_level = None;
+                    }
+
+                    create_session = true;
+                }
+            }
+        }
+
+        if create_session {
+            // An encoder session has to be created immediately upon a SetParams
+            // (S_FMT) call, because we need to receive the RequireInputBuffers
+            // callback which has output buffer size info, in order to populate
+            // dst_params to have the correct size on subsequent GetParams (G_FMT) calls.
+            if stream.encoder_session.is_some() {
+                stream.clear_encode_session(wait_ctx)?;
+                if !stream.received_input_buffers_event {
+                    // This could happen if two SetParams calls are occuring at the same time.
+                    // For example, the user calls SetParams for the input queue on one thread,
+                    // and a new encode session is created. Then on another thread, SetParams
+                    // is called for the output queue before the first SetParams call has returned.
+                    // At this point, there is a new EncodeSession being created that has not
+                    // yet received a RequireInputBuffers event.
+                    // Even if we clear the encoder session and recreate it, this case
+                    // is handled because stream.pending_commands will still contain
+                    // the waiting GetParams responses, which will then receive fresh data once
+                    // the new session's RequireInputBuffers event happens.
+                    warn!(
+                        "New encoder session being created while waiting for RequireInputBuffers."
                     )
-                    .map_err(VideoError::EncoderImpl)?;
-
-                if frame_rate > 0 {
-                    stream.frame_rate = frame_rate;
-                }
-
-                // Format is always populated for encoder.
-                let new_format = stream
-                    .dst_params
-                    .format
-                    .ok_or(VideoError::InvalidArgument)?;
-
-                // If the selected profile no longer corresponds to the selected coded format,
-                // reset it.
-                stream.dst_profile = self
-                    .cros_capabilities
-                    .get_default_profile(&new_format)
-                    .ok_or(VideoError::InvalidArgument)?;
-
-                if new_format == Format::H264 {
-                    stream.dst_h264_level = Some(Level::H264_1_0);
-                } else {
-                    stream.dst_h264_level = None;
-                }
-            }
-        }
-
-        // An encoder session has to be created immediately upon a SetParams
-        // (S_FMT) call, because we need to receive the RequireInputBuffers
-        // callback which has output buffer size info, in order to populate
-        // dst_params to have the correct size on subsequent GetParams (G_FMT) calls.
-        if stream.encoder_session.is_some() {
-            stream.clear_encode_session(wait_ctx)?;
-            if !stream.received_input_buffers_event {
-                // This could happen if two SetParams calls are occuring at the same time.
-                // For example, the user calls SetParams for the input queue on one thread,
-                // and a new encode session is created. Then on another thread, SetParams
-                // is called for the output queue before the first SetParams call has returned.
-                // At this point, there is a new EncodeSession being created that has not
-                // yet received a RequireInputBuffers event.
-                // Even if we clear the encoder session and recreate it, this case
-                // is handled because stream.pending_commands will still contain
-                // the waiting GetParams responses, which will then receive fresh data once
-                // the new session's RequireInputBuffers event happens.
-                warn!("New encoder session being created while waiting for RequireInputBuffers.")
-            }
-        }
-        stream.set_encode_session(&mut self.encoder, wait_ctx)?;
+                }
+            }
+            stream.set_encode_session(&mut self.encoder, wait_ctx)?;
+        }
         Ok(VideoCmdResponseType::Sync(CmdResponse::NoData))
     }
 
@@ -1123,7 +1211,13 @@
             .get(&stream_id)
             .ok_or(VideoError::InvalidStreamId(stream_id))?;
         let ctrl_val = match ctrl_type {
-            CtrlType::Bitrate => CtrlVal::Bitrate(stream.dst_bitrate),
+            CtrlType::BitrateMode => CtrlVal::BitrateMode(stream.dst_bitrate.mode()),
+            CtrlType::Bitrate => CtrlVal::Bitrate(stream.dst_bitrate.target()),
+            CtrlType::BitratePeak => CtrlVal::BitratePeak(match stream.dst_bitrate {
+                Bitrate::VBR { peak, .. } => peak,
+                // For CBR there is no peak, so return the target (which is technically correct).
+                Bitrate::CBR { target } => target,
+            }),
             CtrlType::Profile => CtrlVal::Profile(stream.dst_profile),
             CtrlType::Level => {
                 let format = stream
@@ -1142,6 +1236,9 @@
             }
             // Button controls should not be queried.
             CtrlType::ForceKeyframe => return Err(VideoError::UnsupportedControl(ctrl_type)),
+            // Prepending SPS and PPS to IDR is always enabled in the libvda backend.
+            // TODO (b/161495502): account for other backends
+            CtrlType::PrependSpsPpsToIdr => CtrlVal::PrependSpsPpsToIdr(true),
         };
         Ok(VideoCmdResponseType::Sync(CmdResponse::GetControl(
             ctrl_val,
@@ -1150,6 +1247,7 @@
 
     fn set_control(
         &mut self,
+        wait_ctx: &WaitContext<Token>,
         stream_id: u32,
         ctrl_val: CtrlVal,
     ) -> VideoResult<VideoCmdResponseType> {
@@ -1157,67 +1255,135 @@
             .streams
             .get_mut(&stream_id)
             .ok_or(VideoError::InvalidStreamId(stream_id))?;
+        let mut recreate_session = false;
+        let resources_queued = stream.src_resources.len() > 0 || stream.dst_resources.len() > 0;
+
         match ctrl_val {
+            CtrlVal::BitrateMode(bitrate_mode) => {
+                if stream.dst_bitrate.mode() != bitrate_mode {
+                    if resources_queued {
+                        error!("set control called for bitrate mode but already encoding.");
+                        return Err(VideoError::InvalidOperation);
+                    }
+                    stream.dst_bitrate = match bitrate_mode {
+                        BitrateMode::CBR => Bitrate::CBR {
+                            target: stream.dst_bitrate.target(),
+                        },
+                        BitrateMode::VBR => Bitrate::VBR {
+                            target: stream.dst_bitrate.target(),
+                            peak: stream.dst_bitrate.target(),
+                        },
+                    };
+                    recreate_session = true;
+                }
+            }
             CtrlVal::Bitrate(bitrate) => {
-                if let Some(ref mut encoder_session) = stream.encoder_session {
-                    if let Err(e) =
-                        encoder_session.request_encoding_params_change(bitrate, stream.frame_rate)
-                    {
+                if stream.dst_bitrate.target() != bitrate {
+                    let mut new_bitrate = stream.dst_bitrate;
+                    match &mut new_bitrate {
+                        Bitrate::CBR { target } | Bitrate::VBR { target, .. } => *target = bitrate,
+                    }
+                    if let Some(ref mut encoder_session) = stream.encoder_session {
+                        if let Err(e) = encoder_session.request_encoding_params_change(
+                            new_bitrate,
+                            stream.dst_params.frame_rate,
+                        ) {
+                            error!("failed to dynamically request target bitrate change: {}", e);
+                            return Err(VideoError::InvalidOperation);
+                        }
+                    }
+                    stream.dst_bitrate = new_bitrate;
+                }
+            }
+            CtrlVal::BitratePeak(bitrate) => {
+                match stream.dst_bitrate {
+                    Bitrate::VBR { peak, .. } => {
+                        if peak != bitrate {
+                            let new_bitrate = Bitrate::VBR {
+                                target: stream.dst_bitrate.target(),
+                                peak: bitrate,
+                            };
+                            if let Some(ref mut encoder_session) = stream.encoder_session {
+                                if let Err(e) = encoder_session.request_encoding_params_change(
+                                    new_bitrate,
+                                    stream.dst_params.frame_rate,
+                                ) {
+                                    error!(
+                                        "failed to dynamically request peak bitrate change: {}",
+                                        e
+                                    );
+                                    return Err(VideoError::InvalidOperation);
+                                }
+                            }
+                            stream.dst_bitrate = new_bitrate;
+                        }
+                    }
+                    // Trying to set the peak bitrate while in constant mode. This is not
+                    // an error, just ignored.
+                    Bitrate::CBR { .. } => {}
+                }
+            }
+            CtrlVal::Profile(profile) => {
+                if stream.dst_profile != profile {
+                    if resources_queued {
+                        error!("set control called for profile but already encoding.");
+                        return Err(VideoError::InvalidOperation);
+                    }
+                    let format = stream
+                        .dst_params
+                        .format
+                        .ok_or(VideoError::InvalidArgument)?;
+                    if format != profile.to_format() {
                         error!(
-                            "failed to dynamically request encoding params change: {}",
-                            e
+                            "specified profile does not correspond to the selected format ({})",
+                            format
                         );
                         return Err(VideoError::InvalidOperation);
                     }
-                }
-                stream.dst_bitrate = bitrate;
-            }
-            CtrlVal::Profile(profile) => {
-                if stream.encoder_session.is_some() {
-                    // TODO(alexlau): If no resources have yet been queued,
-                    // should the encoder session be recreated with the new
-                    // desired level?
-                    error!("set control called for profile but encoder session already exists.");
+                    stream.dst_profile = profile;
+                    recreate_session = true;
+                }
+            }
+            CtrlVal::Level(level) => {
+                if stream.dst_h264_level != Some(level) {
+                    if resources_queued {
+                        error!("set control called for level but already encoding.");
+                        return Err(VideoError::InvalidOperation);
+                    }
+                    let format = stream
+                        .dst_params
+                        .format
+                        .ok_or(VideoError::InvalidArgument)?;
+                    if format != Format::H264 {
+                        error!(
+                            "set control called for level but format is not H264 ({})",
+                            format
+                        );
+                        return Err(VideoError::InvalidOperation);
+                    }
+                    stream.dst_h264_level = Some(level);
+                    recreate_session = true;
+                }
+            }
+            CtrlVal::ForceKeyframe => {
+                stream.force_keyframe = true;
+            }
+            CtrlVal::PrependSpsPpsToIdr(prepend_sps_pps_to_idr) => {
+                // Prepending SPS and PPS to IDR is always enabled in the libvda backend,
+                // disabling it will always fail.
+                // TODO (b/161495502): account for other backends
+                if !prepend_sps_pps_to_idr {
                     return Err(VideoError::InvalidOperation);
                 }
-                let format = stream
-                    .dst_params
-                    .format
-                    .ok_or(VideoError::InvalidArgument)?;
-                if format != profile.to_format() {
-                    error!(
-                        "specified profile does not correspond to the selected format ({})",
-                        format
-                    );
-                    return Err(VideoError::InvalidOperation);
-                }
-                stream.dst_profile = profile;
-            }
-            CtrlVal::Level(level) => {
-                if stream.encoder_session.is_some() {
-                    // TODO(alexlau): If no resources have yet been queued,
-                    // should the encoder session be recreated with the new
-                    // desired level?
-                    error!("set control called for level but encoder session already exists.");
-                    return Err(VideoError::InvalidOperation);
-                }
-                let format = stream
-                    .dst_params
-                    .format
-                    .ok_or(VideoError::InvalidArgument)?;
-                if format != Format::H264 {
-                    error!(
-                        "set control called for level but format is not H264 ({})",
-                        format
-                    );
-                    return Err(VideoError::InvalidOperation);
-                }
-                stream.dst_h264_level = Some(level);
-            }
-            CtrlVal::ForceKeyframe() => {
-                stream.force_keyframe = true;
-            }
-        }
+            }
+        }
+
+        // We can safely recreate the encoder session if no resources were queued yet.
+        if recreate_session && stream.encoder_session.is_some() {
+            stream.clear_encode_session(wait_ctx)?;
+            stream.set_encode_session(&mut self.encoder, wait_ctx)?;
+        }
+
         Ok(VideoCmdResponseType::Sync(CmdResponse::SetControl))
     }
 }
@@ -1227,17 +1393,24 @@
         &mut self,
         req: VideoCmd,
         wait_ctx: &WaitContext<Token>,
-        resource_bridge: &Tube,
     ) -> (
         VideoCmdResponseType,
         Option<(u32, Vec<VideoEvtResponseType>)>,
     ) {
+        let mut event_ret = None;
         let cmd_response = match req {
             VideoCmd::QueryCapability { queue_type } => self.query_capabilities(queue_type),
             VideoCmd::StreamCreate {
                 stream_id,
                 coded_format: desired_format,
-            } => self.stream_create(stream_id, desired_format),
+                input_resource_type,
+                output_resource_type,
+            } => self.stream_create(
+                stream_id,
+                desired_format,
+                input_resource_type,
+                output_resource_type,
+            ),
             VideoCmd::StreamDestroy { stream_id } => self.stream_destroy(stream_id),
             VideoCmd::StreamDrain { stream_id } => self.stream_drain(stream_id),
             VideoCmd::ResourceCreate {
@@ -1245,15 +1418,14 @@
                 queue_type,
                 resource_id,
                 plane_offsets,
-                uuid,
+                plane_entries,
             } => self.resource_create(
                 wait_ctx,
-                resource_bridge,
                 stream_id,
                 queue_type,
                 resource_id,
                 plane_offsets,
-                uuid,
+                plane_entries,
             ),
             VideoCmd::ResourceQueue {
                 stream_id,
@@ -1261,14 +1433,50 @@
                 resource_id,
                 timestamp,
                 data_sizes,
-            } => self.resource_queue(
-                resource_bridge,
-                stream_id,
-                queue_type,
-                resource_id,
-                timestamp,
-                data_sizes,
-            ),
+            } => {
+                let resp =
+                    self.resource_queue(stream_id, queue_type, resource_id, timestamp, data_sizes);
+
+                if resp.is_ok() && queue_type == QueueType::Output {
+                    if let Some(stream) = self.streams.get_mut(&stream_id) {
+                        // If we have a flush pending, add the response for dequeueing the EOS
+                        // buffer.
+                        if stream.eos_manager.client_awaits_eos {
+                            info!(
+                                "stream {}: using queued buffer as EOS for pending flush",
+                                stream_id
+                            );
+                            event_ret = match stream.eos_manager.try_complete_eos(vec![]) {
+                                Some(eos_resps) => Some((stream_id, eos_resps)),
+                                None => {
+                                    error!("stream {}: try_get_eos_buffer() should have returned a valid response. This is a bug.", stream_id);
+                                    Some((
+                                        stream_id,
+                                        vec![VideoEvtResponseType::Event(VideoEvt {
+                                            typ: EvtType::Error,
+                                            stream_id,
+                                        })],
+                                    ))
+                                }
+                            };
+                        }
+                    } else {
+                        error!(
+                            "stream {}: the stream ID should be valid here. This is a bug.",
+                            stream_id
+                        );
+                        event_ret = Some((
+                            stream_id,
+                            vec![VideoEvtResponseType::Event(VideoEvt {
+                                typ: EvtType::Error,
+                                stream_id,
+                            })],
+                        ));
+                    }
+                }
+
+                resp
+            }
             VideoCmd::ResourceDestroyAll { stream_id, .. } => self.resource_destroy_all(stream_id),
             VideoCmd::QueueClear {
                 stream_id,
@@ -1277,7 +1485,8 @@
             VideoCmd::GetParams {
                 stream_id,
                 queue_type,
-            } => self.get_params(stream_id, queue_type),
+                is_ext,
+            } => self.get_params(stream_id, queue_type, is_ext),
             VideoCmd::SetParams {
                 stream_id,
                 queue_type,
@@ -1290,6 +1499,7 @@
                         plane_formats,
                         ..
                     },
+                is_ext,
             } => self.set_params(
                 wait_ctx,
                 stream_id,
@@ -1299,6 +1509,7 @@
                 frame_height,
                 frame_rate,
                 plane_formats,
+                is_ext,
             ),
             VideoCmd::QueryControl { query_ctrl_type } => self.query_control(query_ctrl_type),
             VideoCmd::GetControl {
@@ -1308,7 +1519,7 @@
             VideoCmd::SetControl {
                 stream_id,
                 ctrl_val,
-            } => self.set_control(stream_id, ctrl_val),
+            } => self.set_control(wait_ctx, stream_id, ctrl_val),
         };
         let cmd_ret = match cmd_response {
             Ok(r) => r,
@@ -1317,7 +1528,7 @@
                 VideoCmdResponseType::Sync(e.into())
             }
         };
-        (cmd_ret, None)
+        (cmd_ret, event_ret)
     }
 
     fn process_event(
