// Copyright 2018 The Chromium OS Authors. All rights reserved.
// Use of this source code is governed by a BSD-style license that can be
// found in the LICENSE file.

pub mod android;
pub mod fdt;
pub mod pstore;
pub mod serial;

use std::collections::BTreeMap;
use std::error::Error as StdError;
use std::fmt::{self, Display};
use std::fs::File;
use std::io::{self, Read, Seek, SeekFrom};
use std::path::PathBuf;
use std::sync::Arc;

use acpi_tables::aml::Aml;
use acpi_tables::sdt::SDT;
use base::{syslog, AsRawDescriptor, Event, Tube};
use devices::virtio::VirtioDevice;
use devices::{
<<<<<<< HEAD
    Bus, BusDevice, BusError, IrqChip, PciAddress, PciDevice, PciDeviceError, PciInterruptPin,
    PciRoot, ProtectionType, ProxyDevice,
=======
    BarRange, Bus, BusDevice, BusDeviceObj, BusError, BusResumeDevice, HotPlugBus, IrqChip,
    PciAddress, PciBridge, PciDevice, PciDeviceError, PciInterruptPin, PciRoot, ProxyDevice,
    SerialHardware, SerialParameters, VfioPlatformDevice,
>>>>>>> 8f1f7e79
};
use hypervisor::{IoEventAddress, Vm};
use minijail::Minijail;
use resources::{MmioType, SystemAllocator};
use sync::Mutex;
use vm_control::{BatControl, BatteryType};
use vm_memory::{GuestAddress, GuestMemory, GuestMemoryError};

#[cfg(all(target_arch = "x86_64", feature = "gdb"))]
use gdbstub::arch::x86::reg::X86_64CoreRegs as GdbStubRegs;

#[cfg(any(target_arch = "arm", target_arch = "aarch64"))]
use {
    devices::IrqChipAArch64 as IrqChipArch,
    hypervisor::{Hypervisor as HypervisorArch, VcpuAArch64 as VcpuArch, VmAArch64 as VmArch},
};
#[cfg(any(target_arch = "x86", target_arch = "x86_64"))]
use {
    devices::IrqChipX86_64 as IrqChipArch,
    hypervisor::{HypervisorX86_64 as HypervisorArch, VcpuX86_64 as VcpuArch, VmX86_64 as VmArch},
};

pub use serial::{
    add_serial_devices, get_serial_cmdline, set_default_serial_parameters, GetSerialCmdlineError,
    SerialHardware, SerialParameters, SerialType, SERIAL_ADDR,
};

pub enum VmImage {
    Kernel(File),
    Bios(File),
}

#[derive(Clone)]
pub struct Pstore {
    pub path: PathBuf,
    pub size: u32,
}

/// Mapping of guest VCPU threads to host CPU cores.
#[derive(Clone, Debug, PartialEq)]
pub enum VcpuAffinity {
    /// All VCPU threads will be pinned to the same set of host CPU cores.
    Global(Vec<usize>),
    /// Each VCPU may be pinned to a set of host CPU cores.
    /// The map key is a guest VCPU index, and the corresponding value is the set of
    /// host CPU indices that the VCPU thread will be allowed to run on.
    /// If a VCPU index is not present in the map, its affinity will not be set.
    PerVcpu(BTreeMap<usize, Vec<usize>>),
}

/// Holds the pieces needed to build a VM. Passed to `build_vm` in the `LinuxArch` trait below to
/// create a `RunnableLinuxVm`.
pub struct VmComponents {
    pub memory_size: u64,
    pub vcpu_count: usize,
    pub vcpu_affinity: Option<VcpuAffinity>,
    pub no_smt: bool,
    pub hugepages: bool,
    pub vm_image: VmImage,
    pub android_fstab: Option<File>,
    pub pstore: Option<Pstore>,
    pub initrd_image: Option<File>,
    pub extra_kernel_params: Vec<String>,
    pub wayland_dmabuf: bool,
    pub acpi_sdts: Vec<SDT>,
    pub rt_cpus: Vec<usize>,
    pub protected_vm: ProtectionType,
    #[cfg(all(target_arch = "x86_64", feature = "gdb"))]
    pub gdb: Option<(u32, Tube)>, // port and control tube.
    pub dmi_path: Option<PathBuf>,
<<<<<<< HEAD
=======
    pub no_legacy: bool,
    pub host_cpu_topology: bool,
    #[cfg(any(target_arch = "x86", target_arch = "x86_64"))]
    pub force_s2idle: bool,
>>>>>>> 8f1f7e79
}

/// Holds the elements needed to run a Linux VM. Created by `build_vm`.
pub struct RunnableLinuxVm<V: VmArch, Vcpu: VcpuArch, I: IrqChipArch> {
    pub vm: V,
    pub resources: SystemAllocator,
    pub exit_evt: Event,
    pub vcpu_count: usize,
    /// If vcpus is None, then it's the responsibility of the vcpu thread to create vcpus.
    /// If it's Some, then `build_vm` already created the vcpus.
    pub vcpus: Option<Vec<Vcpu>>,
    pub vcpu_affinity: Option<VcpuAffinity>,
    pub no_smt: bool,
    pub irq_chip: I,
    pub has_bios: bool,
    pub io_bus: Bus,
    pub mmio_bus: Bus,
    pub pid_debug_label_map: BTreeMap<u32, String>,
    pub suspend_evt: Event,
    pub rt_cpus: Vec<usize>,
    pub bat_control: Option<BatControl>,
    #[cfg(all(target_arch = "x86_64", feature = "gdb"))]
    pub gdb: Option<(u32, Tube)>,
}

/// The device and optional jail.
pub struct VirtioDeviceStub {
    pub dev: Box<dyn VirtioDevice>,
    pub jail: Option<Minijail>,
}

/// Trait which is implemented for each Linux Architecture in order to
/// set up the memory, cpus, and system devices and to boot the kernel.
pub trait LinuxArch {
    type Error: StdError;

    /// Returns a Vec of the valid memory addresses as pairs of address and length. These should be
    /// used to configure the `GuestMemory` structure for the platform.
    ///
    /// # Arguments
    ///
    /// * `components` - Parts used to determine the memory layout.
    fn guest_memory_layout(
        components: &VmComponents,
    ) -> std::result::Result<Vec<(GuestAddress, u64)>, Self::Error>;

    /// Takes `VmComponents` and generates a `RunnableLinuxVm`.
    ///
    /// # Arguments
    ///
    /// * `components` - Parts to use to build the VM.
    /// * `serial_parameters` - definitions for how the serial devices should be configured.
    /// * `battery` - defines what battery device will be created.
    /// * `create_devices` - Function to generate a list of devices.
    /// * `create_irq_chip` - Function to generate an IRQ chip.
    fn build_vm<V, Vcpu, I, FD, FI, E1, E2>(
        components: VmComponents,
        serial_parameters: &BTreeMap<(SerialHardware, u8), SerialParameters>,
        serial_jail: Option<Minijail>,
        battery: (&Option<BatteryType>, Option<Minijail>),
        vm: V,
        create_devices: FD,
        create_irq_chip: FI,
    ) -> std::result::Result<RunnableLinuxVm<V, Vcpu, I>, Self::Error>
    where
        V: VmArch,
        Vcpu: VcpuArch,
        I: IrqChipArch,
        FD: FnOnce(
            &GuestMemory,
            &mut V,
            &mut SystemAllocator,
            &Event,
        ) -> std::result::Result<Vec<(Box<dyn PciDevice>, Option<Minijail>)>, E1>,
        FI: FnOnce(&V, /* vcpu_count: */ usize) -> std::result::Result<I, E2>,
        E1: StdError + 'static,
        E2: StdError + 'static;

    /// Configures the vcpu and should be called once per vcpu from the vcpu's thread.
    ///
    /// # Arguments
    ///
    /// * `guest_mem` - The memory to be used by the guest.
    /// * `hypervisor` - The `Hypervisor` that created the vcpu.
    /// * `irq_chip` - The `IrqChip` associated with this vm.
    /// * `vcpu` - The VCPU object to configure.
    /// * `vcpu_id` - The id of the given `vcpu`.
    /// * `num_cpus` - Number of virtual CPUs the guest will have.
    /// * `has_bios` - Whether the `VmImage` is a `Bios` image
    fn configure_vcpu(
        guest_mem: &GuestMemory,
        hypervisor: &dyn HypervisorArch,
        irq_chip: &mut dyn IrqChipArch,
        vcpu: &mut dyn VcpuArch,
        vcpu_id: usize,
        num_cpus: usize,
        has_bios: bool,
        no_smt: bool,
    ) -> Result<(), Self::Error>;

    #[cfg(all(target_arch = "x86_64", feature = "gdb"))]
    /// Reads vCPU's registers.
    fn debug_read_registers<T: VcpuArch>(vcpu: &T) -> Result<GdbStubRegs, Self::Error>;

    #[cfg(all(target_arch = "x86_64", feature = "gdb"))]
    /// Writes vCPU's registers.
    fn debug_write_registers<T: VcpuArch>(vcpu: &T, regs: &GdbStubRegs) -> Result<(), Self::Error>;

    #[cfg(all(target_arch = "x86_64", feature = "gdb"))]
    /// Reads bytes from the guest memory.
    fn debug_read_memory<T: VcpuArch>(
        vcpu: &T,
        guest_mem: &GuestMemory,
        vaddr: GuestAddress,
        len: usize,
    ) -> Result<Vec<u8>, Self::Error>;

    #[cfg(all(target_arch = "x86_64", feature = "gdb"))]
    /// Writes bytes to the specified guest memory.
    fn debug_write_memory<T: VcpuArch>(
        vcpu: &T,
        guest_mem: &GuestMemory,
        vaddr: GuestAddress,
        buf: &[u8],
    ) -> Result<(), Self::Error>;

    #[cfg(all(target_arch = "x86_64", feature = "gdb"))]
    /// Make the next vCPU's run single-step.
    fn debug_enable_singlestep<T: VcpuArch>(vcpu: &T) -> Result<(), Self::Error>;

    #[cfg(all(target_arch = "x86_64", feature = "gdb"))]
    /// Set hardware breakpoints at the given addresses.
    fn debug_set_hw_breakpoints<T: VcpuArch>(
        vcpu: &T,
        breakpoints: &[GuestAddress],
    ) -> Result<(), Self::Error>;
}

/// Errors for device manager.
#[derive(Debug)]
pub enum DeviceRegistrationError {
    /// Could not allocate IO space for the device.
    AllocateIoAddrs(PciDeviceError),
    /// Could not allocate MMIO or IO resource for the device.
    AllocateIoResource(resources::Error),
    /// Could not allocate device address space for the device.
    AllocateDeviceAddrs(PciDeviceError),
    /// Could not allocate an IRQ number.
    AllocateIrq,
<<<<<<< HEAD
=======
    /// Could not allocate IRQ resource for the device.
    #[error("Allocating IRQ resource: {0}")]
    AllocateIrqResource(devices::vfio::VfioError),
    /// Unable to clone a jail for the device.
    #[error("failed to clone jail: {0}")]
    CloneJail(minijail::Error),
    /// Appending to kernel command line failed.
    #[error("unable to add device to kernel command line: {0}")]
    Cmdline(kernel_cmdline::Error),
    /// Configure window size failed.
    #[error("failed to configure window size: {0}")]
    ConfigureWindowSize(PciDeviceError),
>>>>>>> 8f1f7e79
    // Unable to create a pipe.
    CreatePipe(base::Error),
    // Unable to create serial device from serial parameters
    CreateSerialDevice(serial::Error),
    // Unable to create tube
    CreateTube(base::TubeError),
    /// Could not clone an event.
    EventClone(base::Error),
    /// Could not create an event.
    EventCreate(base::Error),
    /// Missing a required serial device.
    MissingRequiredSerialDevice(u8),
    /// Could not add a device to the mmio bus.
    MmioInsert(BusError),
    /// Failed to register ioevent with VM.
    RegisterIoevent(base::Error),
    /// Failed to register irq event with VM.
    RegisterIrqfd(base::Error),
    /// Failed to initialize proxy device for jailed device.
    ProxyDeviceCreation(devices::ProxyError),
    /// Appending to kernel command line failed.
    Cmdline(kernel_cmdline::Error),
    /// No more IRQs are available.
    IrqsExhausted,
    /// No more MMIO space available.
    AddrsExhausted,
    /// Could not register PCI device capabilities.
    RegisterDeviceCapabilities(PciDeviceError),
    // Failed to register battery device.
    RegisterBattery(devices::BatteryError),
}

<<<<<<< HEAD
impl Display for DeviceRegistrationError {
    fn fmt(&self, f: &mut fmt::Formatter) -> fmt::Result {
        use self::DeviceRegistrationError::*;

        match self {
            AllocateIoAddrs(e) => write!(f, "Allocating IO addresses: {}", e),
            AllocateIoResource(e) => write!(f, "Allocating IO resource: {}", e),
            AllocateDeviceAddrs(e) => write!(f, "Allocating device addresses: {}", e),
            AllocateIrq => write!(f, "Allocating IRQ number"),
            CreatePipe(e) => write!(f, "failed to create pipe: {}", e),
            CreateSerialDevice(e) => write!(f, "failed to create serial device: {}", e),
            CreateTube(e) => write!(f, "failed to create tube: {}", e),
            Cmdline(e) => write!(f, "unable to add device to kernel command line: {}", e),
            EventClone(e) => write!(f, "failed to clone event: {}", e),
            EventCreate(e) => write!(f, "failed to create event: {}", e),
            MissingRequiredSerialDevice(n) => write!(f, "missing required serial device {}", n),
            MmioInsert(e) => write!(f, "failed to add to mmio bus: {}", e),
            RegisterIoevent(e) => write!(f, "failed to register ioevent to VM: {}", e),
            RegisterIrqfd(e) => write!(f, "failed to register irq event to VM: {}", e),
            ProxyDeviceCreation(e) => write!(f, "failed to create proxy device: {}", e),
            IrqsExhausted => write!(f, "no more IRQs are available"),
            AddrsExhausted => write!(f, "no more addresses are available"),
            RegisterDeviceCapabilities(e) => {
                write!(f, "could not register PCI device capabilities: {}", e)
            }
            RegisterBattery(e) => write!(f, "failed to register battery device to VM: {}", e),
=======
/// Config a PCI device for used by this vm.
pub fn configure_pci_device<V: VmArch, Vcpu: VcpuArch>(
    linux: &mut RunnableLinuxVm<V, Vcpu>,
    mut device: Box<dyn PciDevice>,
    jail: Option<Minijail>,
    resources: &mut SystemAllocator,
) -> Result<PciAddress, DeviceRegistrationError> {
    // Allocate PCI device address before allocating BARs.
    let pci_address = device
        .allocate_address(resources)
        .map_err(DeviceRegistrationError::AllocateDeviceAddrs)?;

    // Allocate ranges that may need to be in the low MMIO region (MmioType::Low).
    let mmio_ranges = device
        .allocate_io_bars(resources)
        .map_err(DeviceRegistrationError::AllocateIoAddrs)?;

    // Allocate device ranges that may be in low or high MMIO after low-only ranges.
    let device_ranges = device
        .allocate_device_bars(resources)
        .map_err(DeviceRegistrationError::AllocateDeviceAddrs)?;

    // Do not suggest INTx for hot-plug devices.
    let intx_event = Event::new().map_err(DeviceRegistrationError::EventCreate)?;
    let intx_resample = Event::new().map_err(DeviceRegistrationError::EventCreate)?;

    if let Some((gsi, _pin)) = device.assign_irq(&intx_event, &intx_resample, None) {
        resources.reserve_irq(gsi);

        linux
            .irq_chip
            .as_irq_chip_mut()
            .register_irq_event(gsi, &intx_event, Some(&intx_resample))
            .map_err(DeviceRegistrationError::RegisterIrqfd)?;
    }

    let mut keep_rds = device.keep_rds();
    syslog::push_descriptors(&mut keep_rds);

    device
        .register_device_capabilities()
        .map_err(DeviceRegistrationError::RegisterDeviceCapabilities)?;
    for (event, addr, datamatch) in device.ioevents() {
        let io_addr = IoEventAddress::Mmio(addr);
        linux
            .vm
            .register_ioevent(event, io_addr, datamatch)
            .map_err(DeviceRegistrationError::RegisterIoevent)?;
        keep_rds.push(event.as_raw_descriptor());
    }
    let arced_dev: Arc<Mutex<dyn BusDevice>> = if let Some(jail) = jail {
        let proxy = ProxyDevice::new(device, &jail, keep_rds)
            .map_err(DeviceRegistrationError::ProxyDeviceCreation)?;
        linux
            .pid_debug_label_map
            .insert(proxy.pid() as u32, proxy.debug_label());
        Arc::new(Mutex::new(proxy))
    } else {
        device.on_sandboxed();
        Arc::new(Mutex::new(device))
    };

    linux
        .root_config
        .lock()
        .add_device(pci_address, arced_dev.clone());

    for range in &mmio_ranges {
        linux
            .mmio_bus
            .insert(arced_dev.clone(), range.addr, range.size)
            .map_err(DeviceRegistrationError::MmioInsert)?;
    }

    for range in &device_ranges {
        linux
            .mmio_bus
            .insert(arced_dev.clone(), range.addr, range.size)
            .map_err(DeviceRegistrationError::MmioInsert)?;
    }

    Ok(pci_address)
}

/// Creates a platform device for use by this Vm.
pub fn generate_platform_bus(
    devices: Vec<(VfioPlatformDevice, Option<Minijail>)>,
    irq_chip: &mut dyn IrqChip,
    mmio_bus: &Bus,
    resources: &mut SystemAllocator,
) -> Result<BTreeMap<u32, String>, DeviceRegistrationError> {
    let mut pid_labels = BTreeMap::new();

    // Allocate ranges that may need to be in the Platform MMIO region (MmioType::Platform).
    for (mut device, jail) in devices.into_iter() {
        let ranges = device
            .allocate_regions(resources)
            .map_err(DeviceRegistrationError::AllocateIoResource)?;

        let mut keep_rds = device.keep_rds();
        syslog::push_descriptors(&mut keep_rds);

        let irqs = device
            .get_platform_irqs()
            .map_err(DeviceRegistrationError::AllocateIrqResource)?;
        for irq in irqs.into_iter() {
            let irqfd = Event::new().map_err(DeviceRegistrationError::EventCreate)?;
            keep_rds.push(irqfd.as_raw_descriptor());
            let irq_resample_fd = if device.irq_is_automask(&irq) {
                let evt = Event::new().map_err(DeviceRegistrationError::EventCreate)?;
                keep_rds.push(evt.as_raw_descriptor());
                Some(evt)
            } else {
                None
            };

            let irq_num = resources
                .allocate_irq()
                .ok_or(DeviceRegistrationError::AllocateIrq)?;
            irq_chip
                .register_irq_event(irq_num, &irqfd, irq_resample_fd.as_ref())
                .map_err(DeviceRegistrationError::RegisterIrqfd)?;
            device.assign_platform_irq(irqfd, irq_resample_fd, irq.index);
        }

        let arced_dev: Arc<Mutex<dyn BusDevice>> = if let Some(jail) = jail {
            let proxy = ProxyDevice::new(device, &jail, keep_rds)
                .map_err(DeviceRegistrationError::ProxyDeviceCreation)?;
            pid_labels.insert(proxy.pid() as u32, proxy.debug_label());
            Arc::new(Mutex::new(proxy))
        } else {
            device.on_sandboxed();
            Arc::new(Mutex::new(device))
        };
        for range in &ranges {
            mmio_bus
                .insert(arced_dev.clone(), range.0, range.1)
                .map_err(DeviceRegistrationError::MmioInsert)?;
>>>>>>> 8f1f7e79
        }
    }
}

/// Creates a root PCI device for use by this Vm.
pub fn generate_pci_root(
    mut devices: Vec<(Box<dyn PciDevice>, Option<Minijail>)>,
    irq_chip: &mut impl IrqChip,
    mmio_bus: &mut Bus,
    resources: &mut SystemAllocator,
    vm: &mut impl Vm,
    max_irqs: usize,
) -> Result<
    (
        PciRoot,
        Vec<(PciAddress, u32, PciInterruptPin)>,
        BTreeMap<u32, String>,
    ),
    DeviceRegistrationError,
> {
    let mut root = PciRoot::new();
    let mut pci_irqs = Vec::new();
    let mut pid_labels = BTreeMap::new();
    // The map of (dev_idx, bus), find bus number through dev_idx in devices
    let mut devid_buses: BTreeMap<usize, u8> = BTreeMap::new();
    // The map of (bridge secondary bus number, Vec<sub device BarRange>)
    let mut bridge_bar_ranges: BTreeMap<u8, Vec<BarRange>> = BTreeMap::new();

    let mut irqs: Vec<Option<u32>> = vec![None; max_irqs];

    // Allocate PCI device address before allocating BARs.
    let mut device_addrs = Vec::<PciAddress>::new();
    for (dev_idx, (device, _jail)) in devices.iter_mut().enumerate() {
        let address = device
            .allocate_address(resources)
            .map_err(DeviceRegistrationError::AllocateDeviceAddrs)?;
        device_addrs.push(address);

        if address.bus > 0 {
            devid_buses.insert(dev_idx, address.bus);
        }

        if PciBridge::is_pci_bridge(device) {
            let sec_bus = PciBridge::get_secondary_bus_num(device);
            bridge_bar_ranges.insert(sec_bus, Vec::<BarRange>::new());
        }
    }

    // Allocate ranges that may need to be in the low MMIO region (MmioType::Low).
    let mut io_ranges = BTreeMap::new();
    for (dev_idx, (device, _jail)) in devices.iter_mut().enumerate() {
        let mut ranges = device
            .allocate_io_bars(resources)
            .map_err(DeviceRegistrationError::AllocateIoAddrs)?;
        io_ranges.insert(dev_idx, ranges.clone());

        if let Some(bus) = devid_buses.get(&dev_idx) {
            if let Some(bridge_bar) = bridge_bar_ranges.get_mut(bus) {
                bridge_bar.append(&mut ranges);
            }
        }
    }

    // Allocate device ranges that may be in low or high MMIO after low-only ranges.
    let mut device_ranges = BTreeMap::new();
    for (dev_idx, (device, _jail)) in devices.iter_mut().enumerate() {
        let mut ranges = device
            .allocate_device_bars(resources)
            .map_err(DeviceRegistrationError::AllocateDeviceAddrs)?;
        device_ranges.insert(dev_idx, ranges.clone());

        if let Some(bus) = devid_buses.get(&dev_idx) {
            if let Some(bridge_bar) = bridge_bar_ranges.get_mut(bus) {
                bridge_bar.append(&mut ranges);
            }
        }
    }

    for (device, _jail) in devices.iter_mut() {
        if PciBridge::is_pci_bridge(device) {
            let sec_bus = PciBridge::get_secondary_bus_num(device);
            if let Some(bridge_bar) = bridge_bar_ranges.get(&sec_bus) {
                device
                    .configure_bridge_window(resources, bridge_bar)
                    .map_err(DeviceRegistrationError::ConfigureWindowSize)?;
            }
        }
    }

    for (dev_idx, (mut device, jail)) in devices.into_iter().enumerate() {
        let address = device_addrs[dev_idx];
        let mut keep_rds = device.keep_rds();
        syslog::push_descriptors(&mut keep_rds);

        let irqfd = Event::new().map_err(DeviceRegistrationError::EventCreate)?;
        let irq_resample_fd = Event::new().map_err(DeviceRegistrationError::EventCreate)?;
        let irq_num = if let Some(irq) = irqs[dev_idx % max_irqs] {
            irq
        } else {
            let irq = resources
                .allocate_irq()
                .ok_or(DeviceRegistrationError::AllocateIrq)?;
            irqs[dev_idx % max_irqs] = Some(irq);
            irq
        };
        // Rotate interrupt pins across PCI logical functions.
        let pci_irq_pin = match address.func % 4 {
            0 => PciInterruptPin::IntA,
            1 => PciInterruptPin::IntB,
            2 => PciInterruptPin::IntC,
            3 => PciInterruptPin::IntD,
            _ => unreachable!(), // Obviously not possible, but the compiler is not smart enough.
        };

        irq_chip
            .register_irq_event(irq_num, &irqfd, Some(&irq_resample_fd))
            .map_err(DeviceRegistrationError::RegisterIrqfd)?;

        keep_rds.push(irqfd.as_raw_descriptor());
        keep_rds.push(irq_resample_fd.as_raw_descriptor());
        device.assign_irq(irqfd, irq_resample_fd, irq_num, pci_irq_pin);
        pci_irqs.push((address, irq_num, pci_irq_pin));
        let ranges = io_ranges.remove(&dev_idx).unwrap_or_default();
        let device_ranges = device_ranges.remove(&dev_idx).unwrap_or_default();
        device
            .register_device_capabilities()
            .map_err(DeviceRegistrationError::RegisterDeviceCapabilities)?;
        for (event, addr, datamatch) in device.ioevents() {
            let io_addr = IoEventAddress::Mmio(addr);
            vm.register_ioevent(&event, io_addr, datamatch)
                .map_err(DeviceRegistrationError::RegisterIoevent)?;
            keep_rds.push(event.as_raw_descriptor());
        }
        let arced_dev: Arc<Mutex<dyn BusDevice>> = if let Some(jail) = jail {
            let proxy = ProxyDevice::new(device, &jail, keep_rds)
                .map_err(DeviceRegistrationError::ProxyDeviceCreation)?;
            pid_labels.insert(proxy.pid() as u32, proxy.debug_label());
            Arc::new(Mutex::new(proxy))
        } else {
            device.on_sandboxed();
            Arc::new(Mutex::new(device))
        };
        root.add_device(address, arced_dev.clone());
        for range in &ranges {
            mmio_bus
                .insert(arced_dev.clone(), range.addr, range.size)
                .map_err(DeviceRegistrationError::MmioInsert)?;
        }

        for range in &device_ranges {
            mmio_bus
                .insert(arced_dev.clone(), range.addr, range.size)
                .map_err(DeviceRegistrationError::MmioInsert)?;
        }
    }
    Ok((root, pci_irqs, pid_labels))
}

/// Adds goldfish battery
/// return the platform needed resouces include its AML data, irq number
///
/// # Arguments
///
/// * `amls` - the vector to put the goldfish battery AML
/// * `battery_jail` - used when sandbox is enabled
/// * `mmio_bus` - bus to add the devices to
/// * `irq_chip` - the IrqChip object for registering irq events
/// * `irq_num` - assigned interrupt to use
/// * `resources` - the SystemAllocator to allocate IO and MMIO for acpi
pub fn add_goldfish_battery(
    amls: &mut Vec<u8>,
    battery_jail: Option<Minijail>,
    mmio_bus: &mut Bus,
    irq_chip: &mut impl IrqChip,
    irq_num: u32,
    resources: &mut SystemAllocator,
) -> Result<Tube, DeviceRegistrationError> {
    let alloc = resources.get_anon_alloc();
    let mmio_base = resources
        .mmio_allocator(MmioType::Low)
        .allocate_with_align(
            devices::bat::GOLDFISHBAT_MMIO_LEN,
            alloc,
            "GoldfishBattery".to_string(),
            devices::bat::GOLDFISHBAT_MMIO_LEN,
        )
        .map_err(DeviceRegistrationError::AllocateIoResource)?;

    let irq_evt = Event::new().map_err(DeviceRegistrationError::EventCreate)?;
    let irq_resample_evt = Event::new().map_err(DeviceRegistrationError::EventCreate)?;

    irq_chip
        .register_irq_event(irq_num, &irq_evt, Some(&irq_resample_evt))
        .map_err(DeviceRegistrationError::RegisterIrqfd)?;

    let (control_tube, response_tube) =
        Tube::pair().map_err(DeviceRegistrationError::CreateTube)?;

    #[cfg(feature = "power-monitor-powerd")]
    let create_monitor = Some(Box::new(power_monitor::powerd::DBusMonitor::connect)
        as Box<dyn power_monitor::CreatePowerMonitorFn>);

    #[cfg(not(feature = "power-monitor-powerd"))]
    let create_monitor = None;

    let goldfish_bat = devices::GoldfishBattery::new(
        mmio_base,
        irq_num,
        irq_evt,
        irq_resample_evt,
        response_tube,
        create_monitor,
    )
    .map_err(DeviceRegistrationError::RegisterBattery)?;
    Aml::to_aml_bytes(&goldfish_bat, amls);

    match battery_jail.as_ref() {
        Some(jail) => {
            let mut keep_rds = goldfish_bat.keep_rds();
            syslog::push_fds(&mut keep_rds);
            mmio_bus
                .insert(
                    Arc::new(Mutex::new(
                        ProxyDevice::new(goldfish_bat, &jail, keep_rds)
                            .map_err(DeviceRegistrationError::ProxyDeviceCreation)?,
                    )),
                    mmio_base,
                    devices::bat::GOLDFISHBAT_MMIO_LEN,
                )
                .map_err(DeviceRegistrationError::MmioInsert)?;
        }
        None => {
            mmio_bus
                .insert(
                    Arc::new(Mutex::new(goldfish_bat)),
                    mmio_base,
                    devices::bat::GOLDFISHBAT_MMIO_LEN,
                )
                .map_err(DeviceRegistrationError::MmioInsert)?;
        }
    }

    Ok(control_tube)
}

/// Errors for image loading.
#[derive(Debug)]
pub enum LoadImageError {
    BadAlignment(u64),
    Seek(io::Error),
    ImageSizeTooLarge(u64),
    ReadToMemory(GuestMemoryError),
}

impl Display for LoadImageError {
    fn fmt(&self, f: &mut fmt::Formatter) -> fmt::Result {
        use self::LoadImageError::*;

        match self {
            BadAlignment(a) => write!(f, "Alignment not a power of two: {}", a),
            Seek(e) => write!(f, "Seek failed: {}", e),
            ImageSizeTooLarge(size) => write!(f, "Image size too large: {}", size),
            ReadToMemory(e) => write!(f, "Reading image into memory failed: {}", e),
        }
    }
}

/// Load an image from a file into guest memory.
///
/// # Arguments
///
/// * `guest_mem` - The memory to be used by the guest.
/// * `guest_addr` - The starting address to load the image in the guest memory.
/// * `max_size` - The amount of space in bytes available in the guest memory for the image.
/// * `image` - The file containing the image to be loaded.
///
/// The size in bytes of the loaded image is returned.
pub fn load_image<F>(
    guest_mem: &GuestMemory,
    image: &mut F,
    guest_addr: GuestAddress,
    max_size: u64,
) -> Result<usize, LoadImageError>
where
    F: Read + Seek + AsRawDescriptor,
{
    let size = image.seek(SeekFrom::End(0)).map_err(LoadImageError::Seek)?;

    if size > usize::max_value() as u64 || size > max_size {
        return Err(LoadImageError::ImageSizeTooLarge(size));
    }

    // This is safe due to the bounds check above.
    let size = size as usize;

    image
        .seek(SeekFrom::Start(0))
        .map_err(LoadImageError::Seek)?;

    guest_mem
        .read_to_memory(guest_addr, image, size)
        .map_err(LoadImageError::ReadToMemory)?;

    Ok(size)
}

/// Load an image from a file into guest memory at the highest possible address.
///
/// # Arguments
///
/// * `guest_mem` - The memory to be used by the guest.
/// * `image` - The file containing the image to be loaded.
/// * `min_guest_addr` - The minimum address of the start of the image.
/// * `max_guest_addr` - The address to load the last byte of the image.
/// * `align` - The minimum alignment of the start address of the image in bytes
///   (must be a power of two).
///
/// The guest address and size in bytes of the loaded image are returned.
pub fn load_image_high<F>(
    guest_mem: &GuestMemory,
    image: &mut F,
    min_guest_addr: GuestAddress,
    max_guest_addr: GuestAddress,
    align: u64,
) -> Result<(GuestAddress, usize), LoadImageError>
where
    F: Read + Seek + AsRawDescriptor,
{
    if !align.is_power_of_two() {
        return Err(LoadImageError::BadAlignment(align));
    }

    let max_size = max_guest_addr.offset_from(min_guest_addr) & !(align - 1);
    let size = image.seek(SeekFrom::End(0)).map_err(LoadImageError::Seek)?;

    if size > usize::max_value() as u64 || size > max_size {
        return Err(LoadImageError::ImageSizeTooLarge(size));
    }

    image
        .seek(SeekFrom::Start(0))
        .map_err(LoadImageError::Seek)?;

    // Load image at the maximum aligned address allowed.
    // The subtraction cannot underflow because of the size checks above.
    let guest_addr = GuestAddress((max_guest_addr.offset() - size) & !(align - 1));

    // This is safe due to the bounds check above.
    let size = size as usize;

    guest_mem
        .read_to_memory(guest_addr, image, size)
        .map_err(LoadImageError::ReadToMemory)?;

    Ok((guest_addr, size))
}<|MERGE_RESOLUTION|>--- conflicted
+++ resolved
@@ -9,7 +9,6 @@
 
 use std::collections::BTreeMap;
 use std::error::Error as StdError;
-use std::fmt::{self, Display};
 use std::fs::File;
 use std::io::{self, Read, Seek, SeekFrom};
 use std::path::PathBuf;
@@ -17,27 +16,24 @@
 
 use acpi_tables::aml::Aml;
 use acpi_tables::sdt::SDT;
-use base::{syslog, AsRawDescriptor, Event, Tube};
+use base::{syslog, AsRawDescriptor, AsRawDescriptors, Event, Tube};
 use devices::virtio::VirtioDevice;
 use devices::{
-<<<<<<< HEAD
-    Bus, BusDevice, BusError, IrqChip, PciAddress, PciDevice, PciDeviceError, PciInterruptPin,
-    PciRoot, ProtectionType, ProxyDevice,
-=======
     BarRange, Bus, BusDevice, BusDeviceObj, BusError, BusResumeDevice, HotPlugBus, IrqChip,
     PciAddress, PciBridge, PciDevice, PciDeviceError, PciInterruptPin, PciRoot, ProxyDevice,
     SerialHardware, SerialParameters, VfioPlatformDevice,
->>>>>>> 8f1f7e79
 };
-use hypervisor::{IoEventAddress, Vm};
+use hypervisor::{IoEventAddress, ProtectionType, Vm};
 use minijail::Minijail;
+use remain::sorted;
 use resources::{MmioType, SystemAllocator};
 use sync::Mutex;
+use thiserror::Error;
 use vm_control::{BatControl, BatteryType};
 use vm_memory::{GuestAddress, GuestMemory, GuestMemoryError};
 
 #[cfg(all(target_arch = "x86_64", feature = "gdb"))]
-use gdbstub::arch::x86::reg::X86_64CoreRegs as GdbStubRegs;
+use gdbstub_arch::x86::reg::X86_64CoreRegs as GdbStubRegs;
 
 #[cfg(any(target_arch = "arm", target_arch = "aarch64"))]
 use {
@@ -52,7 +48,7 @@
 
 pub use serial::{
     add_serial_devices, get_serial_cmdline, set_default_serial_parameters, GetSerialCmdlineError,
-    SerialHardware, SerialParameters, SerialType, SERIAL_ADDR,
+    SERIAL_ADDR,
 };
 
 pub enum VmImage {
@@ -82,8 +78,11 @@
 /// create a `RunnableLinuxVm`.
 pub struct VmComponents {
     pub memory_size: u64,
+    pub swiotlb: Option<u64>,
     pub vcpu_count: usize,
     pub vcpu_affinity: Option<VcpuAffinity>,
+    pub cpu_clusters: Vec<Vec<usize>>,
+    pub cpu_capacity: BTreeMap<usize, u32>,
     pub no_smt: bool,
     pub hugepages: bool,
     pub vm_image: VmImage,
@@ -91,43 +90,43 @@
     pub pstore: Option<Pstore>,
     pub initrd_image: Option<File>,
     pub extra_kernel_params: Vec<String>,
-    pub wayland_dmabuf: bool,
     pub acpi_sdts: Vec<SDT>,
     pub rt_cpus: Vec<usize>,
+    pub delay_rt: bool,
     pub protected_vm: ProtectionType,
     #[cfg(all(target_arch = "x86_64", feature = "gdb"))]
     pub gdb: Option<(u32, Tube)>, // port and control tube.
     pub dmi_path: Option<PathBuf>,
-<<<<<<< HEAD
-=======
     pub no_legacy: bool,
     pub host_cpu_topology: bool,
     #[cfg(any(target_arch = "x86", target_arch = "x86_64"))]
     pub force_s2idle: bool,
->>>>>>> 8f1f7e79
 }
 
 /// Holds the elements needed to run a Linux VM. Created by `build_vm`.
-pub struct RunnableLinuxVm<V: VmArch, Vcpu: VcpuArch, I: IrqChipArch> {
+pub struct RunnableLinuxVm<V: VmArch, Vcpu: VcpuArch> {
     pub vm: V,
-    pub resources: SystemAllocator,
-    pub exit_evt: Event,
     pub vcpu_count: usize,
     /// If vcpus is None, then it's the responsibility of the vcpu thread to create vcpus.
     /// If it's Some, then `build_vm` already created the vcpus.
     pub vcpus: Option<Vec<Vcpu>>,
     pub vcpu_affinity: Option<VcpuAffinity>,
     pub no_smt: bool,
-    pub irq_chip: I,
+    pub irq_chip: Box<dyn IrqChipArch>,
     pub has_bios: bool,
-    pub io_bus: Bus,
-    pub mmio_bus: Bus,
+    pub io_bus: Arc<Bus>,
+    pub mmio_bus: Arc<Bus>,
     pub pid_debug_label_map: BTreeMap<u32, String>,
     pub suspend_evt: Event,
     pub rt_cpus: Vec<usize>,
+    pub delay_rt: bool,
     pub bat_control: Option<BatControl>,
     #[cfg(all(target_arch = "x86_64", feature = "gdb"))]
     pub gdb: Option<(u32, Tube)>,
+    /// Devices to be notified before the system resumes from the S3 suspended state.
+    pub resume_notify_devices: Vec<Arc<Mutex<dyn BusResumeDevice>>>,
+    pub root_config: Arc<Mutex<PciRoot>>,
+    pub hotplug_bus: Vec<Arc<Mutex<dyn HotPlugBus>>>,
 }
 
 /// The device and optional jail.
@@ -151,51 +150,62 @@
         components: &VmComponents,
     ) -> std::result::Result<Vec<(GuestAddress, u64)>, Self::Error>;
 
+    /// Creates a new `SystemAllocator` that fits the given `Vm`'s memory layout.
+    ///
+    /// # Arguments
+    ///
+    /// * `vm` - The virtual machine to be used as a template for the `SystemAllocator`.
+    fn create_system_allocator<V: Vm>(vm: &V) -> SystemAllocator;
+
     /// Takes `VmComponents` and generates a `RunnableLinuxVm`.
     ///
     /// # Arguments
     ///
     /// * `components` - Parts to use to build the VM.
-    /// * `serial_parameters` - definitions for how the serial devices should be configured.
-    /// * `battery` - defines what battery device will be created.
-    /// * `create_devices` - Function to generate a list of devices.
-    /// * `create_irq_chip` - Function to generate an IRQ chip.
-    fn build_vm<V, Vcpu, I, FD, FI, E1, E2>(
+    /// * `exit_evt` - Event used by sub-devices to request that crosvm exit because guest
+    ///     wants to stop/shut down.
+    /// * `reset_evt` - Event used by sub-devices to request that crosvm exit because guest
+    ///     requested reset.
+    /// * `system_allocator` - Allocator created by this trait's implementation of
+    ///   `create_system_allocator`.
+    /// * `serial_parameters` - Definitions for how the serial devices should be configured.
+    /// * `serial_jail` - Jail used for serial devices created here.
+    /// * `battery` - Defines what battery device will be created.
+    /// * `vm` - A VM implementation to build upon.
+    /// * `ramoops_region` - Region allocated for ramoops.
+    /// * `devices` - The devices to be built into the VM.
+    /// * `irq_chip` - The IRQ chip implemention for the VM.
+    fn build_vm<V, Vcpu>(
         components: VmComponents,
+        exit_evt: &Event,
+        reset_evt: &Event,
+        system_allocator: &mut SystemAllocator,
         serial_parameters: &BTreeMap<(SerialHardware, u8), SerialParameters>,
         serial_jail: Option<Minijail>,
         battery: (&Option<BatteryType>, Option<Minijail>),
         vm: V,
-        create_devices: FD,
-        create_irq_chip: FI,
-    ) -> std::result::Result<RunnableLinuxVm<V, Vcpu, I>, Self::Error>
+        ramoops_region: Option<pstore::RamoopsRegion>,
+        devices: Vec<(Box<dyn BusDeviceObj>, Option<Minijail>)>,
+        irq_chip: &mut dyn IrqChipArch,
+        kvm_vcpu_ids: &mut Vec<usize>,
+    ) -> std::result::Result<RunnableLinuxVm<V, Vcpu>, Self::Error>
     where
         V: VmArch,
-        Vcpu: VcpuArch,
-        I: IrqChipArch,
-        FD: FnOnce(
-            &GuestMemory,
-            &mut V,
-            &mut SystemAllocator,
-            &Event,
-        ) -> std::result::Result<Vec<(Box<dyn PciDevice>, Option<Minijail>)>, E1>,
-        FI: FnOnce(&V, /* vcpu_count: */ usize) -> std::result::Result<I, E2>,
-        E1: StdError + 'static,
-        E2: StdError + 'static;
+        Vcpu: VcpuArch;
 
     /// Configures the vcpu and should be called once per vcpu from the vcpu's thread.
     ///
     /// # Arguments
     ///
-    /// * `guest_mem` - The memory to be used by the guest.
+    /// * `vm` - The virtual machine object.
     /// * `hypervisor` - The `Hypervisor` that created the vcpu.
     /// * `irq_chip` - The `IrqChip` associated with this vm.
     /// * `vcpu` - The VCPU object to configure.
     /// * `vcpu_id` - The id of the given `vcpu`.
     /// * `num_cpus` - Number of virtual CPUs the guest will have.
     /// * `has_bios` - Whether the `VmImage` is a `Bios` image
-    fn configure_vcpu(
-        guest_mem: &GuestMemory,
+    fn configure_vcpu<V: Vm>(
+        vm: &V,
         hypervisor: &dyn HypervisorArch,
         irq_chip: &mut dyn IrqChipArch,
         vcpu: &mut dyn VcpuArch,
@@ -203,7 +213,16 @@
         num_cpus: usize,
         has_bios: bool,
         no_smt: bool,
+        host_cpu_topology: bool,
     ) -> Result<(), Self::Error>;
+
+    /// Configures and add a pci device into vm
+    fn register_pci_device<V: VmArch, Vcpu: VcpuArch>(
+        linux: &mut RunnableLinuxVm<V, Vcpu>,
+        device: Box<dyn PciDevice>,
+        minijail: Option<Minijail>,
+        resources: &mut SystemAllocator,
+    ) -> Result<PciAddress, Self::Error>;
 
     #[cfg(all(target_arch = "x86_64", feature = "gdb"))]
     /// Reads vCPU's registers.
@@ -244,18 +263,24 @@
 }
 
 /// Errors for device manager.
-#[derive(Debug)]
+#[sorted]
+#[derive(Error, Debug)]
 pub enum DeviceRegistrationError {
+    /// No more MMIO space available.
+    #[error("no more addresses are available")]
+    AddrsExhausted,
+    /// Could not allocate device address space for the device.
+    #[error("Allocating device addresses: {0}")]
+    AllocateDeviceAddrs(PciDeviceError),
     /// Could not allocate IO space for the device.
+    #[error("Allocating IO addresses: {0}")]
     AllocateIoAddrs(PciDeviceError),
     /// Could not allocate MMIO or IO resource for the device.
+    #[error("Allocating IO resource: {0}")]
     AllocateIoResource(resources::Error),
-    /// Could not allocate device address space for the device.
-    AllocateDeviceAddrs(PciDeviceError),
     /// Could not allocate an IRQ number.
+    #[error("Allocating IRQ number")]
     AllocateIrq,
-<<<<<<< HEAD
-=======
     /// Could not allocate IRQ resource for the device.
     #[error("Allocating IRQ resource: {0}")]
     AllocateIrqResource(devices::vfio::VfioError),
@@ -268,67 +293,47 @@
     /// Configure window size failed.
     #[error("failed to configure window size: {0}")]
     ConfigureWindowSize(PciDeviceError),
->>>>>>> 8f1f7e79
     // Unable to create a pipe.
+    #[error("failed to create pipe: {0}")]
     CreatePipe(base::Error),
     // Unable to create serial device from serial parameters
-    CreateSerialDevice(serial::Error),
+    #[error("failed to create serial device: {0}")]
+    CreateSerialDevice(devices::SerialError),
     // Unable to create tube
+    #[error("failed to create tube: {0}")]
     CreateTube(base::TubeError),
     /// Could not clone an event.
+    #[error("failed to clone event: {0}")]
     EventClone(base::Error),
     /// Could not create an event.
+    #[error("failed to create event: {0}")]
     EventCreate(base::Error),
+    /// No more IRQs are available.
+    #[error("no more IRQs are available")]
+    IrqsExhausted,
     /// Missing a required serial device.
+    #[error("missing required serial device {0}")]
     MissingRequiredSerialDevice(u8),
     /// Could not add a device to the mmio bus.
+    #[error("failed to add to mmio bus: {0}")]
     MmioInsert(BusError),
+    /// Failed to initialize proxy device for jailed device.
+    #[error("failed to create proxy device: {0}")]
+    ProxyDeviceCreation(devices::ProxyError),
+    /// Failed to register battery device.
+    #[error("failed to register battery device to VM: {0}")]
+    RegisterBattery(devices::BatteryError),
+    /// Could not register PCI device capabilities.
+    #[error("could not register PCI device capabilities: {0}")]
+    RegisterDeviceCapabilities(PciDeviceError),
     /// Failed to register ioevent with VM.
+    #[error("failed to register ioevent to VM: {0}")]
     RegisterIoevent(base::Error),
     /// Failed to register irq event with VM.
+    #[error("failed to register irq event to VM: {0}")]
     RegisterIrqfd(base::Error),
-    /// Failed to initialize proxy device for jailed device.
-    ProxyDeviceCreation(devices::ProxyError),
-    /// Appending to kernel command line failed.
-    Cmdline(kernel_cmdline::Error),
-    /// No more IRQs are available.
-    IrqsExhausted,
-    /// No more MMIO space available.
-    AddrsExhausted,
-    /// Could not register PCI device capabilities.
-    RegisterDeviceCapabilities(PciDeviceError),
-    // Failed to register battery device.
-    RegisterBattery(devices::BatteryError),
-}
-
-<<<<<<< HEAD
-impl Display for DeviceRegistrationError {
-    fn fmt(&self, f: &mut fmt::Formatter) -> fmt::Result {
-        use self::DeviceRegistrationError::*;
-
-        match self {
-            AllocateIoAddrs(e) => write!(f, "Allocating IO addresses: {}", e),
-            AllocateIoResource(e) => write!(f, "Allocating IO resource: {}", e),
-            AllocateDeviceAddrs(e) => write!(f, "Allocating device addresses: {}", e),
-            AllocateIrq => write!(f, "Allocating IRQ number"),
-            CreatePipe(e) => write!(f, "failed to create pipe: {}", e),
-            CreateSerialDevice(e) => write!(f, "failed to create serial device: {}", e),
-            CreateTube(e) => write!(f, "failed to create tube: {}", e),
-            Cmdline(e) => write!(f, "unable to add device to kernel command line: {}", e),
-            EventClone(e) => write!(f, "failed to clone event: {}", e),
-            EventCreate(e) => write!(f, "failed to create event: {}", e),
-            MissingRequiredSerialDevice(n) => write!(f, "missing required serial device {}", n),
-            MmioInsert(e) => write!(f, "failed to add to mmio bus: {}", e),
-            RegisterIoevent(e) => write!(f, "failed to register ioevent to VM: {}", e),
-            RegisterIrqfd(e) => write!(f, "failed to register irq event to VM: {}", e),
-            ProxyDeviceCreation(e) => write!(f, "failed to create proxy device: {}", e),
-            IrqsExhausted => write!(f, "no more IRQs are available"),
-            AddrsExhausted => write!(f, "no more addresses are available"),
-            RegisterDeviceCapabilities(e) => {
-                write!(f, "could not register PCI device capabilities: {}", e)
-            }
-            RegisterBattery(e) => write!(f, "failed to register battery device to VM: {}", e),
-=======
+}
+
 /// Config a PCI device for used by this vm.
 pub fn configure_pci_device<V: VmArch, Vcpu: VcpuArch>(
     linux: &mut RunnableLinuxVm<V, Vcpu>,
@@ -467,16 +472,17 @@
             mmio_bus
                 .insert(arced_dev.clone(), range.0, range.1)
                 .map_err(DeviceRegistrationError::MmioInsert)?;
->>>>>>> 8f1f7e79
-        }
-    }
+        }
+    }
+    Ok(pid_labels)
 }
 
 /// Creates a root PCI device for use by this Vm.
 pub fn generate_pci_root(
     mut devices: Vec<(Box<dyn PciDevice>, Option<Minijail>)>,
-    irq_chip: &mut impl IrqChip,
-    mmio_bus: &mut Bus,
+    irq_chip: &mut dyn IrqChip,
+    mmio_bus: Arc<Bus>,
+    io_bus: Arc<Bus>,
     resources: &mut SystemAllocator,
     vm: &mut impl Vm,
     max_irqs: usize,
@@ -488,15 +494,12 @@
     ),
     DeviceRegistrationError,
 > {
-    let mut root = PciRoot::new();
-    let mut pci_irqs = Vec::new();
+    let mut root = PciRoot::new(Arc::downgrade(&mmio_bus), Arc::downgrade(&io_bus));
     let mut pid_labels = BTreeMap::new();
     // The map of (dev_idx, bus), find bus number through dev_idx in devices
     let mut devid_buses: BTreeMap<usize, u8> = BTreeMap::new();
     // The map of (bridge secondary bus number, Vec<sub device BarRange>)
     let mut bridge_bar_ranges: BTreeMap<u8, Vec<BarRange>> = BTreeMap::new();
-
-    let mut irqs: Vec<Option<u32>> = vec![None; max_irqs];
 
     // Allocate PCI device address before allocating BARs.
     let mut device_addrs = Vec::<PciAddress>::new();
@@ -557,13 +560,12 @@
         }
     }
 
-    for (dev_idx, (mut device, jail)) in devices.into_iter().enumerate() {
-        let address = device_addrs[dev_idx];
-        let mut keep_rds = device.keep_rds();
-        syslog::push_descriptors(&mut keep_rds);
-
-        let irqfd = Event::new().map_err(DeviceRegistrationError::EventCreate)?;
-        let irq_resample_fd = Event::new().map_err(DeviceRegistrationError::EventCreate)?;
+    // Allocate legacy INTx
+    let mut pci_irqs = Vec::new();
+    let mut irqs: Vec<Option<u32>> = vec![None; max_irqs];
+
+    for (dev_idx, (device, _jail)) in devices.iter_mut().enumerate() {
+        // For default interrupt routing use next preallocated interrupt from the pool.
         let irq_num = if let Some(irq) = irqs[dev_idx % max_irqs] {
             irq
         } else {
@@ -573,23 +575,30 @@
             irqs[dev_idx % max_irqs] = Some(irq);
             irq
         };
-        // Rotate interrupt pins across PCI logical functions.
-        let pci_irq_pin = match address.func % 4 {
-            0 => PciInterruptPin::IntA,
-            1 => PciInterruptPin::IntB,
-            2 => PciInterruptPin::IntC,
-            3 => PciInterruptPin::IntD,
-            _ => unreachable!(), // Obviously not possible, but the compiler is not smart enough.
-        };
-
-        irq_chip
-            .register_irq_event(irq_num, &irqfd, Some(&irq_resample_fd))
-            .map_err(DeviceRegistrationError::RegisterIrqfd)?;
-
-        keep_rds.push(irqfd.as_raw_descriptor());
-        keep_rds.push(irq_resample_fd.as_raw_descriptor());
-        device.assign_irq(irqfd, irq_resample_fd, irq_num, pci_irq_pin);
-        pci_irqs.push((address, irq_num, pci_irq_pin));
+
+        let intx_event = Event::new().map_err(DeviceRegistrationError::EventCreate)?;
+        let intx_resample = Event::new().map_err(DeviceRegistrationError::EventCreate)?;
+
+        if let Some((gsi, pin)) = device.assign_irq(&intx_event, &intx_resample, Some(irq_num)) {
+            // reserve INTx if needed and non-default.
+            if gsi != irq_num {
+                resources.reserve_irq(gsi);
+            };
+            irq_chip
+                .register_irq_event(gsi, &intx_event, Some(&intx_resample))
+                .map_err(DeviceRegistrationError::RegisterIrqfd)?;
+
+            pci_irqs.push((device_addrs[dev_idx], gsi, pin));
+        }
+    }
+
+    for (dev_idx, (mut device, jail)) in devices.into_iter().enumerate() {
+        let address = device_addrs[dev_idx];
+
+        let mut keep_rds = device.keep_rds();
+        syslog::push_descriptors(&mut keep_rds);
+        keep_rds.append(&mut vm.get_memory().as_raw_descriptors());
+
         let ranges = io_ranges.remove(&dev_idx).unwrap_or_default();
         let device_ranges = device_ranges.remove(&dev_idx).unwrap_or_default();
         device
@@ -597,10 +606,11 @@
             .map_err(DeviceRegistrationError::RegisterDeviceCapabilities)?;
         for (event, addr, datamatch) in device.ioevents() {
             let io_addr = IoEventAddress::Mmio(addr);
-            vm.register_ioevent(&event, io_addr, datamatch)
+            vm.register_ioevent(event, io_addr, datamatch)
                 .map_err(DeviceRegistrationError::RegisterIoevent)?;
             keep_rds.push(event.as_raw_descriptor());
         }
+
         let arced_dev: Arc<Mutex<dyn BusDevice>> = if let Some(jail) = jail {
             let proxy = ProxyDevice::new(device, &jail, keep_rds)
                 .map_err(DeviceRegistrationError::ProxyDeviceCreation)?;
@@ -640,8 +650,8 @@
 pub fn add_goldfish_battery(
     amls: &mut Vec<u8>,
     battery_jail: Option<Minijail>,
-    mmio_bus: &mut Bus,
-    irq_chip: &mut impl IrqChip,
+    mmio_bus: &Bus,
+    irq_chip: &mut dyn IrqChip,
     irq_num: u32,
     resources: &mut SystemAllocator,
 ) -> Result<Tube, DeviceRegistrationError> {
@@ -691,7 +701,7 @@
             mmio_bus
                 .insert(
                     Arc::new(Mutex::new(
-                        ProxyDevice::new(goldfish_bat, &jail, keep_rds)
+                        ProxyDevice::new(goldfish_bat, jail, keep_rds)
                             .map_err(DeviceRegistrationError::ProxyDeviceCreation)?,
                     )),
                     mmio_base,
@@ -714,25 +724,17 @@
 }
 
 /// Errors for image loading.
-#[derive(Debug)]
+#[sorted]
+#[derive(Error, Debug)]
 pub enum LoadImageError {
+    #[error("Alignment not a power of two: {0}")]
     BadAlignment(u64),
+    #[error("Image size too large: {0}")]
+    ImageSizeTooLarge(u64),
+    #[error("Reading image into memory failed: {0}")]
+    ReadToMemory(GuestMemoryError),
+    #[error("Seek failed: {0}")]
     Seek(io::Error),
-    ImageSizeTooLarge(u64),
-    ReadToMemory(GuestMemoryError),
-}
-
-impl Display for LoadImageError {
-    fn fmt(&self, f: &mut fmt::Formatter) -> fmt::Result {
-        use self::LoadImageError::*;
-
-        match self {
-            BadAlignment(a) => write!(f, "Alignment not a power of two: {}", a),
-            Seek(e) => write!(f, "Seek failed: {}", e),
-            ImageSizeTooLarge(size) => write!(f, "Image size too large: {}", size),
-            ReadToMemory(e) => write!(f, "Reading image into memory failed: {}", e),
-        }
-    }
 }
 
 /// Load an image from a file into guest memory.
