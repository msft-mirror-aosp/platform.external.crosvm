--- conflicted
+++ resolved
@@ -146,12 +146,9 @@
     /// Vector of CPU ids to be grouped into the same freq domain.
     #[serde(default)]
     pub freq_domains: Vec<CpuSet>,
-<<<<<<< HEAD
-=======
     /// Scalable Vector Extension.
     #[cfg(any(target_arch = "arm", target_arch = "aarch64"))]
     pub sve: Option<SveConfig>,
->>>>>>> e6dd5633
 }
 
 /// Device tree overlay configuration.
