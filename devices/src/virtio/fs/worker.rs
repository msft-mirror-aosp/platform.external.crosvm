// Copyright 2019 The Chromium OS Authors. All rights reserved.
// Use of this source code is governed by a BSD-style license that can be
// found in the LICENSE file.

use std::convert::{TryFrom, TryInto};
use std::fs::File;
use std::io;
use std::os::unix::io::AsRawFd;
use std::sync::{Arc, Mutex};

use base::{error, syscall, Event, PollToken, SafeDescriptor, Tube, WaitContext};
use fuse::filesystem::{FileSystem, ZeroCopyReader, ZeroCopyWriter};
<<<<<<< HEAD
=======
use sync::Mutex;
>>>>>>> 8f1f7e79
use vm_control::{FsMappingRequest, VmResponse};
use vm_memory::GuestMemory;

use crate::virtio::fs::{Error, Result};
use crate::virtio::{Interrupt, Queue, Reader, SignalableInterrupt, Writer};

impl fuse::Reader for Reader {}

impl fuse::Writer for Writer {
    fn write_at<F>(&mut self, offset: usize, f: F) -> io::Result<usize>
    where
        F: Fn(&mut Self) -> io::Result<usize>,
    {
        let mut writer = Writer::split_at(self, offset);
        f(&mut writer)
    }

    fn has_sufficient_buffer(&self, size: u32) -> bool {
        self.available_bytes() >= size as usize
    }
}

impl ZeroCopyReader for Reader {
    fn read_to(&mut self, f: &mut File, count: usize, off: u64) -> io::Result<usize> {
        self.read_to_at(f, count, off)
    }
}

impl ZeroCopyWriter for Writer {
    fn write_from(&mut self, f: &mut File, count: usize, off: u64) -> io::Result<usize> {
        self.write_from_at(f, count, off)
    }
}

struct Mapper {
    tube: Arc<Mutex<Tube>>,
    slot: u32,
}

impl Mapper {
    fn new(tube: Arc<Mutex<Tube>>, slot: u32) -> Self {
        Self { tube, slot }
    }

    fn process_request(&self, request: &FsMappingRequest) -> io::Result<()> {
        let tube = self.tube.lock().map_err(|e| {
            error!("failed to lock tube: {}", e);
            io::Error::from_raw_os_error(libc::EINVAL)
        })?;

        tube.send(request).map_err(|e| {
            error!("failed to send request {:?}: {}", request, e);
            io::Error::from_raw_os_error(libc::EINVAL)
        })?;

        match tube.recv() {
            Ok(VmResponse::Ok) => Ok(()),
            Ok(VmResponse::Err(e)) => Err(e.into()),
            r => {
                error!("failed to process {:?}: {:?}", request, r);
                Err(io::Error::from_raw_os_error(libc::EIO))
            }
        }
    }
}

impl fuse::Mapper for Mapper {
    fn map(
        &self,
        mem_offset: u64,
        size: usize,
        fd: &dyn AsRawFd,
        file_offset: u64,
        prot: u32,
    ) -> io::Result<()> {
        let mem_offset: usize = mem_offset.try_into().map_err(|e| {
            error!("mem_offset {} is too big: {}", mem_offset, e);
            io::Error::from_raw_os_error(libc::EINVAL)
        })?;

        let fd = SafeDescriptor::try_from(fd)?;

        let request = FsMappingRequest::CreateMemoryMapping {
            slot: self.slot,
            fd,
            size,
            file_offset,
            prot,
            mem_offset,
        };

        self.process_request(&request)
    }

    fn unmap(&self, offset: u64, size: u64) -> io::Result<()> {
        let offset: usize = offset.try_into().map_err(|e| {
            error!("offset {} is too big: {}", offset, e);
            io::Error::from_raw_os_error(libc::EINVAL)
        })?;
        let size: usize = size.try_into().map_err(|e| {
            error!("size {} is too big: {}", size, e);
            io::Error::from_raw_os_error(libc::EINVAL)
        })?;

        let request = FsMappingRequest::RemoveMemoryMapping {
            slot: self.slot,
            offset,
            size,
        };

        self.process_request(&request)
    }
}

pub struct Worker<F: FileSystem + Sync> {
    mem: GuestMemory,
    queue: Queue,
    server: Arc<fuse::Server<F>>,
    irq: Arc<Interrupt>,
    tube: Arc<Mutex<Tube>>,
    slot: u32,
}

impl<F: FileSystem + Sync> Worker<F> {
    pub fn new(
        mem: GuestMemory,
        queue: Queue,
        server: Arc<fuse::Server<F>>,
        irq: Arc<Interrupt>,
        tube: Arc<Mutex<Tube>>,
        slot: u32,
    ) -> Worker<F> {
        Worker {
            mem,
            queue,
            server,
            irq,
            tube,
            slot,
        }
    }

    fn process_queue(&mut self) -> Result<()> {
        let mut needs_interrupt = false;

        let mapper = Mapper::new(Arc::clone(&self.tube), self.slot);
        while let Some(avail_desc) = self.queue.pop(&self.mem) {
            let reader = Reader::new(self.mem.clone(), avail_desc.clone())
                .map_err(Error::InvalidDescriptorChain)?;
            let writer = Writer::new(self.mem.clone(), avail_desc.clone())
                .map_err(Error::InvalidDescriptorChain)?;

            let total = self.server.handle_message(reader, writer, &mapper)?;

            self.queue
                .add_used(&self.mem, avail_desc.index, total as u32);

            needs_interrupt = true;
        }

        if needs_interrupt {
            self.irq.signal_used_queue(self.queue.vector);
        }

        Ok(())
    }

    pub fn run(
        &mut self,
        queue_evt: Event,
        kill_evt: Event,
        watch_resample_event: bool,
    ) -> Result<()> {
        // We need to set the no setuid fixup secure bit so that we don't drop capabilities when
        // changing the thread uid/gid. Without this, creating new entries can fail in some corner
        // cases.
        const SECBIT_NO_SETUID_FIXUP: i32 = 1 << 2;

        // Safe because this doesn't modify any memory and we check the return value.
        let mut securebits = unsafe { libc::prctl(libc::PR_GET_SECUREBITS) };
        if securebits < 0 {
            return Err(Error::GetSecurebits(io::Error::last_os_error()));
        }

        securebits |= SECBIT_NO_SETUID_FIXUP;

        // Safe because this doesn't modify any memory and we check the return value.
        let ret = unsafe { libc::prctl(libc::PR_SET_SECUREBITS, securebits) };
        if ret < 0 {
            return Err(Error::SetSecurebits(io::Error::last_os_error()));
        }

        #[derive(PollToken)]
        enum Token {
            // A request is ready on the queue.
            QueueReady,
            // Check if any interrupts need to be re-asserted.
            InterruptResample,
            // The parent thread requested an exit.
            Kill,
        }

        let wait_ctx =
            WaitContext::build_with(&[(&queue_evt, Token::QueueReady), (&kill_evt, Token::Kill)])
                .map_err(Error::CreateWaitContext)?;

        if watch_resample_event {
            if let Some(resample_evt) = self.irq.get_resample_evt() {
                wait_ctx
                    .add(resample_evt, Token::InterruptResample)
                    .map_err(Error::CreateWaitContext)?;
            }
        }

        loop {
            let events = wait_ctx.wait().map_err(Error::WaitError)?;
            for event in events.iter().filter(|e| e.is_readable) {
                match event.token {
                    Token::QueueReady => {
                        queue_evt.read().map_err(Error::ReadQueueEvent)?;
                        if let Err(e) = self.process_queue() {
                            error!("virtio-fs transport error: {}", e);
                            return Err(e);
                        }
                    }
                    Token::InterruptResample => {
                        self.irq.interrupt_resample();
                    }
                    Token::Kill => return Ok(()),
                }
            }
        }
    }
}<|MERGE_RESOLUTION|>--- conflicted
+++ resolved
@@ -6,14 +6,11 @@
 use std::fs::File;
 use std::io;
 use std::os::unix::io::AsRawFd;
-use std::sync::{Arc, Mutex};
+use std::sync::Arc;
 
 use base::{error, syscall, Event, PollToken, SafeDescriptor, Tube, WaitContext};
 use fuse::filesystem::{FileSystem, ZeroCopyReader, ZeroCopyWriter};
-<<<<<<< HEAD
-=======
 use sync::Mutex;
->>>>>>> 8f1f7e79
 use vm_control::{FsMappingRequest, VmResponse};
 use vm_memory::GuestMemory;
 
@@ -23,6 +20,8 @@
 impl fuse::Reader for Reader {}
 
 impl fuse::Writer for Writer {
+    type ClosureWriter = Self;
+
     fn write_at<F>(&mut self, offset: usize, f: F) -> io::Result<usize>
     where
         F: Fn(&mut Self) -> io::Result<usize>,
@@ -59,10 +58,7 @@
     }
 
     fn process_request(&self, request: &FsMappingRequest) -> io::Result<()> {
-        let tube = self.tube.lock().map_err(|e| {
-            error!("failed to lock tube: {}", e);
-            io::Error::from_raw_os_error(libc::EINVAL)
-        })?;
+        let tube = self.tube.lock();
 
         tube.send(request).map_err(|e| {
             error!("failed to send request {:?}: {}", request, e);
@@ -135,6 +131,30 @@
     irq: Arc<Interrupt>,
     tube: Arc<Mutex<Tube>>,
     slot: u32,
+}
+
+pub fn process_fs_queue<I: SignalableInterrupt, F: FileSystem + Sync>(
+    mem: &GuestMemory,
+    interrupt: &I,
+    queue: &mut Queue,
+    server: &Arc<fuse::Server<F>>,
+    tube: &Arc<Mutex<Tube>>,
+    slot: u32,
+) -> Result<()> {
+    let mapper = Mapper::new(Arc::clone(tube), slot);
+    while let Some(avail_desc) = queue.pop(mem) {
+        let reader =
+            Reader::new(mem.clone(), avail_desc.clone()).map_err(Error::InvalidDescriptorChain)?;
+        let writer =
+            Writer::new(mem.clone(), avail_desc.clone()).map_err(Error::InvalidDescriptorChain)?;
+
+        let total = server.handle_message(reader, writer, &mapper)?;
+
+        queue.add_used(mem, avail_desc.index, total as u32);
+        queue.trigger_interrupt(mem, &*interrupt);
+    }
+
+    Ok(())
 }
 
 impl<F: FileSystem + Sync> Worker<F> {
@@ -156,31 +176,6 @@
         }
     }
 
-    fn process_queue(&mut self) -> Result<()> {
-        let mut needs_interrupt = false;
-
-        let mapper = Mapper::new(Arc::clone(&self.tube), self.slot);
-        while let Some(avail_desc) = self.queue.pop(&self.mem) {
-            let reader = Reader::new(self.mem.clone(), avail_desc.clone())
-                .map_err(Error::InvalidDescriptorChain)?;
-            let writer = Writer::new(self.mem.clone(), avail_desc.clone())
-                .map_err(Error::InvalidDescriptorChain)?;
-
-            let total = self.server.handle_message(reader, writer, &mapper)?;
-
-            self.queue
-                .add_used(&self.mem, avail_desc.index, total as u32);
-
-            needs_interrupt = true;
-        }
-
-        if needs_interrupt {
-            self.irq.signal_used_queue(self.queue.vector);
-        }
-
-        Ok(())
-    }
-
     pub fn run(
         &mut self,
         queue_evt: Event,
@@ -193,18 +188,19 @@
         const SECBIT_NO_SETUID_FIXUP: i32 = 1 << 2;
 
         // Safe because this doesn't modify any memory and we check the return value.
-        let mut securebits = unsafe { libc::prctl(libc::PR_GET_SECUREBITS) };
-        if securebits < 0 {
-            return Err(Error::GetSecurebits(io::Error::last_os_error()));
-        }
+        let mut securebits = syscall!(unsafe { libc::prctl(libc::PR_GET_SECUREBITS) })
+            .map_err(Error::GetSecurebits)?;
 
         securebits |= SECBIT_NO_SETUID_FIXUP;
 
         // Safe because this doesn't modify any memory and we check the return value.
-        let ret = unsafe { libc::prctl(libc::PR_SET_SECUREBITS, securebits) };
-        if ret < 0 {
-            return Err(Error::SetSecurebits(io::Error::last_os_error()));
-        }
+        syscall!(unsafe { libc::prctl(libc::PR_SET_SECUREBITS, securebits) })
+            .map_err(Error::SetSecurebits)?;
+
+        // To avoid extra locking, unshare filesystem attributes from parent. This includes the
+        // current working directory and umask.
+        // Safe because this doesn't modify any memory and we check the return value.
+        syscall!(unsafe { libc::unshare(libc::CLONE_FS) }).map_err(Error::UnshareFromParent)?;
 
         #[derive(PollToken)]
         enum Token {
@@ -234,7 +230,14 @@
                 match event.token {
                     Token::QueueReady => {
                         queue_evt.read().map_err(Error::ReadQueueEvent)?;
-                        if let Err(e) = self.process_queue() {
+                        if let Err(e) = process_fs_queue(
+                            &self.mem,
+                            &*self.irq,
+                            &mut self.queue,
+                            &self.server,
+                            &self.tube,
+                            self.slot,
+                        ) {
                             error!("virtio-fs transport error: {}", e);
                             return Err(e);
                         }
