// Copyright 2020 The Chromium OS Authors. All rights reserved.
// Use of this source code is governed by a BSD-style license that can be
// found in the LICENSE file.

//! Provides an implementation of the audio_streams::shm_streams::ShmStream trait using the VioS
//! client.
//! Given that the VioS server doesn't emit an event when the next buffer is expected, this
//! implementation uses thread::sleep to drive the frame timings.

use super::shm_vios::{VioSClient, VioSStreamParams};

use crate::virtio::snd::constants::*;

use audio_streams::shm_streams::{BufferSet, ServerRequest, ShmStream, ShmStreamSource};
use audio_streams::{BoxError, SampleFormat, StreamDirection, StreamEffect};

<<<<<<< HEAD
use base::{error, SharedMemory, SharedMemoryUnix};
=======
use base::{
    error, Error as SysError, MemoryMapping, MemoryMappingBuilder, SharedMemory, SharedMemoryUnix,
};
use data_model::VolatileMemory;
use sync::Mutex;
>>>>>>> 8f1f7e79

use std::fs::File;
use std::os::unix::io::{AsRawFd, FromRawFd, RawFd};
use std::path::Path;
use std::sync::Arc;
use std::time::{Duration, Instant};

<<<<<<< HEAD
use sys_util::{Error as SysError, SharedMemory as SysSharedMemory};

=======
>>>>>>> 8f1f7e79
use super::shm_vios::{Error, Result};

// This is the error type used in audio_streams::shm_streams. Unfortunately, it's not declared
// public there so it needs to be re-declared here. It also prevents the usage of anyhow::Error.
type GenericResult<T> = std::result::Result<T, BoxError>;

/// Adapter that provides the ShmStreamSource trait around the VioS backend.
pub struct VioSShmStreamSource {
    vios_client: Arc<VioSClient>,
}

impl VioSShmStreamSource {
    /// Creates a new stream source given the path to the audio server's socket.
    pub fn new<P: AsRef<Path>>(server: P) -> Result<VioSShmStreamSource> {
        Ok(Self {
            vios_client: Arc::new(VioSClient::try_new(server)?),
        })
    }
}

fn from_sample_format(format: SampleFormat) -> u8 {
    match format {
        SampleFormat::U8 => VIRTIO_SND_PCM_FMT_U8,
        SampleFormat::S16LE => VIRTIO_SND_PCM_FMT_U16,
        SampleFormat::S24LE => VIRTIO_SND_PCM_FMT_U24,
        SampleFormat::S32LE => VIRTIO_SND_PCM_FMT_U32,
    }
}

fn virtio_frame_rate(frame_rate: u32) -> GenericResult<u8> {
    Ok(match frame_rate {
        5512u32 => VIRTIO_SND_PCM_RATE_5512,
        8000u32 => VIRTIO_SND_PCM_RATE_8000,
        11025u32 => VIRTIO_SND_PCM_RATE_11025,
        16000u32 => VIRTIO_SND_PCM_RATE_16000,
        22050u32 => VIRTIO_SND_PCM_RATE_22050,
        32000u32 => VIRTIO_SND_PCM_RATE_32000,
        44100u32 => VIRTIO_SND_PCM_RATE_44100,
        48000u32 => VIRTIO_SND_PCM_RATE_48000,
        64000u32 => VIRTIO_SND_PCM_RATE_64000,
        88200u32 => VIRTIO_SND_PCM_RATE_88200,
        96000u32 => VIRTIO_SND_PCM_RATE_96000,
        176400u32 => VIRTIO_SND_PCM_RATE_176400,
        192000u32 => VIRTIO_SND_PCM_RATE_192000,
        384000u32 => VIRTIO_SND_PCM_RATE_384000,
        _ => {
            return Err(Box::new(Error::UnsupportedFrameRate(frame_rate)));
        }
    })
}

impl ShmStreamSource for VioSShmStreamSource {
    /// Creates a new stream
    #[allow(clippy::too_many_arguments)]
    fn new_stream(
        &mut self,
        direction: StreamDirection,
        num_channels: usize,
        format: SampleFormat,
        frame_rate: u32,
        buffer_size: usize,
        _effects: &[StreamEffect],
        client_shm: &SysSharedMemory,
        _buffer_offsets: [u64; 2],
    ) -> GenericResult<Box<dyn ShmStream>> {
        self.vios_client.ensure_bg_thread_started()?;
        let virtio_dir = match direction {
            StreamDirection::Playback => VIRTIO_SND_D_OUTPUT,
            StreamDirection::Capture => VIRTIO_SND_D_INPUT,
        };
        let frame_size = num_channels * format.sample_bytes();
        let period_bytes = (frame_size * buffer_size) as u32;
        let stream_id = self
            .vios_client
            .get_unused_stream_id(virtio_dir)
            .ok_or(Box::new(Error::NoStreamsAvailable))?;
        // Create the stream object before any errors can be returned to guarantee the stream will
        // be released in all cases
        let stream_box = VioSndShmStream::new(
            buffer_size,
            num_channels,
            format,
            frame_rate,
            stream_id,
            direction,
            self.vios_client.clone(),
            client_shm,
        );
        self.vios_client.prepare_stream(stream_id)?;
        let params = VioSStreamParams {
            buffer_bytes: 2 * period_bytes,
            period_bytes,
            features: 0u32,
            channels: num_channels as u8,
            format: from_sample_format(format),
            rate: virtio_frame_rate(frame_rate)?,
        };
        self.vios_client.set_stream_parameters(stream_id, params)?;
        self.vios_client.start_stream(stream_id)?;
        stream_box
    }

    /// Get a list of file descriptors used by the implementation.
    ///
    /// Returns any open file descriptors needed by the implementation.
    /// This list helps users of the ShmStreamSource enter Linux jails without
    /// closing needed file descriptors.
    fn keep_fds(&self) -> Vec<RawFd> {
        self.vios_client.keep_fds()
    }
}

/// Adapter around a VioS stream that implements the ShmStream trait.
pub struct VioSndShmStream {
    num_channels: usize,
    frame_rate: u32,
    buffer_size: usize,
    frame_size: usize,
    interval: Duration,
    next_frame: Duration,
    start_time: Instant,
    stream_id: u32,
    direction: StreamDirection,
    vios_client: Arc<VioSClient>,
    client_shm: SharedMemory,
}

impl VioSndShmStream {
    /// Creates a new shm stream.
    fn new(
        buffer_size: usize,
        num_channels: usize,
        format: SampleFormat,
        frame_rate: u32,
        stream_id: u32,
        direction: StreamDirection,
        vios_client: Arc<VioSClient>,
        client_shm: &SysSharedMemory,
    ) -> GenericResult<Box<dyn ShmStream>> {
        let interval = Duration::from_millis(buffer_size as u64 * 1000 / frame_rate as u64);

        let dup_fd = unsafe {
            // Safe because fcntl doesn't affect memory and client_shm should wrap a known valid
            // file descriptor.
            libc::fcntl(client_shm.as_raw_fd(), libc::F_DUPFD_CLOEXEC, 0)
        };
        if dup_fd < 0 {
            return Err(Box::new(Error::DupError(SysError::last())));
        }
        let file = unsafe {
            // safe because we checked the result of libc::fcntl()
            File::from_raw_fd(dup_fd)
        };
        let client_shm_clone =
            SharedMemory::from_file(file).map_err(|e| Error::BaseMmapError(e))?;

        Ok(Box::new(Self {
            num_channels,
            frame_rate,
            buffer_size,
            frame_size: format.sample_bytes() * num_channels,
            interval,
            next_frame: interval,
            start_time: Instant::now(),
            stream_id,
            direction,
            vios_client,
            client_shm: client_shm_clone,
        }))
    }
}

impl ShmStream for VioSndShmStream {
    fn frame_size(&self) -> usize {
        self.frame_size
    }

    fn num_channels(&self) -> usize {
        self.num_channels
    }

    fn frame_rate(&self) -> u32 {
        self.frame_rate
    }

    /// Waits until the next time a frame should be sent to the server. The server may release the
    /// previous buffer much sooner than it needs the next one, so this function may sleep to wait
    /// for the right time.
    fn wait_for_next_action_with_timeout(
        &mut self,
        timeout: Duration,
    ) -> GenericResult<Option<ServerRequest>> {
        let elapsed = self.start_time.elapsed();
        if elapsed < self.next_frame {
            if timeout < self.next_frame - elapsed {
                std::thread::sleep(timeout);
                return Ok(None);
            } else {
                std::thread::sleep(self.next_frame - elapsed);
            }
        }
        self.next_frame += self.interval;
        Ok(Some(ServerRequest::new(self.buffer_size, self)))
    }
}

impl BufferSet for VioSndShmStream {
    fn callback(&mut self, offset: usize, frames: usize) -> GenericResult<()> {
        match self.direction {
            StreamDirection::Playback => {
                self.vios_client.inject_audio_data(
                    self.stream_id,
                    &mut self.client_shm,
                    offset,
                    frames * self.frame_size,
                )?;
            }
            StreamDirection::Capture => {
                self.vios_client.request_audio_data(
                    self.stream_id,
                    &mut self.client_shm,
                    offset,
                    frames * self.frame_size,
                )?;
            }
        }
        Ok(())
    }

    fn ignore(&mut self) -> GenericResult<()> {
        Ok(())
    }
}

impl Drop for VioSndShmStream {
    fn drop(&mut self) {
        let stream_id = self.stream_id;
        if let Err(e) = self
            .vios_client
            .stop_stream(stream_id)
            .and_then(|_| self.vios_client.release_stream(stream_id))
        {
            error!("Failed to stop and release stream {}: {}", stream_id, e);
        }
    }
}<|MERGE_RESOLUTION|>--- conflicted
+++ resolved
@@ -9,120 +9,88 @@
 
 use super::shm_vios::{VioSClient, VioSStreamParams};
 
+use crate::virtio::snd::common::*;
 use crate::virtio::snd::constants::*;
 
-use audio_streams::shm_streams::{BufferSet, ServerRequest, ShmStream, ShmStreamSource};
+use audio_streams::shm_streams::{
+    BufferSet, ServerRequest, SharedMemory as AudioSharedMemory, ShmStream, ShmStreamSource,
+};
 use audio_streams::{BoxError, SampleFormat, StreamDirection, StreamEffect};
 
-<<<<<<< HEAD
-use base::{error, SharedMemory, SharedMemoryUnix};
-=======
 use base::{
     error, Error as SysError, MemoryMapping, MemoryMappingBuilder, SharedMemory, SharedMemoryUnix,
 };
 use data_model::VolatileMemory;
 use sync::Mutex;
->>>>>>> 8f1f7e79
 
 use std::fs::File;
-use std::os::unix::io::{AsRawFd, FromRawFd, RawFd};
+use std::os::unix::io::{FromRawFd, RawFd};
 use std::path::Path;
 use std::sync::Arc;
 use std::time::{Duration, Instant};
 
-<<<<<<< HEAD
-use sys_util::{Error as SysError, SharedMemory as SysSharedMemory};
-
-=======
->>>>>>> 8f1f7e79
 use super::shm_vios::{Error, Result};
 
 // This is the error type used in audio_streams::shm_streams. Unfortunately, it's not declared
 // public there so it needs to be re-declared here. It also prevents the usage of anyhow::Error.
 type GenericResult<T> = std::result::Result<T, BoxError>;
 
+enum StreamState {
+    Available,
+    Acquired,
+    Active,
+}
+
+struct StreamDesc {
+    state: Arc<Mutex<StreamState>>,
+    direction: StreamDirection,
+}
+
 /// Adapter that provides the ShmStreamSource trait around the VioS backend.
 pub struct VioSShmStreamSource {
     vios_client: Arc<VioSClient>,
+    stream_descs: Vec<StreamDesc>,
 }
 
 impl VioSShmStreamSource {
     /// Creates a new stream source given the path to the audio server's socket.
     pub fn new<P: AsRef<Path>>(server: P) -> Result<VioSShmStreamSource> {
+        let vios_client = Arc::new(VioSClient::try_new(server)?);
+        let mut stream_descs: Vec<StreamDesc> = Vec::new();
+        let mut idx = 0u32;
+        while let Some(info) = vios_client.stream_info(idx) {
+            stream_descs.push(StreamDesc {
+                state: Arc::new(Mutex::new(StreamState::Active)),
+                direction: if info.direction == VIRTIO_SND_D_OUTPUT {
+                    StreamDirection::Playback
+                } else {
+                    StreamDirection::Capture
+                },
+            });
+            idx += 1;
+        }
         Ok(Self {
-            vios_client: Arc::new(VioSClient::try_new(server)?),
+            vios_client,
+            stream_descs,
         })
     }
 }
 
-fn from_sample_format(format: SampleFormat) -> u8 {
-    match format {
-        SampleFormat::U8 => VIRTIO_SND_PCM_FMT_U8,
-        SampleFormat::S16LE => VIRTIO_SND_PCM_FMT_U16,
-        SampleFormat::S24LE => VIRTIO_SND_PCM_FMT_U24,
-        SampleFormat::S32LE => VIRTIO_SND_PCM_FMT_U32,
-    }
-}
-
-fn virtio_frame_rate(frame_rate: u32) -> GenericResult<u8> {
-    Ok(match frame_rate {
-        5512u32 => VIRTIO_SND_PCM_RATE_5512,
-        8000u32 => VIRTIO_SND_PCM_RATE_8000,
-        11025u32 => VIRTIO_SND_PCM_RATE_11025,
-        16000u32 => VIRTIO_SND_PCM_RATE_16000,
-        22050u32 => VIRTIO_SND_PCM_RATE_22050,
-        32000u32 => VIRTIO_SND_PCM_RATE_32000,
-        44100u32 => VIRTIO_SND_PCM_RATE_44100,
-        48000u32 => VIRTIO_SND_PCM_RATE_48000,
-        64000u32 => VIRTIO_SND_PCM_RATE_64000,
-        88200u32 => VIRTIO_SND_PCM_RATE_88200,
-        96000u32 => VIRTIO_SND_PCM_RATE_96000,
-        176400u32 => VIRTIO_SND_PCM_RATE_176400,
-        192000u32 => VIRTIO_SND_PCM_RATE_192000,
-        384000u32 => VIRTIO_SND_PCM_RATE_384000,
-        _ => {
-            return Err(Box::new(Error::UnsupportedFrameRate(frame_rate)));
-        }
-    })
-}
-
-impl ShmStreamSource for VioSShmStreamSource {
-    /// Creates a new stream
-    #[allow(clippy::too_many_arguments)]
-    fn new_stream(
+impl VioSShmStreamSource {
+    fn new_stream_inner(
         &mut self,
+        stream_id: u32,
         direction: StreamDirection,
         num_channels: usize,
         format: SampleFormat,
         frame_rate: u32,
         buffer_size: usize,
         _effects: &[StreamEffect],
-        client_shm: &SysSharedMemory,
+        client_shm: &dyn AudioSharedMemory<Error = base::Error>,
         _buffer_offsets: [u64; 2],
     ) -> GenericResult<Box<dyn ShmStream>> {
-        self.vios_client.ensure_bg_thread_started()?;
-        let virtio_dir = match direction {
-            StreamDirection::Playback => VIRTIO_SND_D_OUTPUT,
-            StreamDirection::Capture => VIRTIO_SND_D_INPUT,
-        };
         let frame_size = num_channels * format.sample_bytes();
         let period_bytes = (frame_size * buffer_size) as u32;
-        let stream_id = self
-            .vios_client
-            .get_unused_stream_id(virtio_dir)
-            .ok_or(Box::new(Error::NoStreamsAvailable))?;
-        // Create the stream object before any errors can be returned to guarantee the stream will
-        // be released in all cases
-        let stream_box = VioSndShmStream::new(
-            buffer_size,
-            num_channels,
-            format,
-            frame_rate,
-            stream_id,
-            direction,
-            self.vios_client.clone(),
-            client_shm,
-        );
         self.vios_client.prepare_stream(stream_id)?;
         let params = VioSStreamParams {
             buffer_bytes: 2 * period_bytes,
@@ -134,7 +102,68 @@
         };
         self.vios_client.set_stream_parameters(stream_id, params)?;
         self.vios_client.start_stream(stream_id)?;
-        stream_box
+        VioSndShmStream::new(
+            buffer_size,
+            num_channels,
+            format,
+            frame_rate,
+            stream_id,
+            direction,
+            self.vios_client.clone(),
+            client_shm,
+            self.stream_descs[stream_id as usize].state.clone(),
+        )
+    }
+
+    fn get_unused_stream_id(&self, direction: StreamDirection) -> Option<u32> {
+        self.stream_descs
+            .iter()
+            .position(|s| match &*s.state.lock() {
+                StreamState::Available => s.direction == direction,
+                _ => false,
+            })
+            .map(|idx| idx as u32)
+    }
+}
+
+impl ShmStreamSource<base::Error> for VioSShmStreamSource {
+    /// Creates a new stream
+    #[allow(clippy::too_many_arguments)]
+    fn new_stream(
+        &mut self,
+        direction: StreamDirection,
+        num_channels: usize,
+        format: SampleFormat,
+        frame_rate: u32,
+        buffer_size: usize,
+        effects: &[StreamEffect],
+        client_shm: &dyn AudioSharedMemory<Error = base::Error>,
+        buffer_offsets: [u64; 2],
+    ) -> GenericResult<Box<dyn ShmStream>> {
+        self.vios_client.start_bg_thread()?;
+        let stream_id = self
+            .get_unused_stream_id(direction)
+            .ok_or(Box::new(Error::NoStreamsAvailable))?;
+        let stream = self
+            .new_stream_inner(
+                stream_id,
+                direction,
+                num_channels,
+                format,
+                frame_rate,
+                buffer_size,
+                effects,
+                client_shm,
+                buffer_offsets,
+            )
+            .map_err(|e| {
+                // Attempt to release the stream so that it can be used later. This is a best effort
+                // attempt, so we ignore any error it may return.
+                let _ = self.vios_client.release_stream(stream_id);
+                e
+            })?;
+        *self.stream_descs[stream_id as usize].state.lock() = StreamState::Acquired;
+        Ok(stream)
     }
 
     /// Get a list of file descriptors used by the implementation.
@@ -160,6 +189,7 @@
     direction: StreamDirection,
     vios_client: Arc<VioSClient>,
     client_shm: SharedMemory,
+    state: Arc<Mutex<StreamState>>,
 }
 
 impl VioSndShmStream {
@@ -172,7 +202,8 @@
         stream_id: u32,
         direction: StreamDirection,
         vios_client: Arc<VioSClient>,
-        client_shm: &SysSharedMemory,
+        client_shm: &dyn AudioSharedMemory<Error = base::Error>,
+        state: Arc<Mutex<StreamState>>,
     ) -> GenericResult<Box<dyn ShmStream>> {
         let interval = Duration::from_millis(buffer_size as u64 * 1000 / frame_rate as u64);
 
@@ -188,8 +219,7 @@
             // safe because we checked the result of libc::fcntl()
             File::from_raw_fd(dup_fd)
         };
-        let client_shm_clone =
-            SharedMemory::from_file(file).map_err(|e| Error::BaseMmapError(e))?;
+        let client_shm_clone = SharedMemory::from_file(file).map_err(Error::BaseMmapError)?;
 
         Ok(Box::new(Self {
             num_channels,
@@ -203,6 +233,7 @@
             direction,
             vios_client,
             client_shm: client_shm_clone,
+            state,
         }))
     }
 }
@@ -245,20 +276,54 @@
     fn callback(&mut self, offset: usize, frames: usize) -> GenericResult<()> {
         match self.direction {
             StreamDirection::Playback => {
-                self.vios_client.inject_audio_data(
+                let requested_size = frames * self.frame_size;
+                let shm_ref = &mut self.client_shm;
+                let (_, res) = self.vios_client.inject_audio_data::<Result<()>, _>(
                     self.stream_id,
-                    &mut self.client_shm,
-                    offset,
-                    frames * self.frame_size,
+                    requested_size,
+                    |slice| {
+                        if requested_size != slice.size() {
+                            error!(
+                                "Buffer size is different than the requested size: {} vs {}",
+                                requested_size,
+                                slice.size()
+                            );
+                        }
+                        let size = std::cmp::min(requested_size, slice.size());
+                        let (src_mmap, mmap_offset) = mmap_buffer(shm_ref, offset, size)?;
+                        let src_slice = src_mmap
+                            .get_slice(mmap_offset, size)
+                            .map_err(Error::VolatileMemoryError)?;
+                        src_slice.copy_to_volatile_slice(slice);
+                        Ok(())
+                    },
                 )?;
+                res?;
             }
             StreamDirection::Capture => {
-                self.vios_client.request_audio_data(
+                let requested_size = frames * self.frame_size;
+                let shm_ref = &mut self.client_shm;
+                let (_, res) = self.vios_client.request_audio_data::<Result<()>, _>(
                     self.stream_id,
-                    &mut self.client_shm,
-                    offset,
-                    frames * self.frame_size,
+                    requested_size,
+                    |slice| {
+                        if requested_size != slice.size() {
+                            error!(
+                                "Buffer size is different than the requested size: {} vs {}",
+                                requested_size,
+                                slice.size()
+                            );
+                        }
+                        let size = std::cmp::min(requested_size, slice.size());
+                        let (dst_mmap, mmap_offset) = mmap_buffer(shm_ref, offset, size)?;
+                        let dst_slice = dst_mmap
+                            .get_slice(mmap_offset, size)
+                            .map_err(Error::VolatileMemoryError)?;
+                        slice.copy_to_volatile_slice(dst_slice);
+                        Ok(())
+                    },
                 )?;
+                res?;
             }
         }
         Ok(())
@@ -279,5 +344,28 @@
         {
             error!("Failed to stop and release stream {}: {}", stream_id, e);
         }
-    }
+        *self.state.lock() = StreamState::Available;
+    }
+}
+
+/// Memory map a shared memory object to access an audio buffer. The buffer may not be located at an
+/// offset aligned to page size, so the offset within the mapped region is returned along with the
+/// MemoryMapping struct.
+fn mmap_buffer(
+    src: &mut SharedMemory,
+    offset: usize,
+    size: usize,
+) -> Result<(MemoryMapping, usize)> {
+    // If the buffer is not aligned to page size a bigger region needs to be mapped.
+    let aligned_offset = offset & !(base::pagesize() - 1);
+    let offset_from_mapping_start = offset - aligned_offset;
+    let extended_size = size + offset_from_mapping_start;
+
+    let mmap = MemoryMappingBuilder::new(extended_size)
+        .offset(aligned_offset as u64)
+        .from_shared_memory(src)
+        .build()
+        .map_err(Error::GuestMmapError)?;
+
+    Ok((mmap, offset_from_mapping_start))
 }