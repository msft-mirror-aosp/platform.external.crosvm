# Copyright 2019 The Chromium OS Authors. All rights reserved.
# Use of this source code is governed by a BSD-style license that can be
# found in the LICENSE file.

<<<<<<< HEAD
# common policy
brk: 1
clone: arg0 & CLONE_THREAD
close: 1
dup3: 1
dup: 1
epoll_create1: 1
epoll_ctl: 1
epoll_pwait: 1
eventfd2: 1
exit: 1
exit_group: 1
futex: 1
getpid: 1
getrandom: 1
gettimeofday: 1
kill: 1
madvise: arg2 == MADV_DONTNEED || arg2 == MADV_DONTDUMP || arg2 == MADV_REMOVE
mmap: arg2 in ~PROT_EXEC
mprotect: arg2 in ~PROT_EXEC
mremap: 1
munmap: 1
nanosleep: 1
clock_nanosleep: 1
pipe2: 1
ppoll: 1
prctl: arg0 == PR_SET_NAME
read: 1
recvfrom: 1
recvmsg: 1
restart_syscall: 1
rt_sigaction: 1
rt_sigprocmask: 1
rt_sigreturn: 1
sched_getaffinity: 1
sendmsg: 1
set_robust_list: 1
sigaltstack: 1
write: 1
=======
@include /usr/share/policy/crosvm/common_device.policy
>>>>>>> 8f1f7e79

chdir: 1
fstat: 1
fsync: 1
ftruncate: 1
getrandom: 1
getuid: 1
lseek: 1
mkdirat: 1
newfstatat: 1
openat: 1
prctl: arg0 == PR_SET_NAME
socket: return EACCES
statx: 1<|MERGE_RESOLUTION|>--- conflicted
+++ resolved
@@ -2,49 +2,7 @@
 # Use of this source code is governed by a BSD-style license that can be
 # found in the LICENSE file.
 
-<<<<<<< HEAD
-# common policy
-brk: 1
-clone: arg0 & CLONE_THREAD
-close: 1
-dup3: 1
-dup: 1
-epoll_create1: 1
-epoll_ctl: 1
-epoll_pwait: 1
-eventfd2: 1
-exit: 1
-exit_group: 1
-futex: 1
-getpid: 1
-getrandom: 1
-gettimeofday: 1
-kill: 1
-madvise: arg2 == MADV_DONTNEED || arg2 == MADV_DONTDUMP || arg2 == MADV_REMOVE
-mmap: arg2 in ~PROT_EXEC
-mprotect: arg2 in ~PROT_EXEC
-mremap: 1
-munmap: 1
-nanosleep: 1
-clock_nanosleep: 1
-pipe2: 1
-ppoll: 1
-prctl: arg0 == PR_SET_NAME
-read: 1
-recvfrom: 1
-recvmsg: 1
-restart_syscall: 1
-rt_sigaction: 1
-rt_sigprocmask: 1
-rt_sigreturn: 1
-sched_getaffinity: 1
-sendmsg: 1
-set_robust_list: 1
-sigaltstack: 1
-write: 1
-=======
 @include /usr/share/policy/crosvm/common_device.policy
->>>>>>> 8f1f7e79
 
 chdir: 1
 fstat: 1
