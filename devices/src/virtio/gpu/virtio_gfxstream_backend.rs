--- conflicted
+++ resolved
@@ -25,13 +25,8 @@
 use msg_socket::{MsgReceiver, MsgSender};
 use resources::Alloc;
 use sync::Mutex;
-<<<<<<< HEAD
-use sys_util::{error, ExternalMapping, ExternalMappingResult, GuestAddress, GuestMemory};
-use vm_control::{VmMemoryControlRequestSocket, VmMemoryRequest, VmMemoryResponse};
-=======
 use vm_control::{VmMemoryControlRequestSocket, VmMemoryRequest, VmMemoryResponse};
 use vm_memory::{GuestAddress, GuestMemory};
->>>>>>> ba3269fd
 
 use super::protocol::GpuResponse;
 pub use super::virtio_backend::{VirtioBackend, VirtioResource};
@@ -41,11 +36,6 @@
 };
 use crate::virtio::resource_bridge::ResourceResponse;
 
-<<<<<<< HEAD
-// Page size definition for use with resource_create_blob and related functions.
-const PAGE_SIZE_FOR_BLOB: u64 = 4096;
-const PAGE_MASK_FOR_BLOB: u64 = !(0xfff);
-=======
 /// Errors for gfxstream-specific usage
 #[derive(Debug)]
 pub enum GfxStreamError {
@@ -69,7 +59,6 @@
 
 /// The result of an operation for gfxstream-specific ops.
 pub type GfxStreamResult<T> = std::result::Result<T, GfxStreamError>;
->>>>>>> ba3269fd
 
 // C definitions related to gfxstream
 // In gfxstream, only write_fence is used
@@ -214,19 +203,12 @@
     );
 
     fn stream_renderer_resource_create_v2(res_handle: u32, hostmemId: u64);
-<<<<<<< HEAD
-    fn stream_renderer_resource_get_hva(res_handle: u32) -> u64;
-    fn stream_renderer_resource_get_hva_size(res_handle: u32) -> u64;
-    fn stream_renderer_resource_set_hv_slot(res_handle: u32, slot: u32);
-    fn stream_renderer_resource_get_hv_slot(res_handle: u32) -> u32;
-=======
     fn stream_renderer_resource_map(
         res_handle: u32,
         map: *mut *mut c_void,
         out_size: *mut u64,
     ) -> c_int;
     fn stream_renderer_resource_unmap(res_handle: u32) -> c_int;
->>>>>>> ba3269fd
 }
 
 // Fence state stuff (begin)
@@ -262,10 +244,6 @@
 };
 
 // Fence state stuff (end)
-struct VirtioGfxStreamResource {
-    guest_memory_backing: Option<GuestMemory>,
-    mappable: bool,
-}
 
 struct VirtioGfxStreamResource {
     guest_memory_backing: Option<Vec<iovec>>,
@@ -293,28 +271,6 @@
     map_request: Arc<Mutex<Option<ExternalMapping>>>,
 }
 
-<<<<<<< HEAD
-fn align_to_page(raw_hva: u64) -> u64 {
-    raw_hva & PAGE_MASK_FOR_BLOB
-}
-
-fn align_to_page_size(size: u64) -> u64 {
-    PAGE_SIZE_FOR_BLOB * ((size + PAGE_SIZE_FOR_BLOB - 1) / PAGE_SIZE_FOR_BLOB)
-}
-
-fn map_func(resource_id: u32) -> ExternalMappingResult<(u64, usize)> {
-    let raw_hva = unsafe { stream_renderer_resource_get_hva(resource_id) };
-    let raw_hva_size = unsafe { stream_renderer_resource_get_hva_size(resource_id) };
-
-    let aligned_hva = align_to_page(raw_hva);
-    let aligned_hva_size = align_to_page_size(raw_hva_size);
-    Ok((aligned_hva, aligned_hva_size as usize))
-}
-
-fn unmap_func(_resource_id: u32) -> () {
-    // no-op: No further cleanup considered outside of what happens in
-    // resource unmap
-=======
 fn map_func(resource_id: u32) -> ExternalMappingResult<(u64, usize)> {
     let mut map: *mut c_void = null_mut();
     let map_ptr: *mut *mut c_void = &mut map;
@@ -330,7 +286,6 @@
 
 fn unmap_func(resource_id: u32) -> () {
     unsafe { stream_renderer_resource_unmap(resource_id) };
->>>>>>> ba3269fd
 }
 
 impl VirtioGfxStreamBackend {
@@ -389,23 +344,6 @@
             gpu_device_socket,
             pci_bar,
             map_request,
-<<<<<<< HEAD
-        }
-    }
-
-    fn resource_set_mappable(&mut self, resource_id: u32, mappable: bool) {
-        match self.resources.get_mut(&resource_id) {
-            Some(resource) => {
-                resource.mappable = mappable;
-            }
-            _ => {
-                error!(
-                    "Could not set mappable={} for resource id {}",
-                    mappable, resource_id
-                );
-            }
-=======
->>>>>>> ba3269fd
         }
     }
 
@@ -623,21 +561,10 @@
         mem: &GuestMemory,
         vecs: Vec<(GuestAddress, usize)>,
     ) -> GpuResponse {
-<<<<<<< HEAD
-        match self.resources.get_mut(&id) {
-            Some(resource) => {
-                resource.guest_memory_backing = Some(mem.clone());
-            }
-            None => {
-                return GpuResponse::ErrInvalidResourceId;
-            }
-        }
-=======
         let resource = match self.resources.get_mut(&id) {
             Some(resource) => resource,
             None => return GpuResponse::ErrInvalidResourceId,
         };
->>>>>>> ba3269fd
 
         let mut backing_iovecs: Vec<iovec> = Vec::new();
 
@@ -663,21 +590,10 @@
 
     /// Detaches any backing memory from the given resource, if there is any.
     fn detach_backing(&mut self, id: u32) -> GpuResponse {
-<<<<<<< HEAD
-        match self.resources.get_mut(&id) {
-            Some(resource) => {
-                resource.guest_memory_backing = None;
-            }
-            None => {
-                return GpuResponse::ErrInvalidResourceId;
-            }
-        }
-=======
         let resource = match self.resources.get_mut(&id) {
             Some(resource) => resource,
             None => return GpuResponse::ErrInvalidResourceId,
         };
->>>>>>> ba3269fd
 
         unsafe {
             pipe_virgl_renderer_resource_detach_iov(
@@ -769,11 +685,7 @@
             Entry::Vacant(entry) => {
                 entry.insert(VirtioGfxStreamResource {
                     guest_memory_backing: None, /* no guest memory attached yet */
-<<<<<<< HEAD
-                    mappable: false,            /* not mappable */
-=======
                     kvm_slot: None,
->>>>>>> ba3269fd
                 });
             }
             Entry::Occupied(_) => {
@@ -887,28 +799,6 @@
     }
 
     fn submit_command(&mut self, ctx_id: u32, commands: &mut [u8]) -> GpuResponse {
-<<<<<<< HEAD
-        if commands.len() % std::mem::size_of::<u32>() != 0 {
-            error!(
-                "context {} got command with size {} which is not u32 multiple",
-                ctx_id,
-                commands.len()
-            );
-            return GpuResponse::ErrUnspec;
-        }
-
-        let dword_count = commands.len() / std::mem::size_of::<u32>();
-
-        unsafe {
-            pipe_virgl_renderer_submit_cmd(
-                commands.as_mut_ptr() as *mut c_void,
-                ctx_id as i32,
-                dword_count as i32,
-            );
-        }
-
-        GpuResponse::OkNoData
-=======
         match self.submit_command_impl(ctx_id, commands) {
             Ok(_) => GpuResponse::OkNoData,
             Err(e) => {
@@ -916,7 +806,6 @@
                 GpuResponse::ErrUnspec
             }
         }
->>>>>>> ba3269fd
     }
 
     // Not considered for gfxstream
@@ -937,11 +826,7 @@
             Entry::Vacant(entry) => {
                 entry.insert(VirtioGfxStreamResource {
                     guest_memory_backing: None, /* no guest memory attached yet */
-<<<<<<< HEAD
-                    mappable: true,             /* is mappable */
-=======
                     kvm_slot: None,
->>>>>>> ba3269fd
                 });
             }
             Entry::Occupied(_) => {
@@ -949,42 +834,19 @@
             }
         }
 
-<<<<<<< HEAD
-        let hostmem_id = blob_id;
-
-        unsafe {
-            stream_renderer_resource_create_v2(resource_id, hostmem_id);
-=======
         unsafe {
             stream_renderer_resource_create_v2(resource_id, blob_id);
->>>>>>> ba3269fd
         }
         GpuResponse::OkNoData
     }
 
     fn resource_map_blob(&mut self, resource_id: u32, offset: u64) -> GpuResponse {
-<<<<<<< HEAD
-        match self.resources.get_mut(&resource_id) {
-            Some(resource) => {
-                if !resource.mappable {
-                    error!("resource {} already mapped!", resource_id);
-                    return GpuResponse::ErrUnspec;
-                }
-            }
-            None => {
-                return GpuResponse::ErrInvalidResourceId;
-            }
-        };
-
-        let map_result = ExternalMapping::new(resource_id, map_func, unmap_func);
-=======
         let resource = match self.resources.get_mut(&resource_id) {
             Some(resource) => resource,
             None => return GpuResponse::ErrInvalidResourceId,
         };
 
         let map_result = unsafe { ExternalMapping::new(resource_id, map_func, unmap_func) };
->>>>>>> ba3269fd
         if map_result.is_err() {
             return GpuResponse::ErrUnspec;
         }
@@ -1018,16 +880,8 @@
 
         match response {
             VmMemoryResponse::RegisterMemory { pfn: _, slot } => {
-<<<<<<< HEAD
-                self.resource_set_mappable(resource_id, false /* not mappable */);
-                unsafe {
-                    stream_renderer_resource_set_hv_slot(resource_id, slot);
-                }
-                // 0x02 for uncached type in map info
-=======
                 // 0x02 for uncached type in map info
                 resource.kvm_slot = Some(slot);
->>>>>>> ba3269fd
                 GpuResponse::OkMapInfo { map_info: 0x02 }
             }
             VmMemoryResponse::Err(e) => {
@@ -1042,35 +896,6 @@
     }
 
     fn resource_unmap_blob(&mut self, resource_id: u32) -> GpuResponse {
-<<<<<<< HEAD
-        match self.resources.get_mut(&resource_id) {
-            Some(resource) => {
-                if resource.mappable {
-                    error!("resource {} already not mapped!", resource_id);
-                    return GpuResponse::ErrUnspec;
-                }
-            }
-            None => {
-                return GpuResponse::ErrInvalidResourceId;
-            }
-        };
-
-        let hva = unsafe { stream_renderer_resource_get_hva(resource_id) };
-
-        // Ignore null hva for the resource.
-        if 0 == hva {
-            return GpuResponse::OkNoData;
-        }
-
-        let slot = unsafe { stream_renderer_resource_get_hv_slot(resource_id) };
-
-        // Ignore invalid slot for the resource.
-        if 0xffffffff == slot {
-            return GpuResponse::OkNoData;
-        }
-
-        let request = VmMemoryRequest::UnregisterMemory(slot);
-=======
         let resource = match self.resources.get_mut(&resource_id) {
             Some(r) => r,
             None => return GpuResponse::ErrInvalidResourceId,
@@ -1082,7 +907,6 @@
         };
 
         let request = VmMemoryRequest::UnregisterMemory(kvm_slot);
->>>>>>> ba3269fd
         match self.gpu_device_socket.send(&request) {
             Ok(_) => (),
             Err(e) => {
@@ -1101,11 +925,7 @@
 
         match response {
             VmMemoryResponse::Ok => {
-<<<<<<< HEAD
-                self.resource_set_mappable(resource_id, true /* mappable */);
-=======
                 resource.kvm_slot = None;
->>>>>>> ba3269fd
                 GpuResponse::OkNoData
             }
             VmMemoryResponse::Err(e) => {
