// Copyright 2018 The ChromiumOS Authors
// Use of this source code is governed by a BSD-style license that can be
// found in the LICENSE file.

//! ARM 64-bit architecture support.

#![cfg(any(target_arch = "arm", target_arch = "aarch64"))]

use std::collections::BTreeMap;
use std::io;
use std::sync::mpsc;
use std::sync::Arc;

use arch::get_serial_cmdline;
use arch::GetSerialCmdlineError;
use arch::MsrConfig;
use arch::MsrExitHandlerError;
use arch::RunnableLinuxVm;
use arch::VmComponents;
use arch::VmImage;
use base::Event;
use base::MemoryMappingBuilder;
use base::SendTube;
use devices::serial_device::SerialHardware;
use devices::serial_device::SerialParameters;
use devices::vmwdt::VMWDT_DEFAULT_CLOCK_HZ;
use devices::vmwdt::VMWDT_DEFAULT_TIMEOUT_SEC;
use devices::Bus;
use devices::BusDeviceObj;
use devices::BusError;
use devices::IrqChip;
use devices::IrqChipAArch64;
use devices::IrqEventSource;
use devices::PciAddress;
use devices::PciConfigMmio;
use devices::PciDevice;
use devices::PciRootCommand;
use devices::Serial;
use hypervisor::CpuConfigAArch64;
use hypervisor::DeviceKind;
use hypervisor::Hypervisor;
use hypervisor::HypervisorCap;
use hypervisor::ProtectionType;
use hypervisor::VcpuAArch64;
use hypervisor::VcpuFeature;
use hypervisor::VcpuInitAArch64;
use hypervisor::VcpuRegAArch64;
use hypervisor::Vm;
use hypervisor::VmAArch64;
use minijail::Minijail;
use remain::sorted;
use resources::AddressRange;
use resources::SystemAllocator;
use resources::SystemAllocatorConfig;
use sync::Mutex;
use thiserror::Error;
use vm_control::BatControl;
use vm_control::BatteryType;
use vm_memory::GuestAddress;
use vm_memory::GuestMemory;
use vm_memory::GuestMemoryError;

mod fdt;

// We place the kernel at offset 8MB
const AARCH64_KERNEL_OFFSET: u64 = 0x800000;
const AARCH64_FDT_MAX_SIZE: u64 = 0x200000;
const AARCH64_INITRD_ALIGN: u64 = 0x1000000;

// These constants indicate the address space used by the ARM vGIC.
const AARCH64_GIC_DIST_SIZE: u64 = 0x10000;
const AARCH64_GIC_CPUI_SIZE: u64 = 0x20000;

// This indicates the start of DRAM inside the physical address space.
const AARCH64_PHYS_MEM_START: u64 = 0x80000000;
const AARCH64_AXI_BASE: u64 = 0x40000000;
const AARCH64_PLATFORM_MMIO_SIZE: u64 = 0x800000;

// FDT is placed at the front of RAM when booting in BIOS mode.
const AARCH64_FDT_OFFSET_IN_BIOS_MODE: u64 = 0x0;
// Therefore, the BIOS is placed after the FDT in memory.
const AARCH64_BIOS_OFFSET: u64 = AARCH64_FDT_MAX_SIZE;
const AARCH64_BIOS_MAX_LEN: u64 = 1 << 20;

const AARCH64_PROTECTED_VM_FW_MAX_SIZE: u64 = 0x400000;
const AARCH64_PROTECTED_VM_FW_START: u64 =
    AARCH64_PHYS_MEM_START - AARCH64_PROTECTED_VM_FW_MAX_SIZE;

const AARCH64_PVTIME_IPA_MAX_SIZE: u64 = 0x10000;
const AARCH64_PVTIME_IPA_START: u64 = AARCH64_MMIO_BASE - AARCH64_PVTIME_IPA_MAX_SIZE;
const AARCH64_PVTIME_SIZE: u64 = 64;

// These constants indicate the placement of the GIC registers in the physical
// address space.
const AARCH64_GIC_DIST_BASE: u64 = AARCH64_AXI_BASE - AARCH64_GIC_DIST_SIZE;
const AARCH64_GIC_CPUI_BASE: u64 = AARCH64_GIC_DIST_BASE - AARCH64_GIC_CPUI_SIZE;
const AARCH64_GIC_REDIST_SIZE: u64 = 0x20000;

// PSR (Processor State Register) bits
const PSR_MODE_EL1H: u64 = 0x00000005;
const PSR_F_BIT: u64 = 0x00000040;
const PSR_I_BIT: u64 = 0x00000080;
const PSR_A_BIT: u64 = 0x00000100;
const PSR_D_BIT: u64 = 0x00000200;

fn get_kernel_addr() -> GuestAddress {
    GuestAddress(AARCH64_PHYS_MEM_START + AARCH64_KERNEL_OFFSET)
}

fn get_bios_addr() -> GuestAddress {
    GuestAddress(AARCH64_PHYS_MEM_START + AARCH64_BIOS_OFFSET)
}

// Serial device requires 8 bytes of registers;
const AARCH64_SERIAL_SIZE: u64 = 0x8;
// This was the speed kvmtool used, not sure if it matters.
const AARCH64_SERIAL_SPEED: u32 = 1843200;
// The serial device gets the first interrupt line
// Which gets mapped to the first SPI interrupt (physical 32).
const AARCH64_SERIAL_1_3_IRQ: u32 = 0;
const AARCH64_SERIAL_2_4_IRQ: u32 = 2;

// Place the RTC device at page 2
const AARCH64_RTC_ADDR: u64 = 0x2000;
// The RTC device gets one 4k page
const AARCH64_RTC_SIZE: u64 = 0x1000;
// The RTC device gets the second interrupt line
const AARCH64_RTC_IRQ: u32 = 1;

// Place the virtual watchdog device at page 3
const AARCH64_VMWDT_ADDR: u64 = 0x3000;
// The virtual watchdog device gets one 4k page
const AARCH64_VMWDT_SIZE: u64 = 0x1000;

// PCI MMIO configuration region base address.
const AARCH64_PCI_CFG_BASE: u64 = 0x10000;
// PCI MMIO configuration region size.
const AARCH64_PCI_CFG_SIZE: u64 = 0x1000000;
// This is the base address of MMIO devices.
const AARCH64_MMIO_BASE: u64 = 0x2000000;
// Size of the whole MMIO region.
const AARCH64_MMIO_SIZE: u64 = 0x2000000;
// Virtio devices start at SPI interrupt number 3
const AARCH64_IRQ_BASE: u32 = 3;

// PMU PPI interrupt, same as qemu
const AARCH64_PMU_IRQ: u32 = 7;

#[sorted]
#[derive(Error, Debug)]
pub enum Error {
    #[error("failed to allocate IRQ number")]
    AllocateIrq,
    #[error("bios could not be loaded: {0}")]
    BiosLoadFailure(arch::LoadImageError),
    #[error("failed to build arm pvtime memory: {0}")]
    BuildPvtimeError(base::MmapError),
    #[error("unable to clone an Event: {0}")]
    CloneEvent(base::Error),
    #[error("failed to clone IRQ chip: {0}")]
    CloneIrqChip(base::Error),
    #[error("the given kernel command line was invalid: {0}")]
    Cmdline(kernel_cmdline::Error),
    #[error("unable to create battery devices: {0}")]
    CreateBatDevices(arch::DeviceRegistrationError),
    #[error("unable to make an Event: {0}")]
    CreateEvent(base::Error),
    #[error("FDT could not be created: {0}")]
    CreateFdt(arch::fdt::Error),
    #[error("failed to create GIC: {0}")]
    CreateGICFailure(base::Error),
    #[error("failed to create a PCI root hub: {0}")]
    CreatePciRoot(arch::DeviceRegistrationError),
    #[error("failed to create platform bus: {0}")]
    CreatePlatformBus(arch::DeviceRegistrationError),
    #[error("unable to create serial devices: {0}")]
    CreateSerialDevices(arch::DeviceRegistrationError),
    #[error("failed to create socket: {0}")]
    CreateSocket(io::Error),
    #[error("failed to create VCPU: {0}")]
    CreateVcpu(base::Error),
    #[error("vm created wrong kind of vcpu")]
    DowncastVcpu,
    #[error("failed to finalize IRQ chip: {0}")]
    FinalizeIrqChip(base::Error),
    #[error("failed to get PSCI version: {0}")]
    GetPsciVersion(base::Error),
    #[error("failed to get serial cmdline: {0}")]
    GetSerialCmdline(GetSerialCmdlineError),
    #[error("failed to initialize arm pvtime: {0}")]
    InitPvtimeError(base::Error),
    #[error("initrd could not be loaded: {0}")]
    InitrdLoadFailure(arch::LoadImageError),
    #[error("kernel could not be loaded: {0}")]
    KernelLoadFailure(arch::LoadImageError),
    #[error("error loading Kernel from Elf image: {0}")]
    LoadElfKernel(kernel_loader::Error),
    #[error("failed to map arm pvtime memory: {0}")]
    MapPvtimeError(base::Error),
    #[error("failed to protect vm: {0}")]
    ProtectVm(base::Error),
    #[error("pVM firmware could not be loaded: {0}")]
    PvmFwLoadFailure(arch::LoadImageError),
    #[error("ramoops address is different from high_mmio_base: {0} vs {1}")]
    RamoopsAddress(u64, u64),
    #[error("failed to register irq fd: {0}")]
    RegisterIrqfd(base::Error),
    #[error("error registering PCI bus: {0}")]
    RegisterPci(BusError),
    #[error("error registering virtual socket device: {0}")]
    RegisterVsock(arch::DeviceRegistrationError),
    #[error("failed to set device attr: {0}")]
    SetDeviceAttr(base::Error),
    #[error("failed to set register: {0}")]
    SetReg(base::Error),
    #[error("failed to set up guest memory: {0}")]
    SetupGuestMemory(GuestMemoryError),
    #[error("this function isn't supported")]
    Unsupported,
    #[error("failed to initialize VCPU: {0}")]
    VcpuInit(base::Error),
}

pub type Result<T> = std::result::Result<T, Error>;

fn fdt_offset(mem_size: u64, has_bios: bool) -> u64 {
    // TODO(rammuthiah) make kernel and BIOS startup use FDT from the same location. ARCVM startup
    // currently expects the kernel at 0x80080000 and the FDT at the end of RAM for unknown reasons.
    // Root cause and figure out how to fold these code paths together.
    if has_bios {
        AARCH64_FDT_OFFSET_IN_BIOS_MODE
    } else {
        // Put fdt up near the top of memory
        // TODO(sonnyrao): will have to handle this differently if there's
        // > 4GB memory
        mem_size - AARCH64_FDT_MAX_SIZE - 0x10000
    }
}

pub struct AArch64;

impl arch::LinuxArch for AArch64 {
    type Error = Error;

    /// Returns a Vec of the valid memory addresses.
    /// These should be used to configure the GuestMemory structure for the platform.
    fn guest_memory_layout(
        components: &VmComponents,
    ) -> std::result::Result<Vec<(GuestAddress, u64)>, Self::Error> {
        let mut memory_regions =
            vec![(GuestAddress(AARCH64_PHYS_MEM_START), components.memory_size)];

        // Allocate memory for the pVM firmware.
        if matches!(
<<<<<<< HEAD
            components.protection_type, ProtectionType::UnprotectedWithFirmware
=======
            components.hv_cfg.protection_type,
            ProtectionType::Protected | ProtectionType::UnprotectedWithFirmware
>>>>>>> 693f5e0a
        ) {
            memory_regions.push((
                GuestAddress(AARCH64_PROTECTED_VM_FW_START),
                AARCH64_PROTECTED_VM_FW_MAX_SIZE,
            ));
        }

        Ok(memory_regions)
    }

    fn get_system_allocator_config<V: Vm>(vm: &V) -> SystemAllocatorConfig {
        Self::get_resource_allocator_config(
            vm.get_memory().memory_size(),
            vm.get_guest_phys_addr_bits(),
        )
    }

    fn build_vm<V, Vcpu>(
        mut components: VmComponents,
        _vm_evt_wrtube: &SendTube,
        system_allocator: &mut SystemAllocator,
        serial_parameters: &BTreeMap<(SerialHardware, u8), SerialParameters>,
        serial_jail: Option<Minijail>,
        (bat_type, bat_jail): (Option<BatteryType>, Option<Minijail>),
        mut vm: V,
        ramoops_region: Option<arch::pstore::RamoopsRegion>,
        devs: Vec<(Box<dyn BusDeviceObj>, Option<Minijail>)>,
        irq_chip: &mut dyn IrqChipAArch64,
        vcpu_ids: &mut Vec<usize>,
        _debugcon_jail: Option<Minijail>,
    ) -> std::result::Result<RunnableLinuxVm<V, Vcpu>, Self::Error>
    where
        V: VmAArch64,
        Vcpu: VcpuAArch64,
    {
        let has_bios = matches!(components.vm_image, VmImage::Bios(_));
        let mem = vm.get_memory().clone();

        // separate out image loading from other setup to get a specific error for
        // image loading
        let mut initrd = None;
        let image_size = match components.vm_image {
            VmImage::Bios(ref mut bios) => {
                arch::load_image(&mem, bios, get_bios_addr(), AARCH64_BIOS_MAX_LEN)
                    .map_err(Error::BiosLoadFailure)?
            }
            VmImage::Kernel(ref mut kernel_image) => {
                let kernel_end: u64;
                let kernel_size: usize;
                let elf_result = kernel_loader::load_elf64(&mem, get_kernel_addr(), kernel_image);
                if elf_result == Err(kernel_loader::Error::InvalidElfMagicNumber) {
                    kernel_size =
                        arch::load_image(&mem, kernel_image, get_kernel_addr(), u64::max_value())
                            .map_err(Error::KernelLoadFailure)?;
                    kernel_end = get_kernel_addr().offset() + kernel_size as u64;
                } else {
                    let loaded_kernel = elf_result.map_err(Error::LoadElfKernel)?;
                    kernel_size = loaded_kernel.size as usize;
                    kernel_end = loaded_kernel.address_range.end;
                }
                initrd = match components.initrd_image {
                    Some(initrd_file) => {
                        let mut initrd_file = initrd_file;
                        let initrd_addr =
                            (kernel_end + (AARCH64_INITRD_ALIGN - 1)) & !(AARCH64_INITRD_ALIGN - 1);
                        let initrd_max_size =
                            components.memory_size - (initrd_addr - AARCH64_PHYS_MEM_START);
                        let initrd_addr = GuestAddress(initrd_addr);
                        let initrd_size =
                            arch::load_image(&mem, &mut initrd_file, initrd_addr, initrd_max_size)
                                .map_err(Error::InitrdLoadFailure)?;
                        Some((initrd_addr, initrd_size))
                    }
                    None => None,
                };
                kernel_size
            }
        };

        let mut use_pmu = vm
            .get_hypervisor()
            .check_capability(HypervisorCap::ArmPmuV3);
        let vcpu_count = components.vcpu_count;
        let mut has_pvtime = true;
        let mut vcpus = Vec::with_capacity(vcpu_count);
        for vcpu_id in 0..vcpu_count {
            let vcpu: Vcpu = *vm
                .create_vcpu(vcpu_id)
                .map_err(Error::CreateVcpu)?
                .downcast::<Vcpu>()
                .map_err(|_| Error::DowncastVcpu)?;
            Self::configure_vcpu_early(
                vm.get_memory(),
                &vcpu,
                vcpu_id,
                use_pmu,
                has_bios,
                image_size,
                components.hv_cfg.protection_type,
            )?;
            has_pvtime &= vcpu.has_pvtime_support();
            vcpus.push(vcpu);
            vcpu_ids.push(vcpu_id);
        }

        irq_chip.finalize().map_err(Error::FinalizeIrqChip)?;

        if has_pvtime {
            let pvtime_mem = MemoryMappingBuilder::new(AARCH64_PVTIME_IPA_MAX_SIZE as usize)
                .build()
                .map_err(Error::BuildPvtimeError)?;
            vm.add_memory_region(
                GuestAddress(AARCH64_PVTIME_IPA_START),
                Box::new(pvtime_mem),
                false,
                false,
            )
            .map_err(Error::MapPvtimeError)?;
        }

        match components.hv_cfg.protection_type {
            ProtectionType::Protected => {
                // Allocate memory for the pVM firmware and tell the hypervisor to load it.
                vm.load_protected_vm_firmware(
                    GuestAddress(AARCH64_PROTECTED_VM_FW_START),
                    AARCH64_PROTECTED_VM_FW_MAX_SIZE,
                )
                .map_err(Error::ProtectVm)?;
            }
            ProtectionType::UnprotectedWithFirmware => {
                // Load pVM firmware ourself, as the VM is not really protected.
                // `components.pvm_fw` is safe to unwrap because `protection_type` is
                // `UnprotectedWithFirmware`.
                arch::load_image(
                    &mem,
                    &mut components.pvm_fw.unwrap(),
                    GuestAddress(AARCH64_PROTECTED_VM_FW_START),
                    AARCH64_PROTECTED_VM_FW_MAX_SIZE,
                )
                .map_err(Error::PvmFwLoadFailure)?;
            }
            ProtectionType::Unprotected | ProtectionType::ProtectedWithoutFirmware => {}
        }

        for (vcpu_id, vcpu) in vcpus.iter().enumerate() {
            use_pmu &= vcpu.init_pmu(AARCH64_PMU_IRQ as u64 + 16).is_ok();
            if has_pvtime {
                vcpu.init_pvtime(AARCH64_PVTIME_IPA_START + (vcpu_id as u64 * AARCH64_PVTIME_SIZE))
                    .map_err(Error::InitPvtimeError)?;
            }
        }

        let mmio_bus = Arc::new(devices::Bus::new());

        // ARM doesn't really use the io bus like x86, so just create an empty bus.
        let io_bus = Arc::new(devices::Bus::new());

        // Event used by PMDevice to notify crosvm that
        // guest OS is trying to suspend.
        let suspend_evt = Event::new().map_err(Error::CreateEvent)?;

        let (pci_devices, others): (Vec<_>, Vec<_>) = devs
            .into_iter()
            .partition(|(dev, _)| dev.as_pci_device().is_some());

        let pci_devices = pci_devices
            .into_iter()
            .map(|(dev, jail_orig)| (dev.into_pci_device().unwrap(), jail_orig))
            .collect();
        let (pci, pci_irqs, mut pid_debug_label_map, _amls) = arch::generate_pci_root(
            pci_devices,
            irq_chip.as_irq_chip_mut(),
            mmio_bus.clone(),
            io_bus.clone(),
            system_allocator,
            &mut vm,
            (devices::AARCH64_GIC_NR_SPIS - AARCH64_IRQ_BASE) as usize,
            None,
        )
        .map_err(Error::CreatePciRoot)?;

        let pci_root = Arc::new(Mutex::new(pci));
        let pci_bus = Arc::new(Mutex::new(PciConfigMmio::new(pci_root.clone(), 8)));
        let (platform_devices, _others): (Vec<_>, Vec<_>) = others
            .into_iter()
            .partition(|(dev, _)| dev.as_platform_device().is_some());

        let platform_devices = platform_devices
            .into_iter()
            .map(|(dev, jail_orig)| (*(dev.into_platform_device().unwrap()), jail_orig))
            .collect();
        let (platform_devices, mut platform_pid_debug_label_map) =
            arch::sys::unix::generate_platform_bus(
                platform_devices,
                irq_chip.as_irq_chip_mut(),
                &mmio_bus,
                system_allocator,
            )
            .map_err(Error::CreatePlatformBus)?;
        pid_debug_label_map.append(&mut platform_pid_debug_label_map);

        Self::add_arch_devs(
            irq_chip.as_irq_chip_mut(),
            &mmio_bus,
            vcpu_count,
            _vm_evt_wrtube,
        )?;

        let com_evt_1_3 = devices::IrqEdgeEvent::new().map_err(Error::CreateEvent)?;
        let com_evt_2_4 = devices::IrqEdgeEvent::new().map_err(Error::CreateEvent)?;
        arch::add_serial_devices(
            components.hv_cfg.protection_type,
            &mmio_bus,
            com_evt_1_3.get_trigger(),
            com_evt_2_4.get_trigger(),
            serial_parameters,
            serial_jail,
        )
        .map_err(Error::CreateSerialDevices)?;

        let source = IrqEventSource {
            device_id: Serial::device_id(),
            queue_id: 0,
            device_name: Serial::debug_label(),
        };
        irq_chip
            .register_edge_irq_event(AARCH64_SERIAL_1_3_IRQ, &com_evt_1_3, source.clone())
            .map_err(Error::RegisterIrqfd)?;
        irq_chip
            .register_edge_irq_event(AARCH64_SERIAL_2_4_IRQ, &com_evt_2_4, source)
            .map_err(Error::RegisterIrqfd)?;

        mmio_bus
            .insert(pci_bus, AARCH64_PCI_CFG_BASE, AARCH64_PCI_CFG_SIZE)
            .map_err(Error::RegisterPci)?;

        let mut cmdline = Self::get_base_linux_cmdline();
        get_serial_cmdline(&mut cmdline, serial_parameters, "mmio")
            .map_err(Error::GetSerialCmdline)?;
        for param in components.extra_kernel_params {
            cmdline.insert_str(&param).map_err(Error::Cmdline)?;
        }

        if let Some(ramoops_region) = ramoops_region {
            arch::pstore::add_ramoops_kernel_cmdline(&mut cmdline, &ramoops_region)
                .map_err(Error::Cmdline)?;
        }

        let psci_version = vcpus[0].get_psci_version().map_err(Error::GetPsciVersion)?;

        let pci_cfg = fdt::PciConfigRegion {
            base: AARCH64_PCI_CFG_BASE,
            size: AARCH64_PCI_CFG_SIZE,
        };

        let pci_ranges: Vec<fdt::PciRange> = system_allocator
            .mmio_pools()
            .iter()
            .map(|range| fdt::PciRange {
                space: fdt::PciAddressSpace::Memory64,
                bus_address: range.start,
                cpu_physical_address: range.start,
                size: range.len().unwrap(),
                prefetchable: false,
            })
            .collect();

        let (bat_control, bat_mmio_base_and_irq) = match bat_type {
            Some(BatteryType::Goldfish) => {
                let bat_irq = system_allocator.allocate_irq().ok_or(Error::AllocateIrq)?;

                // a dummy AML buffer. Aarch64 crosvm doesn't use ACPI.
                let mut amls = Vec::new();
                let (control_tube, mmio_base) = arch::sys::unix::add_goldfish_battery(
                    &mut amls,
                    bat_jail,
                    &mmio_bus,
                    irq_chip.as_irq_chip_mut(),
                    bat_irq,
                    system_allocator,
                )
                .map_err(Error::CreateBatDevices)?;
                (
                    Some(BatControl {
                        type_: BatteryType::Goldfish,
                        control_tube,
                    }),
                    Some((mmio_base, bat_irq)),
                )
            }
            None => (None, None),
        };

        let vmwdt_cfg = fdt::VmWdtConfig {
            base: AARCH64_VMWDT_ADDR,
            size: AARCH64_VMWDT_SIZE,
            clock_hz: VMWDT_DEFAULT_CLOCK_HZ,
            timeout_sec: VMWDT_DEFAULT_TIMEOUT_SEC,
        };

        fdt::create_fdt(
            AARCH64_FDT_MAX_SIZE as usize,
            &mem,
            pci_irqs,
            pci_cfg,
            &pci_ranges,
            vcpu_count as u32,
            components.cpu_clusters,
            components.cpu_capacity,
            fdt_offset(components.memory_size, has_bios),
            cmdline.as_str(),
            initrd,
            components.android_fstab,
            irq_chip.get_vgic_version() == DeviceKind::ArmVgicV3,
            use_pmu,
            psci_version,
            components.swiotlb,
            bat_mmio_base_and_irq,
            vmwdt_cfg,
        )
        .map_err(Error::CreateFdt)?;

        let vcpu_init = vec![VcpuInitAArch64::default(); vcpu_count];

        Ok(RunnableLinuxVm {
            vm,
            vcpu_count,
            vcpus: Some(vcpus),
            vcpu_init,
            vcpu_affinity: components.vcpu_affinity,
            no_smt: components.no_smt,
            irq_chip: irq_chip.try_box_clone().map_err(Error::CloneIrqChip)?,
            has_bios,
            io_bus,
            mmio_bus,
            pid_debug_label_map,
            suspend_evt,
            rt_cpus: components.rt_cpus,
            delay_rt: components.delay_rt,
            bat_control,
            pm: None,
            resume_notify_devices: Vec::new(),
            root_config: pci_root,
            platform_devices,
            hotplug_bus: BTreeMap::new(),
        })
    }

    fn configure_vcpu<V: Vm>(
        _vm: &V,
        _hypervisor: &dyn Hypervisor,
        _irq_chip: &mut dyn IrqChipAArch64,
        _vcpu: &mut dyn VcpuAArch64,
        _vcpu_init: VcpuInitAArch64,
        _vcpu_id: usize,
        _num_cpus: usize,
        _has_bios: bool,
        _cpu_config: Option<CpuConfigAArch64>,
    ) -> std::result::Result<(), Self::Error> {
        // AArch64 doesn't configure vcpus on the vcpu thread, so nothing to do here.
        Ok(())
    }

    fn register_pci_device<V: VmAArch64, Vcpu: VcpuAArch64>(
        _linux: &mut RunnableLinuxVm<V, Vcpu>,
        _device: Box<dyn PciDevice>,
        _minijail: Option<Minijail>,
        _resources: &mut SystemAllocator,
        _tube: &mpsc::Sender<PciRootCommand>,
    ) -> std::result::Result<PciAddress, Self::Error> {
        // hotplug function isn't verified on AArch64, so set it unsupported here.
        Err(Error::Unsupported)
    }
}

impl AArch64 {
    /// This returns a base part of the kernel command for this architecture
    fn get_base_linux_cmdline() -> kernel_cmdline::Cmdline {
        let mut cmdline = kernel_cmdline::Cmdline::new(base::pagesize());
        cmdline.insert_str("panic=-1").unwrap();
        cmdline
    }

    /// Returns a system resource allocator configuration.
    ///
    /// # Arguments
    ///
    /// * `mem_size` - Size of guest memory (RAM) in bytes.
    /// * `guest_phys_addr_bits` - Size of guest physical addresses (IPA) in bits.
    fn get_resource_allocator_config(
        mem_size: u64,
        guest_phys_addr_bits: u8,
    ) -> SystemAllocatorConfig {
        let guest_phys_end = 1u64 << guest_phys_addr_bits;
        // The platform MMIO region is immediately past the end of RAM.
        let plat_mmio_base = AARCH64_PHYS_MEM_START + mem_size;
        let plat_mmio_size = AARCH64_PLATFORM_MMIO_SIZE;
        // The high MMIO region is the rest of the address space after the platform MMIO region.
        let high_mmio_base = plat_mmio_base + plat_mmio_size;
        let high_mmio_size = guest_phys_end
            .checked_sub(high_mmio_base)
            .unwrap_or_else(|| {
                panic!(
                    "guest_phys_end {:#x} < high_mmio_base {:#x}",
                    guest_phys_end, high_mmio_base,
                );
            });
        SystemAllocatorConfig {
            io: None,
            low_mmio: AddressRange::from_start_and_size(AARCH64_MMIO_BASE, AARCH64_MMIO_SIZE)
                .expect("invalid mmio region"),
            high_mmio: AddressRange::from_start_and_size(high_mmio_base, high_mmio_size)
                .expect("invalid high mmio region"),
            platform_mmio: Some(
                AddressRange::from_start_and_size(plat_mmio_base, plat_mmio_size)
                    .expect("invalid platform mmio region"),
            ),
            first_irq: AARCH64_IRQ_BASE,
        }
    }

    /// This adds any early platform devices for this architecture.
    ///
    /// # Arguments
    ///
    /// * `irq_chip` - The IRQ chip to add irqs to.
    /// * `bus` - The bus to add devices to.
    /// * `vcpu_count` - The number of virtual CPUs for this guest VM
    /// * `vm_evt_wrtube` - The notification channel
    fn add_arch_devs(
        irq_chip: &mut dyn IrqChip,
        bus: &Bus,
        vcpu_count: usize,
        vm_evt_wrtube: &SendTube,
    ) -> Result<()> {
        let rtc_evt = devices::IrqEdgeEvent::new().map_err(Error::CreateEvent)?;
        let rtc = devices::pl030::Pl030::new(rtc_evt.try_clone().map_err(Error::CloneEvent)?);
        irq_chip
            .register_edge_irq_event(AARCH64_RTC_IRQ, &rtc_evt, IrqEventSource::from_device(&rtc))
            .map_err(Error::RegisterIrqfd)?;

        bus.insert(
            Arc::new(Mutex::new(rtc)),
            AARCH64_RTC_ADDR,
            AARCH64_RTC_SIZE,
        )
        .expect("failed to add rtc device");

        let vm_wdt = Arc::new(Mutex::new(
            devices::vmwdt::Vmwdt::new(vcpu_count, vm_evt_wrtube.try_clone().unwrap()).unwrap(),
        ));
        bus.insert(vm_wdt, AARCH64_VMWDT_ADDR, AARCH64_VMWDT_SIZE)
            .expect("failed to add vmwdt device");

        Ok(())
    }

    /// Sets up `vcpu`.
    ///
    /// AArch64 needs vcpus set up before its kernel IRQ chip is created, so `configure_vcpu_early`
    /// is called from `build_vm` on the main thread.  `LinuxArch::configure_vcpu`, which is used
    /// by X86_64 to do setup later from the vcpu thread, is a no-op on AArch64 since vcpus were
    /// already configured here.
    ///
    /// # Arguments
    ///
    /// * `guest_mem` - The guest memory object.
    /// * `vcpu` - The vcpu to configure.
    /// * `vcpu_id` - The VM's index for `vcpu`.
    /// * `use_pmu` - Should `vcpu` be configured to use the Performance Monitor Unit.
    fn configure_vcpu_early(
        guest_mem: &GuestMemory,
        vcpu: &dyn VcpuAArch64,
        vcpu_id: usize,
        use_pmu: bool,
        has_bios: bool,
        image_size: usize,
        protection_type: ProtectionType,
    ) -> Result<()> {
        let mut features = vec![VcpuFeature::PsciV0_2];
        if use_pmu {
            features.push(VcpuFeature::PmuV3);
        }
        // Non-boot cpus are powered off initially
        if vcpu_id != 0 {
            features.push(VcpuFeature::PowerOff)
        }
        vcpu.init(&features).map_err(Error::VcpuInit)?;

        // All interrupts masked
        let pstate = PSR_D_BIT | PSR_A_BIT | PSR_I_BIT | PSR_F_BIT | PSR_MODE_EL1H;
        vcpu.set_one_reg(VcpuRegAArch64::Pstate, pstate)
            .map_err(Error::SetReg)?;

        // Other cpus are powered off initially
        if vcpu_id == 0 {
            let image_addr = if has_bios {
                get_bios_addr()
            } else {
                get_kernel_addr()
            };

            let entry_addr = match protection_type {
                ProtectionType::Protected => None, // Hypervisor controls the entry point
                ProtectionType::UnprotectedWithFirmware => Some(AARCH64_PROTECTED_VM_FW_START),
                ProtectionType::Unprotected | ProtectionType::ProtectedWithoutFirmware => {
                    Some(image_addr.offset())
                }
            };

            /* PC -- entry point */
            if let Some(entry) = entry_addr {
                vcpu.set_one_reg(VcpuRegAArch64::Pc, entry)
                    .map_err(Error::SetReg)?;
            }

            /* X0 -- fdt address */
            let mem_size = guest_mem.memory_size();
            let fdt_addr = (AARCH64_PHYS_MEM_START + fdt_offset(mem_size, has_bios)) as u64;
            vcpu.set_one_reg(VcpuRegAArch64::X(0), fdt_addr)
                .map_err(Error::SetReg)?;

            if matches!(
                protection_type,
                ProtectionType::Protected | ProtectionType::UnprotectedWithFirmware
            ) {
                /* X1 -- payload entry point */
                vcpu.set_one_reg(VcpuRegAArch64::X(1), image_addr.offset())
                    .map_err(Error::SetReg)?;

                /* X2 -- image size */
                vcpu.set_one_reg(VcpuRegAArch64::X(2), image_size as u64)
                    .map_err(Error::SetReg)?;
            }
        }

        Ok(())
    }
}

pub struct MsrHandlers;

impl MsrHandlers {
    pub fn new() -> Self {
        Self {}
    }

    pub fn read(&self, _index: u32) -> Option<u64> {
        None
    }

    pub fn write(&self, _index: u32, _data: u64) -> Option<()> {
        None
    }

    pub fn add_handler(
        &mut self,
        _index: u32,
        _msr_config: MsrConfig,
        _cpu_id: usize,
    ) -> std::result::Result<(), MsrExitHandlerError> {
        Ok(())
    }
}<|MERGE_RESOLUTION|>--- conflicted
+++ resolved
@@ -252,12 +252,7 @@
 
         // Allocate memory for the pVM firmware.
         if matches!(
-<<<<<<< HEAD
-            components.protection_type, ProtectionType::UnprotectedWithFirmware
-=======
-            components.hv_cfg.protection_type,
-            ProtectionType::Protected | ProtectionType::UnprotectedWithFirmware
->>>>>>> 693f5e0a
+            components.hv_cfg.protection_type, ProtectionType::UnprotectedWithFirmware
         ) {
             memory_regions.push((
                 GuestAddress(AARCH64_PROTECTED_VM_FW_START),
