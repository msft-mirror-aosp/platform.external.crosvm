--- conflicted
+++ resolved
@@ -14,6 +14,8 @@
 use base::debug;
 use base::error;
 use base::warn;
+use base::AsRawDescriptor;
+use base::Descriptor;
 use base::Error as SysError;
 use base::Event;
 use base::RawDescriptor;
@@ -44,6 +46,8 @@
 use crate::virtio::snd::common_backend::stream_info::StreamInfo;
 use crate::virtio::snd::common_backend::stream_info::StreamInfoBuilder;
 use crate::virtio::snd::constants::*;
+use crate::virtio::snd::file_backend::create_file_stream_source_generators;
+use crate::virtio::snd::file_backend::Error as FileError;
 use crate::virtio::snd::layout::*;
 use crate::virtio::snd::null_backend::create_null_stream_source_generators;
 use crate::virtio::snd::parameters::Parameters;
@@ -85,6 +89,8 @@
     /// Creating WaitContext failed.
     #[error("Failed to create wait context: {0}")]
     CreateWaitContext(SysError),
+    #[error("Failed to create file stream source generator")]
+    CreateFileStreamSourceGenerator(FileError),
     /// Cloning kill event failed.
     #[error("Failed to clone kill event: {0}")]
     CloneKillEvent(SysError),
@@ -159,9 +165,9 @@
 // Stores constant data
 #[derive(Clone)]
 pub struct SndData {
-    jack_info: Vec<virtio_snd_jack_info>,
-    pcm_info: Vec<virtio_snd_pcm_info>,
-    chmap_info: Vec<virtio_snd_chmap_info>,
+    pub(crate) jack_info: Vec<virtio_snd_jack_info>,
+    pub(crate) pcm_info: Vec<virtio_snd_pcm_info>,
+    pub(crate) chmap_info: Vec<virtio_snd_chmap_info>,
 }
 
 impl SndData {
@@ -202,6 +208,7 @@
     acked_features: u64,
     queue_sizes: Box<[u16]>,
     worker_thread: Option<WorkerThread<()>>,
+    keep_rds: Vec<Descriptor>,
 }
 
 impl VirtioSnd {
@@ -210,16 +217,9 @@
         let cfg = hardcoded_virtio_snd_config(&params);
         let snd_data = hardcoded_snd_data(&params);
         let avail_features = base_features;
-<<<<<<< HEAD
-        let stream_source_generators = create_stream_source_generators(&params, &snd_data)
-            .into_iter()
-            .map(Arc::new)
-            .collect();
-=======
         let mut keep_rds: Vec<RawDescriptor> = Vec::new();
 
         let stream_info_builders = create_stream_info_builders(&params, &snd_data, &mut keep_rds)?;
->>>>>>> 52a06758
 
         Ok(VirtioSnd {
             cfg,
@@ -229,6 +229,7 @@
             acked_features: 0,
             queue_sizes: vec![MAX_VRING_LEN; MAX_QUEUE_NUM].into_boxed_slice(),
             worker_thread: None,
+            keep_rds: keep_rds.iter().map(|rd| Descriptor(*rd)).collect(),
         })
     }
 }
@@ -236,13 +237,19 @@
 fn create_stream_source_generators(
     params: &Parameters,
     snd_data: &SndData,
-) -> Vec<SysAudioStreamSourceGenerator> {
-    match params.backend {
+    keep_rds: &mut Vec<RawDescriptor>,
+) -> Result<Vec<SysAudioStreamSourceGenerator>, Error> {
+    let generators = match params.backend {
         StreamSourceBackend::NULL => create_null_stream_source_generators(snd_data),
+        StreamSourceBackend::FILE => {
+            create_file_stream_source_generators(params, snd_data, keep_rds)
+                .map_err(Error::CreateFileStreamSourceGenerator)?
+        }
         StreamSourceBackend::Sys(backend) => {
             sys_create_stream_source_generators(backend, params, snd_data)
         }
-    }
+    };
+    Ok(generators)
 }
 
 /// Creates [`StreamInfoBuilder`]s by calling [`create_stream_source_generators()`] then zip
@@ -389,7 +396,10 @@
 
 impl VirtioDevice for VirtioSnd {
     fn keep_rds(&self) -> Vec<RawDescriptor> {
-        Vec::new()
+        self.keep_rds
+            .iter()
+            .map(|descr| descr.as_raw_descriptor())
+            .collect()
     }
 
     fn device_type(&self) -> DeviceType {
