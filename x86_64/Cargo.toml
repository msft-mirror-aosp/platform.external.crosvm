[package]
name = "x86_64"
version = "0.1.0"
authors = ["The Chromium OS Authors"]
edition = "2018"

[features]
gdb = ["gdbstub", "msg_socket", "arch/gdb"]

[dependencies]
arch = { path = "../arch" }
assertions = { path = "../assertions" }
data_model = { path = "../data_model" }
devices = { path = "../devices" }
gdbstub = { version = "0.4.0", optional = true }
hypervisor = { path = "../hypervisor" }
kernel_cmdline = { path = "../kernel_cmdline" }
kernel_loader = { path = "../kernel_loader" }
libc = "*"
<<<<<<< HEAD
minijail = { path = "../../minijail/rust/minijail" } # ignored by ebuild
=======
msg_socket = { path = "../msg_socket", optional = true }
minijail = "*"
>>>>>>> 47996808
remain = "*"
resources = { path = "../resources" }
sync = { path = "../sync" }
base = { path = "../base" }
acpi_tables = {path = "../acpi_tables" }
vm_control = { path = "../vm_control" }
vm_memory = { path = "../vm_memory" }<|MERGE_RESOLUTION|>--- conflicted
+++ resolved
@@ -17,12 +17,8 @@
 kernel_cmdline = { path = "../kernel_cmdline" }
 kernel_loader = { path = "../kernel_loader" }
 libc = "*"
-<<<<<<< HEAD
 minijail = { path = "../../minijail/rust/minijail" } # ignored by ebuild
-=======
 msg_socket = { path = "../msg_socket", optional = true }
-minijail = "*"
->>>>>>> 47996808
 remain = "*"
 resources = { path = "../resources" }
 sync = { path = "../sync" }
