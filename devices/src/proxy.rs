--- conflicted
+++ resolved
@@ -5,35 +5,30 @@
 //! Runs hardware devices in child processes.
 
 use std::ffi::CString;
-use std::fmt::{self, Display};
 use std::time::Duration;
 
 use base::{error, AsRawDescriptor, RawDescriptor, Tube, TubeError};
 use libc::{self, pid_t};
 use minijail::{self, Minijail};
+use remain::sorted;
 use serde::{Deserialize, Serialize};
+use thiserror::Error;
 
 use crate::bus::ConfigWriteResult;
-use crate::{BusAccessInfo, BusDevice};
+use crate::pci::PciAddress;
+use crate::{BusAccessInfo, BusDevice, BusRange, BusType};
 
 /// Errors for proxy devices.
-#[derive(Debug)]
+#[sorted]
+#[derive(Error, Debug)]
 pub enum Error {
+    #[error("Failed to fork jail process: {0}")]
     ForkingJail(minijail::Error),
+    #[error("Failed to configure tube: {0}")]
     Tube(TubeError),
 }
+
 pub type Result<T> = std::result::Result<T, Error>;
-
-impl Display for Error {
-    fn fmt(&self, f: &mut fmt::Formatter) -> fmt::Result {
-        use self::Error::*;
-
-        match self {
-            ForkingJail(e) => write!(f, "Failed to fork jail process: {}", e),
-            Tube(e) => write!(f, "Failed to configure tube: {}.", e),
-        }
-    }
-}
 
 const SOCKET_TIMEOUT_MS: u64 = 2000;
 
@@ -61,6 +56,7 @@
         value: u32,
     },
     Shutdown,
+    GetRanges,
 }
 #[derive(Debug, Serialize, Deserialize)]
 enum CommandResult {
@@ -68,14 +64,14 @@
     ReadResult([u8; 8]),
     ReadConfigResult(u32),
     WriteConfigResult {
-        mem_bus_new_state: Option<bool>,
-        io_bus_new_state: Option<bool>,
+        mmio_remove: Vec<BusRange>,
+        mmio_add: Vec<BusRange>,
+        io_remove: Vec<BusRange>,
+        io_add: Vec<BusRange>,
+        removed_pci_devices: Vec<PciAddress>,
     },
-<<<<<<< HEAD
-=======
     ReadVirtualConfigResult(u32),
     GetRangesResult(Vec<(BusRange, BusType)>),
->>>>>>> 8f1f7e79
 }
 
 fn child_proc<D: BusDevice>(tube: Tube, device: &mut D) {
@@ -116,8 +112,11 @@
                 let res =
                     device.config_register_write(reg_idx as usize, offset as u64, &data[0..len]);
                 tube.send(&CommandResult::WriteConfigResult {
-                    mem_bus_new_state: res.mem_bus_new_state,
-                    io_bus_new_state: res.io_bus_new_state,
+                    mmio_remove: res.mmio_remove,
+                    mmio_add: res.mmio_add,
+                    io_remove: res.io_remove,
+                    io_add: res.io_add,
+                    removed_pci_devices: res.removed_pci_devices,
                 })
             }
             Command::ReadVirtualConfig(idx) => {
@@ -132,6 +131,10 @@
             Command::Shutdown => {
                 running = false;
                 tube.send(&CommandResult::Ok)
+            }
+            Command::GetRanges => {
+                let ranges = device.get_ranges();
+                tube.send(&CommandResult::GetRangesResult(ranges))
             }
         };
         if let Err(e) = res {
@@ -169,6 +172,11 @@
         let (child_tube, parent_tube) = Tube::pair().map_err(Error::Tube)?;
 
         keep_rds.push(child_tube.as_raw_descriptor());
+
+        // Deduplicate the FDs since minijail expects this.
+        keep_rds.sort_unstable();
+        keep_rds.dedup();
+
         // Forking here is safe as long as the program is still single threaded.
         let pid = unsafe {
             match jail.fork(Some(&keep_rds)).map_err(Error::ForkingJail)? {
@@ -256,8 +264,11 @@
         let reg_idx = reg_idx as u32;
         let offset = offset as u32;
         if let Some(CommandResult::WriteConfigResult {
-            mem_bus_new_state,
-            io_bus_new_state,
+            mmio_remove,
+            mmio_add,
+            io_remove,
+            io_add,
+            removed_pci_devices,
         }) = self.sync_send(&Command::WriteConfig {
             reg_idx,
             offset,
@@ -265,8 +276,11 @@
             data: buffer,
         }) {
             ConfigWriteResult {
-                mem_bus_new_state,
-                io_bus_new_state,
+                mmio_remove,
+                mmio_add,
+                io_remove,
+                io_add,
+                removed_pci_devices,
             }
         } else {
             Default::default()
@@ -315,6 +329,14 @@
             info,
             data: buffer,
         });
+    }
+
+    fn get_ranges(&self) -> Vec<(BusRange, BusType)> {
+        if let Some(CommandResult::GetRangesResult(ranges)) = self.sync_send(&Command::GetRanges) {
+            ranges
+        } else {
+            Default::default()
+        }
     }
 }
 
