[package]
name = "vm_control"
version = "0.1.0"
authors = ["The Chromium OS Authors"]
edition = "2018"

[dependencies]
data_model = { path = "../data_model" }
hypervisor = { path = "../hypervisor" }
libc = "*"
msg_socket = { path = "../msg_socket" }
resources = { path = "../resources" }
sync = { path = "../sync" }
<<<<<<< HEAD
sys_util = { path = "../sys_util" }
=======
base = { path = "../base" }
vm_memory = { path = "../vm_memory" }
>>>>>>> ba3269fd
<|MERGE_RESOLUTION|>--- conflicted
+++ resolved
@@ -11,9 +11,5 @@
 msg_socket = { path = "../msg_socket" }
 resources = { path = "../resources" }
 sync = { path = "../sync" }
-<<<<<<< HEAD
-sys_util = { path = "../sys_util" }
-=======
 base = { path = "../base" }
-vm_memory = { path = "../vm_memory" }
->>>>>>> ba3269fd
+vm_memory = { path = "../vm_memory" }