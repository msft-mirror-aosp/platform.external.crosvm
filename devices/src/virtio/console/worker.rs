--- conflicted
+++ resolved
@@ -296,11 +296,7 @@
 }
 
 pub struct WorkerHandle {
-<<<<<<< HEAD
-    worker_thread: Option<WorkerThread<Vec<WorkerPort>>>,
-=======
     worker_thread: WorkerThread<Vec<WorkerPort>>,
->>>>>>> 6a8a9c8e
     worker_sender: mpsc::Sender<WorkerRequest>,
     worker_event: Event,
 }
@@ -319,7 +315,7 @@
             worker.ports
         });
         Ok(WorkerHandle {
-            worker_thread: Some(worker_thread),
+            worker_thread,
             worker_sender,
             worker_event,
         })
@@ -350,17 +346,8 @@
         response_receiver.recv().context("mpsc::Receiver::recv")
     }
 
-<<<<<<< HEAD
-    pub fn stop(&mut self) -> Vec<WorkerPort> {
-        if let Some(worker_thread) = self.worker_thread.take() {
-            worker_thread.stop()
-        } else {
-            Vec::new()
-        }
-=======
     pub fn stop(self) -> Vec<WorkerPort> {
         self.worker_thread.stop()
->>>>>>> 6a8a9c8e
     }
 }
 
