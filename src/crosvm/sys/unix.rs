// Copyright 2022 The ChromiumOS Authors
// Use of this source code is governed by a BSD-style license that can be
// found in the LICENSE file.

#[cfg(target_os = "android")]
mod android;
pub mod cmdline;
pub mod config;
mod device_helpers;
#[cfg(feature = "gpu")]
pub(crate) mod gpu;
mod vcpu;

use std::cmp::max;
use std::cmp::Reverse;
use std::collections::BTreeMap;
use std::collections::BTreeSet;
use std::collections::HashMap;
use std::collections::HashSet;
use std::convert::TryInto;
use std::ffi::CString;
use std::fs::File;
use std::fs::OpenOptions;
use std::hash::Hash;
use std::io::prelude::*;
use std::io::stdin;
use std::iter;
use std::mem;
use std::ops::RangeInclusive;
use std::os::unix::prelude::OpenOptionsExt;
use std::os::unix::process::ExitStatusExt;
use std::path::Path;
use std::process;
use std::rc::Rc;
use std::sync::mpsc;
use std::sync::Arc;
use std::sync::Barrier;
#[cfg(feature = "balloon")]
use std::time::Duration;

#[cfg(any(target_arch = "arm", target_arch = "aarch64"))]
use aarch64::AArch64 as Arch;
use acpi_tables::sdt::SDT;
use anyhow::anyhow;
use anyhow::bail;
use anyhow::Context;
use anyhow::Result;
use arch::LinuxArch;
use arch::RunnableLinuxVm;
use arch::VcpuAffinity;
use arch::VirtioDeviceStub;
use arch::VmComponents;
use arch::VmImage;
use base::ReadNotifier;
#[cfg(feature = "balloon")]
use base::UnixSeqpacket;
use base::UnixSeqpacketListener;
use base::UnlinkUnixSeqpacketListener;
use base::*;
use cros_async::Executor;
use device_helpers::*;
use devices::create_devices_worker_thread;
use devices::serial_device::SerialHardware;
use devices::vfio::VfioCommonSetup;
use devices::vfio::VfioCommonTrait;
#[cfg(feature = "gpu")]
use devices::virtio;
use devices::virtio::device_constants::video::VideoDeviceType;
#[cfg(any(target_arch = "x86", target_arch = "x86_64"))]
use devices::virtio::memory_mapper::MemoryMapper;
use devices::virtio::memory_mapper::MemoryMapperTrait;
use devices::virtio::vhost::user::VhostUserListener;
use devices::virtio::vhost::user::VhostUserListenerTrait;
use devices::virtio::vhost::vsock::VhostVsockConfig;
#[cfg(feature = "balloon")]
use devices::virtio::BalloonFeatures;
#[cfg(feature = "balloon")]
use devices::virtio::BalloonMode;
#[cfg(feature = "gpu")]
use devices::virtio::EventDevice;
use devices::virtio::NetParameters;
use devices::virtio::NetParametersMode;
use devices::virtio::VirtioTransportType;
#[cfg(feature = "audio")]
use devices::Ac97Dev;
use devices::Bus;
use devices::BusDeviceObj;
use devices::CoIommuDev;
#[cfg(feature = "usb")]
use devices::HostBackendDeviceProvider;
#[cfg(any(target_arch = "x86", target_arch = "x86_64"))]
use devices::HostHotPlugKey;
#[cfg(any(target_arch = "x86", target_arch = "x86_64"))]
use devices::HotPlugBus;
use devices::IommuDevType;
#[cfg(any(target_arch = "arm", target_arch = "aarch64"))]
use devices::IrqChipAArch64 as IrqChipArch;
#[cfg(any(target_arch = "x86", target_arch = "x86_64"))]
use devices::IrqChipX86_64 as IrqChipArch;
use devices::IrqEventIndex;
use devices::IrqEventSource;
use devices::KvmKernelIrqChip;
#[cfg(any(target_arch = "x86", target_arch = "x86_64"))]
use devices::KvmSplitIrqChip;
#[cfg(any(target_arch = "x86", target_arch = "x86_64"))]
use devices::PciAddress;
#[cfg(any(target_arch = "x86", target_arch = "x86_64"))]
use devices::PciBridge;
use devices::PciDevice;
#[cfg(any(target_arch = "x86", target_arch = "x86_64"))]
use devices::PciRoot;
#[cfg(any(target_arch = "x86", target_arch = "x86_64"))]
use devices::PciRootCommand;
#[cfg(any(target_arch = "x86", target_arch = "x86_64"))]
use devices::PcieDownstreamPort;
#[cfg(any(target_arch = "x86", target_arch = "x86_64"))]
use devices::PcieHostPort;
#[cfg(any(target_arch = "x86", target_arch = "x86_64"))]
use devices::PcieRootPort;
#[cfg(any(target_arch = "x86", target_arch = "x86_64"))]
use devices::PcieUpstreamPort;
use devices::PvPanicCode;
use devices::PvPanicPciDevice;
use devices::StubPciDevice;
use devices::VirtioMmioDevice;
use devices::VirtioPciDevice;
#[cfg(feature = "usb")]
use devices::XhciController;
#[cfg(feature = "gpu")]
use gpu::*;
use hypervisor::kvm::Kvm;
use hypervisor::kvm::KvmVcpu;
use hypervisor::kvm::KvmVm;
#[cfg(any(target_arch = "x86", target_arch = "x86_64"))]
use hypervisor::CpuConfigX86_64;
use hypervisor::Hypervisor;
use hypervisor::HypervisorCap;
use hypervisor::ProtectionType;
#[cfg(any(target_arch = "arm", target_arch = "aarch64"))]
use hypervisor::VcpuAArch64 as VcpuArch;
#[cfg(any(target_arch = "x86", target_arch = "x86_64"))]
use hypervisor::VcpuX86_64 as VcpuArch;
use hypervisor::Vm;
#[cfg(any(target_arch = "arm", target_arch = "aarch64"))]
use hypervisor::VmAArch64 as VmArch;
use hypervisor::VmCap;
#[cfg(any(target_arch = "x86", target_arch = "x86_64"))]
use hypervisor::VmX86_64 as VmArch;
use jail::*;
use libc;
use minijail::Minijail;
use resources::AddressRange;
use resources::Alloc;
#[cfg(feature = "direct")]
use resources::Error as ResourceError;
use resources::SystemAllocator;
use rutabaga_gfx::RutabagaGralloc;
use serde::Serialize;
use smallvec::SmallVec;
#[cfg(feature = "swap")]
use swap::SwapController;
use sync::Condvar;
use sync::Mutex;
use vm_control::*;
use vm_memory::GuestAddress;
use vm_memory::GuestMemory;
use vm_memory::MemoryPolicy;
use vm_memory::MemoryRegionOptions;
#[cfg(any(target_arch = "x86", target_arch = "x86_64"))]
use x86_64::msr::get_override_msr_list;
#[cfg(any(target_arch = "x86", target_arch = "x86_64"))]
use x86_64::X8664arch as Arch;

use crate::crosvm::config::Config;
use crate::crosvm::config::Executable;
use crate::crosvm::config::FileBackedMappingParameters;
#[cfg(any(target_arch = "x86", target_arch = "x86_64"))]
use crate::crosvm::config::HostPcieRootPortParameters;
use crate::crosvm::config::HypervisorKind;
use crate::crosvm::config::SharedDir;
use crate::crosvm::config::SharedDirKind;
#[cfg(all(any(target_arch = "x86_64", target_arch = "aarch64"), feature = "gdb"))]
use crate::crosvm::gdb::gdb_thread;
#[cfg(all(any(target_arch = "x86_64", target_arch = "aarch64"), feature = "gdb"))]
use crate::crosvm::gdb::GdbStub;
#[cfg(all(any(target_arch = "x86", target_arch = "x86_64"), unix))]
use crate::crosvm::ratelimit::Ratelimit;
use crate::crosvm::sys::cmdline::DevicesCommand;

const KVM_PATH: &str = "/dev/kvm";
#[cfg(any(target_arch = "arm", target_arch = "aarch64"))]
#[cfg(feature = "geniezone")]
const GENIEZONE_PATH: &str = "/dev/gzvm";
#[cfg(all(any(target_arch = "arm", target_arch = "aarch64"), feature = "gunyah"))]
static GUNYAH_PATH: &str = "/dev/gunyah";

fn create_virtio_devices(
    cfg: &Config,
    vm: &mut impl Vm,
    resources: &mut SystemAllocator,
    #[cfg_attr(not(feature = "gpu"), allow(unused_variables))] vm_evt_wrtube: &SendTube,
    #[cfg(feature = "balloon")] balloon_device_tube: Option<Tube>,
    #[cfg(feature = "balloon")] balloon_inflate_tube: Option<Tube>,
    #[cfg(feature = "balloon")] init_balloon_size: u64,
    disk_device_tubes: &mut Vec<Tube>,
    pmem_device_tubes: &mut Vec<Tube>,
    fs_device_tubes: &mut Vec<Tube>,
    #[cfg(feature = "gpu")] gpu_control_tube: Tube,
    #[cfg(feature = "gpu")] render_server_fd: Option<SafeDescriptor>,
    vvu_proxy_device_tubes: &mut Vec<Tube>,
    vvu_proxy_max_sibling_mem_size: u64,
    registered_evt_q: &SendTube,
) -> DeviceResult<Vec<VirtioDeviceStub>> {
    let mut devs = Vec::new();

    for opt in &cfg.vhost_user_gpu {
        devs.push(create_vhost_user_gpu_device(cfg.protection_type, opt)?);
    }

    for opt in &cfg.vvu_proxy {
        devs.push(create_vvu_proxy_device(
            cfg.protection_type,
            &cfg.jail_config,
            opt,
            vvu_proxy_device_tubes.remove(0),
            vvu_proxy_max_sibling_mem_size,
        )?);
    }

    #[cfg(any(feature = "gpu", feature = "video-decoder", feature = "video-encoder"))]
    let mut resource_bridges = Vec::<Tube>::new();

    if !cfg.wayland_socket_paths.is_empty() {
        #[cfg_attr(not(feature = "gpu"), allow(unused_mut))]
        let mut wl_resource_bridge = None::<Tube>;

        #[cfg(feature = "gpu")]
        {
            if cfg.gpu_parameters.is_some() {
                let (wl_socket, gpu_socket) = Tube::pair().context("failed to create tube")?;
                resource_bridges.push(gpu_socket);
                wl_resource_bridge = Some(wl_socket);
            }
        }

        devs.push(create_wayland_device(
            cfg.protection_type,
            &cfg.jail_config,
            &cfg.wayland_socket_paths,
            wl_resource_bridge,
        )?);
    }

    #[cfg(feature = "video-decoder")]
    let video_dec_cfg = cfg
        .video_dec
        .iter()
        .map(|config| {
            let (video_tube, gpu_tube) =
                Tube::pair().expect("failed to create tube for video decoder");
            resource_bridges.push(gpu_tube);
            (video_tube, config.backend)
        })
        .collect::<Vec<_>>();

    #[cfg(feature = "video-encoder")]
    let video_enc_cfg = cfg
        .video_enc
        .iter()
        .map(|config| {
            let (video_tube, gpu_tube) =
                Tube::pair().expect("failed to create tube for video encoder");
            resource_bridges.push(gpu_tube);
            (video_tube, config.backend)
        })
        .collect::<Vec<_>>();

    #[cfg(feature = "gpu")]
    {
        if let Some(gpu_parameters) = &cfg.gpu_parameters {
            let display_param = if gpu_parameters.display_params.is_empty() {
                Default::default()
            } else {
                gpu_parameters.display_params[0].clone()
            };
            let (gpu_display_w, gpu_display_h) = display_param.get_virtual_display_size();

            let mut event_devices = Vec::new();
            if cfg.display_window_mouse {
                let (event_device_socket, virtio_dev_socket) =
                    StreamChannel::pair(BlockingMode::Nonblocking, FramingMode::Byte)
                        .context("failed to create socket")?;
                let (multi_touch_width, multi_touch_height) = cfg
                    .virtio_multi_touch
                    .first()
                    .as_ref()
                    .map(|multi_touch_spec| multi_touch_spec.get_size())
                    .unwrap_or((gpu_display_w, gpu_display_h));
                let dev = virtio::new_multi_touch(
                    // u32::MAX is the least likely to collide with the indices generated above for
                    // the multi_touch options, which begin at 0.
                    u32::MAX,
                    virtio_dev_socket,
                    multi_touch_width,
                    multi_touch_height,
                    virtio::base_features(cfg.protection_type),
                )
                .context("failed to set up mouse device")?;
                devs.push(VirtioDeviceStub {
                    dev: Box::new(dev),
                    jail: simple_jail(&cfg.jail_config, "input_device")?,
                });
                event_devices.push(EventDevice::touchscreen(event_device_socket));
            }
            if cfg.display_window_keyboard {
                let (event_device_socket, virtio_dev_socket) =
                    StreamChannel::pair(BlockingMode::Nonblocking, FramingMode::Byte)
                        .context("failed to create socket")?;
                let dev = virtio::new_keyboard(
                    // u32::MAX is the least likely to collide with the indices generated above for
                    // the multi_touch options, which begin at 0.
                    u32::MAX,
                    virtio_dev_socket,
                    virtio::base_features(cfg.protection_type),
                )
                .context("failed to set up keyboard device")?;
                devs.push(VirtioDeviceStub {
                    dev: Box::new(dev),
                    jail: simple_jail(&cfg.jail_config, "input_device")?,
                });
                event_devices.push(EventDevice::keyboard(event_device_socket));
            }

            devs.push(create_gpu_device(
                cfg,
                vm_evt_wrtube,
                gpu_control_tube,
                resource_bridges,
                // Use the unnamed socket for GPU display screens.
                cfg.wayland_socket_paths.get(""),
                cfg.x_display.clone(),
                render_server_fd,
                event_devices,
            )?);
        }
    }

    for (_, param) in cfg
        .serial_parameters
        .iter()
        .filter(|(_k, v)| v.hardware == SerialHardware::VirtioConsole)
    {
        let dev = param.create_virtio_device_and_jail(cfg.protection_type, &cfg.jail_config)?;
        devs.push(dev);
    }

    for disk in &cfg.disks {
        let disk_config = DiskConfig::new(disk, Some(disk_device_tubes.remove(0)));
        devs.push(
            disk_config.create_virtio_device_and_jail(cfg.protection_type, &cfg.jail_config)?,
        );
    }

    for blk in &cfg.vhost_user_blk {
        devs.push(create_vhost_user_block_device(cfg.protection_type, blk)?);
    }

    for console in &cfg.vhost_user_console {
        devs.push(create_vhost_user_console_device(
            cfg.protection_type,
            console,
        )?);
    }

    for (index, pmem_disk) in cfg.pmem_devices.iter().enumerate() {
        let pmem_device_tube = pmem_device_tubes.remove(0);
        devs.push(create_pmem_device(
            cfg.protection_type,
            &cfg.jail_config,
            vm,
            resources,
            pmem_disk,
            index,
            pmem_device_tube,
        )?);
    }

    if cfg.rng {
        devs.push(create_rng_device(cfg.protection_type, &cfg.jail_config)?);
    }

    #[cfg(feature = "tpm")]
    {
        if cfg.software_tpm {
            devs.push(create_software_tpm_device(
                cfg.protection_type,
                &cfg.jail_config,
            )?);
        }
    }

    #[cfg(all(feature = "vtpm", target_arch = "x86_64"))]
    {
        if cfg.vtpm_proxy {
            devs.push(create_vtpm_proxy_device(
                cfg.protection_type,
                &cfg.jail_config,
            )?);
        }
    }

    for (idx, single_touch_spec) in cfg.virtio_single_touch.iter().enumerate() {
        devs.push(create_single_touch_device(
            cfg.protection_type,
            &cfg.jail_config,
            single_touch_spec,
            idx as u32,
        )?);
    }

    for (idx, multi_touch_spec) in cfg.virtio_multi_touch.iter().enumerate() {
        devs.push(create_multi_touch_device(
            cfg.protection_type,
            &cfg.jail_config,
            multi_touch_spec,
            idx as u32,
        )?);
    }

    for (idx, trackpad_spec) in cfg.virtio_trackpad.iter().enumerate() {
        devs.push(create_trackpad_device(
            cfg.protection_type,
            &cfg.jail_config,
            trackpad_spec,
            idx as u32,
        )?);
    }

    for (idx, mouse_socket) in cfg.virtio_mice.iter().enumerate() {
        devs.push(create_mouse_device(
            cfg.protection_type,
            &cfg.jail_config,
            mouse_socket,
            idx as u32,
        )?);
    }

    for (idx, keyboard_socket) in cfg.virtio_keyboard.iter().enumerate() {
        devs.push(create_keyboard_device(
            cfg.protection_type,
            &cfg.jail_config,
            keyboard_socket,
            idx as u32,
        )?);
    }

    for (idx, switches_socket) in cfg.virtio_switches.iter().enumerate() {
        devs.push(create_switches_device(
            cfg.protection_type,
            &cfg.jail_config,
            switches_socket,
            idx as u32,
        )?);
    }

    for dev_path in &cfg.virtio_input_evdevs {
        devs.push(create_vinput_device(
            cfg.protection_type,
            &cfg.jail_config,
            dev_path,
        )?);
    }

    #[cfg(feature = "balloon")]
    if let Some(balloon_device_tube) = balloon_device_tube {
        let balloon_features =
            (cfg.balloon_page_reporting as u64) << BalloonFeatures::PageReporting as u64;
        devs.push(create_balloon_device(
            cfg.protection_type,
            &cfg.jail_config,
            if cfg.strict_balloon {
                BalloonMode::Strict
            } else {
                BalloonMode::Relaxed
            },
            balloon_device_tube,
            balloon_inflate_tube,
            init_balloon_size,
            balloon_features,
            Some(
                registered_evt_q
                    .try_clone()
                    .context("failed to clone registered_evt_q tube")?,
            ),
        )?);
    }

    let mut net_cfg_extra: Vec<_> = cfg
        .tap_fd
        .iter()
        .map(|fd| NetParameters {
            vhost_net: cfg.vhost_net,
            mode: NetParametersMode::TapFd {
                tap_fd: *fd,
                mac: None,
            },
        })
        .collect();

    if let (Some(host_ip), Some(netmask), Some(mac)) = (cfg.host_ip, cfg.netmask, cfg.mac_address) {
        if !cfg.vhost_user_net.is_empty() {
            bail!("vhost-user-net cannot be used with any of --host-ip, --netmask or --mac");
        }
        net_cfg_extra.push(NetParameters {
            vhost_net: cfg.vhost_net,
            mode: NetParametersMode::RawConfig {
                host_ip,
                netmask,
                mac,
            },
        });
    }

    net_cfg_extra.extend(cfg.tap_name.iter().map(|tap_name| NetParameters {
        vhost_net: cfg.vhost_net,
        mode: NetParametersMode::TapName {
            mac: None,
            tap_name: tap_name.to_owned(),
        },
    }));

    for opt in [&cfg.net, &net_cfg_extra].into_iter().flatten() {
        let vq_pairs = cfg.net_vq_pairs.unwrap_or(1);
        let vcpu_count = cfg.vcpu_count.unwrap_or(1);
        let multi_vq = vq_pairs > 1 && !opt.vhost_net;
        let (tap, mac) = create_tap_for_net_device(&opt.mode, multi_vq)?;
        let dev = if opt.vhost_net {
            create_virtio_vhost_net_device_from_tap(
                cfg.protection_type,
                &cfg.jail_config,
                vq_pairs,
                vcpu_count,
                cfg.vhost_net_device_path.clone(),
                tap,
                mac,
            )
        } else {
            create_virtio_net_device_from_tap(
                cfg.protection_type,
                &cfg.jail_config,
                vq_pairs,
                vcpu_count,
                tap,
                mac,
            )
        }?;
        devs.push(dev);
    }

    for net in &cfg.vhost_user_net {
        devs.push(create_vhost_user_net_device(cfg.protection_type, net)?);
    }

    for vsock in &cfg.vhost_user_vsock {
        devs.push(create_vhost_user_vsock_device(cfg.protection_type, vsock)?);
    }

    for opt in &cfg.vhost_user_wl {
        devs.push(create_vhost_user_wl_device(cfg.protection_type, opt)?);
    }

    #[cfg(feature = "audio")]
    {
        for virtio_snd in &cfg.virtio_snds {
            devs.push(create_virtio_snd_device(
                cfg.protection_type,
                &cfg.jail_config,
                virtio_snd.clone(),
            )?);
        }
    }

    #[cfg(feature = "video-decoder")]
    {
        for (tube, backend) in video_dec_cfg {
            register_video_device(
                backend,
                &mut devs,
                tube,
                cfg.protection_type,
                &cfg.jail_config,
                VideoDeviceType::Decoder,
            )?;
        }
    }
    for socket_path in &cfg.vhost_user_video_dec {
        devs.push(create_vhost_user_video_device(
            cfg.protection_type,
            socket_path,
            VideoDeviceType::Decoder,
        )?);
    }

    #[cfg(feature = "video-encoder")]
    {
        for (tube, backend) in video_enc_cfg {
            register_video_device(
                backend,
                &mut devs,
                tube,
                cfg.protection_type,
                &cfg.jail_config,
                VideoDeviceType::Encoder,
            )?;
        }
    }

    if let Some(cid) = cfg.cid {
        let vhost_config = VhostVsockConfig {
            device: cfg.vhost_vsock_device.clone(),
            cid,
        };
        devs.push(create_vhost_vsock_device(
            cfg.protection_type,
            &cfg.jail_config,
            &vhost_config,
        )?);
    }

    for vhost_user_fs in &cfg.vhost_user_fs {
        devs.push(create_vhost_user_fs_device(
            cfg.protection_type,
            vhost_user_fs,
        )?);
    }

    for vhost_user_snd in &cfg.vhost_user_snd {
        devs.push(create_vhost_user_snd_device(
            cfg.protection_type,
            vhost_user_snd,
        )?);
    }

    for shared_dir in &cfg.shared_dirs {
        let SharedDir {
            src,
            tag,
            kind,
            uid_map,
            gid_map,
            fs_cfg,
            p9_cfg,
        } = shared_dir;

        let dev = match kind {
            SharedDirKind::FS => {
                let device_tube = fs_device_tubes.remove(0);
                create_fs_device(
                    cfg.protection_type,
                    &cfg.jail_config,
                    uid_map,
                    gid_map,
                    src,
                    tag,
                    fs_cfg.clone(),
                    device_tube,
                )?
            }
            SharedDirKind::P9 => create_9p_device(
                cfg.protection_type,
                &cfg.jail_config,
                uid_map,
                gid_map,
                src,
                tag,
                p9_cfg.clone(),
            )?,
        };
        devs.push(dev);
    }

    if let Some(vhost_user_mac80211_hwsim) = &cfg.vhost_user_mac80211_hwsim {
        devs.push(create_vhost_user_mac80211_hwsim_device(
            cfg.protection_type,
            vhost_user_mac80211_hwsim,
        )?);
    }

    #[cfg(feature = "audio")]
    if let Some(path) = &cfg.sound {
        devs.push(create_sound_device(
            path,
            cfg.protection_type,
            &cfg.jail_config,
        )?);
    }

    Ok(devs)
}

fn create_devices(
    cfg: &Config,
    vm: &mut impl Vm,
    resources: &mut SystemAllocator,
    vm_evt_wrtube: &SendTube,
    iommu_attached_endpoints: &mut BTreeMap<u32, Arc<Mutex<Box<dyn MemoryMapperTrait>>>>,
    irq_control_tubes: &mut Vec<Tube>,
    control_tubes: &mut Vec<TaggedControlTube>,
    #[cfg(feature = "balloon")] balloon_device_tube: Option<Tube>,
    #[cfg(feature = "balloon")] init_balloon_size: u64,
    disk_device_tubes: &mut Vec<Tube>,
    pmem_device_tubes: &mut Vec<Tube>,
    fs_device_tubes: &mut Vec<Tube>,
    #[cfg(feature = "usb")] usb_provider: HostBackendDeviceProvider,
    #[cfg(feature = "gpu")] gpu_control_tube: Tube,
    #[cfg(feature = "gpu")] render_server_fd: Option<SafeDescriptor>,
    vvu_proxy_device_tubes: &mut Vec<Tube>,
    vvu_proxy_max_sibling_mem_size: u64,
    iova_max_addr: &mut Option<u64>,
    registered_evt_q: &SendTube,
) -> DeviceResult<Vec<(Box<dyn BusDeviceObj>, Option<Minijail>)>> {
    let mut devices: Vec<(Box<dyn BusDeviceObj>, Option<Minijail>)> = Vec::new();
    #[cfg(feature = "balloon")]
    let mut balloon_inflate_tube: Option<Tube> = None;
    if !cfg.vfio.is_empty() {
        let mut coiommu_attached_endpoints = Vec::new();

        for vfio_dev in &cfg.vfio {
            let (dev, jail, viommu_mapper) = create_vfio_device(
                &cfg.jail_config,
                vm,
                resources,
                irq_control_tubes,
                control_tubes,
                &vfio_dev.path,
                false,
                None,
                vfio_dev.guest_address,
                Some(&mut coiommu_attached_endpoints),
                vfio_dev.iommu,
                #[cfg(feature = "direct")]
                vfio_dev.intel_lpss,
            )?;
            match dev {
                VfioDeviceVariant::Pci(vfio_pci_device) => {
                    *iova_max_addr = Some(max(
                        vfio_pci_device.get_max_iova(),
                        iova_max_addr.unwrap_or(0),
                    ));

                    if let Some(viommu_mapper) = viommu_mapper {
                        iommu_attached_endpoints.insert(
                            vfio_pci_device
                                .pci_address()
                                .context("not initialized")?
                                .to_u32(),
                            Arc::new(Mutex::new(Box::new(viommu_mapper))),
                        );
                    }

                    devices.push((Box::new(vfio_pci_device), jail));
                }
                VfioDeviceVariant::Platform(vfio_plat_dev) => {
                    devices.push((Box::new(vfio_plat_dev), jail));
                }
            }
        }

        if !coiommu_attached_endpoints.is_empty() || !iommu_attached_endpoints.is_empty() {
            let mut buf = mem::MaybeUninit::<libc::rlimit64>::zeroed();
            let res = unsafe { libc::getrlimit64(libc::RLIMIT_MEMLOCK, buf.as_mut_ptr()) };
            if res == 0 {
                let limit = unsafe { buf.assume_init() };
                let rlim_new = limit.rlim_cur.saturating_add(vm.get_memory().memory_size());
                let rlim_max = max(limit.rlim_max, rlim_new);
                if limit.rlim_cur < rlim_new {
                    let limit_arg = libc::rlimit64 {
                        rlim_cur: rlim_new,
                        rlim_max,
                    };
                    let res = unsafe { libc::setrlimit64(libc::RLIMIT_MEMLOCK, &limit_arg) };
                    if res != 0 {
                        bail!("Set rlimit failed");
                    }
                }
            } else {
                bail!("Get rlimit failed");
            }
        }
        #[cfg(feature = "balloon")]
        let coiommu_tube: Option<Tube>;
        #[cfg(not(feature = "balloon"))]
        let coiommu_tube: Option<Tube> = None;
        if !coiommu_attached_endpoints.is_empty() {
            let vfio_container =
                VfioCommonSetup::vfio_get_container(IommuDevType::CoIommu, None as Option<&Path>)
                    .context("failed to get vfio container")?;
            let (coiommu_host_tube, coiommu_device_tube) =
                Tube::pair().context("failed to create coiommu tube")?;
            control_tubes.push(TaggedControlTube::VmMemory {
                tube: coiommu_host_tube,
                expose_with_viommu: false,
            });
            let vcpu_count = cfg.vcpu_count.unwrap_or(1) as u64;
            #[cfg(feature = "balloon")]
            match Tube::pair() {
                Ok((x, y)) => {
                    coiommu_tube = Some(x);
                    balloon_inflate_tube = Some(y);
                }
                Err(x) => return Err(x).context("failed to create coiommu tube"),
            }
            let dev = CoIommuDev::new(
                vm.get_memory().clone(),
                vfio_container,
                coiommu_device_tube,
                coiommu_tube,
                coiommu_attached_endpoints,
                vcpu_count,
                cfg.coiommu_param.unwrap_or_default(),
            )
            .context("failed to create coiommu device")?;

            devices.push((
                Box::new(dev),
                simple_jail(&cfg.jail_config, "coiommu_device")?,
            ));
        }
    }

    let stubs = create_virtio_devices(
        cfg,
        vm,
        resources,
        vm_evt_wrtube,
        #[cfg(feature = "balloon")]
        balloon_device_tube,
        #[cfg(feature = "balloon")]
        balloon_inflate_tube,
        #[cfg(feature = "balloon")]
        init_balloon_size,
        disk_device_tubes,
        pmem_device_tubes,
        fs_device_tubes,
        #[cfg(feature = "gpu")]
        gpu_control_tube,
        #[cfg(feature = "gpu")]
        render_server_fd,
        vvu_proxy_device_tubes,
        vvu_proxy_max_sibling_mem_size,
        registered_evt_q,
    )?;

    for stub in stubs {
        match stub.dev.transport_type() {
            VirtioTransportType::Pci => {
                let (msi_host_tube, msi_device_tube) =
                    Tube::pair().context("failed to create tube")?;
                irq_control_tubes.push(msi_host_tube);

                let shared_memory_tube = if stub.dev.get_shared_memory_region().is_some() {
                    let (host_tube, device_tube) =
                        Tube::pair().context("failed to create VVU proxy tube")?;
                    control_tubes.push(TaggedControlTube::VmMemory {
                        tube: host_tube,
                        expose_with_viommu: stub.dev.expose_shmem_descriptors_with_viommu(),
                    });
                    Some(device_tube)
                } else {
                    None
                };

                let (ioevent_host_tube, ioevent_device_tube) =
                    Tube::pair().context("failed to create ioevent tube")?;
                irq_control_tubes.push(ioevent_host_tube);

                let dev = VirtioPciDevice::new(
                    vm.get_memory().clone(),
                    stub.dev,
                    msi_device_tube,
                    cfg.disable_virtio_intx,
                    shared_memory_tube,
                    ioevent_device_tube,
                )
                .context("failed to create virtio pci dev")?;

                devices.push((Box::new(dev) as Box<dyn BusDeviceObj>, stub.jail));
            }
            VirtioTransportType::Mmio => {
                let dev = VirtioMmioDevice::new(vm.get_memory().clone(), stub.dev, false)
                    .context("failed to create virtio mmio dev")?;
                devices.push((Box::new(dev) as Box<dyn BusDeviceObj>, stub.jail));
            }
        }
    }

    #[cfg(feature = "audio")]
    for ac97_param in &cfg.ac97_parameters {
        let dev = Ac97Dev::try_new(vm.get_memory().clone(), ac97_param.clone())
            .context("failed to create ac97 device")?;
        let jail = simple_jail(&cfg.jail_config, dev.minijail_policy())?;
        devices.push((Box::new(dev), jail));
    }

    #[cfg(feature = "usb")]
    if cfg.usb {
        // Create xhci controller.
        let usb_controller = Box::new(XhciController::new(vm.get_memory().clone(), usb_provider));
        devices.push((
            usb_controller,
            simple_jail(&cfg.jail_config, "xhci_device")?,
        ));
    }

    for params in &cfg.stub_pci_devices {
        // Stub devices don't need jailing since they don't do anything.
        devices.push((Box::new(StubPciDevice::new(params)), None));
    }

    devices.push((
        Box::new(PvPanicPciDevice::new(vm_evt_wrtube.try_clone()?)),
        None,
    ));

    Ok(devices)
}

fn create_file_backed_mappings(
    cfg: &Config,
    vm: &mut impl Vm,
    resources: &mut SystemAllocator,
) -> Result<()> {
    for mapping in &cfg.file_backed_mappings {
        let file = OpenOptions::new()
            .read(true)
            .write(mapping.writable)
            .custom_flags(if mapping.sync { libc::O_SYNC } else { 0 })
            .open(&mapping.path)
            .context("failed to open file for file-backed mapping")?;
        let prot = if mapping.writable {
            Protection::read_write()
        } else {
            Protection::read()
        };
        let size = mapping
            .size
            .try_into()
            .context("Invalid size for file-backed mapping")?;
        let memory_mapping = MemoryMappingBuilder::new(size)
            .from_file(&file)
            .offset(mapping.offset)
            .protection(prot)
            .build()
            .context("failed to map backing file for file-backed mapping")?;

        let mapping_range = AddressRange::from_start_and_size(mapping.address, mapping.size)
            .context("failed to convert to AddressRange")?;
        match resources.mmio_allocator_any().allocate_at(
            mapping_range,
            Alloc::FileBacked(mapping.address),
            "file-backed mapping".to_owned(),
        ) {
            // OutOfSpace just means that this mapping is not in the MMIO regions at all, so don't
            // consider it an error.
            // TODO(b/222769529): Reserve this region in a global memory address space allocator once
            // we have that so nothing else can accidentally overlap with it.
            Ok(()) | Err(resources::Error::OutOfSpace) => {}
            e => e.context("failed to allocate guest address for file-backed mapping")?,
        }

        vm.add_memory_region(
            GuestAddress(mapping.address),
            Box::new(memory_mapping),
            !mapping.writable,
            /* log_dirty_pages = */ false,
        )
        .context("failed to configure file-backed mapping")?;
    }

    Ok(())
}

#[cfg(any(target_arch = "x86", target_arch = "x86_64"))]
fn create_pcie_root_port(
    host_pcie_rp: Vec<HostPcieRootPortParameters>,
    sys_allocator: &mut SystemAllocator,
    irq_control_tubes: &mut Vec<Tube>,
    control_tubes: &mut Vec<TaggedControlTube>,
    devices: &mut Vec<(Box<dyn BusDeviceObj>, Option<Minijail>)>,
    hp_vec: &mut Vec<(u8, Arc<Mutex<dyn HotPlugBus>>)>,
    hp_endpoints_ranges: &mut Vec<RangeInclusive<u32>>,
    // TODO(b/228627457): clippy is incorrectly warning about this Vec, which needs to be a Vec so
    // we can push into it
    #[allow(clippy::ptr_arg)] gpe_notify_devs: &mut Vec<(u32, Arc<Mutex<dyn GpeNotify>>)>,
    #[allow(clippy::ptr_arg)] pme_notify_devs: &mut Vec<(u8, Arc<Mutex<dyn PmeNotify>>)>,
) -> Result<()> {
    if host_pcie_rp.is_empty() {
        // user doesn't specify host pcie root port which link to this virtual pcie rp,
        // find the empty bus and create a total virtual pcie rp
        let mut hp_sec_bus = 0u8;
        // Create Pcie Root Port for non-root buses, each non-root bus device will be
        // connected behind a virtual pcie root port.
        for i in 1..255 {
            if sys_allocator.pci_bus_empty(i) {
                if hp_sec_bus == 0 {
                    hp_sec_bus = i;
                }
                continue;
            }
            let pcie_root_port = Arc::new(Mutex::new(PcieRootPort::new(i, false)));
            pme_notify_devs.push((i, pcie_root_port.clone() as Arc<Mutex<dyn PmeNotify>>));
            let (msi_host_tube, msi_device_tube) = Tube::pair().context("failed to create tube")?;
            irq_control_tubes.push(msi_host_tube);
            let pci_bridge = Box::new(PciBridge::new(pcie_root_port.clone(), msi_device_tube));
            // no ipc is used if the root port disables hotplug
            devices.push((pci_bridge, None));
        }

        // Create Pcie Root Port for hot-plug
        if hp_sec_bus == 0 {
            return Err(anyhow!("no more addresses are available"));
        }
        let pcie_root_port = Arc::new(Mutex::new(PcieRootPort::new(hp_sec_bus, true)));
        pme_notify_devs.push((
            hp_sec_bus,
            pcie_root_port.clone() as Arc<Mutex<dyn PmeNotify>>,
        ));
        let (msi_host_tube, msi_device_tube) = Tube::pair().context("failed to create tube")?;
        irq_control_tubes.push(msi_host_tube);
        let pci_bridge = Box::new(PciBridge::new(pcie_root_port.clone(), msi_device_tube));

        hp_endpoints_ranges.push(RangeInclusive::new(
            PciAddress {
                bus: pci_bridge.get_secondary_num(),
                dev: 0,
                func: 0,
            }
            .to_u32(),
            PciAddress {
                bus: pci_bridge.get_subordinate_num(),
                dev: 32,
                func: 8,
            }
            .to_u32(),
        ));

        devices.push((pci_bridge, None));
        hp_vec.push((hp_sec_bus, pcie_root_port as Arc<Mutex<dyn HotPlugBus>>));
    } else {
        // user specify host pcie root port which link to this virtual pcie rp,
        // reserve the host pci BDF and create a virtual pcie RP with some attrs same as host
        for host_pcie in host_pcie_rp.iter() {
            let (vm_host_tube, vm_device_tube) = Tube::pair().context("failed to create tube")?;
            let pcie_host = PcieHostPort::new(host_pcie.host_path.as_path(), vm_device_tube)?;
            let bus_range = pcie_host.get_bus_range();
            let mut slot_implemented = true;
            for i in bus_range.secondary..=bus_range.subordinate {
                // if this bus is occupied by one vfio-pci device, this vfio-pci device is
                // connected to a pci bridge on host statically, then it should be connected
                // to a virtual pci bridge in guest statically, this bridge won't have
                // hotplug capability and won't use slot.
                if !sys_allocator.pci_bus_empty(i) {
                    slot_implemented = false;
                    break;
                }
            }

            let pcie_root_port = Arc::new(Mutex::new(PcieRootPort::new_from_host(
                pcie_host,
                slot_implemented,
            )?));
            control_tubes.push(TaggedControlTube::Vm(vm_host_tube));

            let (msi_host_tube, msi_device_tube) = Tube::pair().context("failed to create tube")?;
            irq_control_tubes.push(msi_host_tube);
            let mut pci_bridge = Box::new(PciBridge::new(pcie_root_port.clone(), msi_device_tube));
            // early reservation for host pcie root port devices.
            let rootport_addr = pci_bridge.allocate_address(sys_allocator);
            if rootport_addr.is_err() {
                warn!(
                    "address reservation failed for hot pcie root port {}",
                    pci_bridge.debug_label()
                );
            }

            // Only append the sub pci range of a hot-pluggable root port to virtio-iommu
            if slot_implemented {
                hp_endpoints_ranges.push(RangeInclusive::new(
                    PciAddress {
                        bus: pci_bridge.get_secondary_num(),
                        dev: 0,
                        func: 0,
                    }
                    .to_u32(),
                    PciAddress {
                        bus: pci_bridge.get_subordinate_num(),
                        dev: 32,
                        func: 8,
                    }
                    .to_u32(),
                ));
            }

            devices.push((pci_bridge, None));
            if slot_implemented {
                if let Some(gpe) = host_pcie.hp_gpe {
                    gpe_notify_devs
                        .push((gpe, pcie_root_port.clone() as Arc<Mutex<dyn GpeNotify>>));
                }
                hp_vec.push((
                    bus_range.secondary,
                    pcie_root_port as Arc<Mutex<dyn HotPlugBus>>,
                ));
            }
        }
    }

    Ok(())
}

fn setup_vm_components(cfg: &Config) -> Result<VmComponents> {
    let initrd_image = if let Some(initrd_path) = &cfg.initrd_path {
        Some(
            open_file(initrd_path, OpenOptions::new().read(true))
                .with_context(|| format!("failed to open initrd {}", initrd_path.display()))?,
        )
    } else {
        None
    };
    let pvm_fw_image = if let Some(pvm_fw_path) = &cfg.pvm_fw {
        Some(
            open_file(pvm_fw_path, OpenOptions::new().read(true))
                .with_context(|| format!("failed to open pvm_fw {}", pvm_fw_path.display()))?,
        )
    } else {
        None
    };

    let vm_image = match cfg.executable_path {
        Some(Executable::Kernel(ref kernel_path)) => VmImage::Kernel(
            open_file(kernel_path, OpenOptions::new().read(true)).with_context(|| {
                format!("failed to open kernel image {}", kernel_path.display())
            })?,
        ),
        Some(Executable::Bios(ref bios_path)) => VmImage::Bios(
            open_file(bios_path, OpenOptions::new().read(true))
                .with_context(|| format!("failed to open bios {}", bios_path.display()))?,
        ),
        _ => panic!("Did not receive a bios or kernel, should be impossible."),
    };

    let swiotlb = if let Some(size) = cfg.swiotlb {
        Some(
            size.checked_mul(1024 * 1024)
                .ok_or_else(|| anyhow!("requested swiotlb size too large"))?,
        )
    } else if matches!(cfg.protection_type, ProtectionType::Unprotected) {
        None
    } else {
        Some(64 * 1024 * 1024)
    };

    let (pflash_image, pflash_block_size) = if let Some(pflash_parameters) = &cfg.pflash_parameters
    {
        (
            Some(
                open_file(
                    &pflash_parameters.path,
                    OpenOptions::new().read(true).write(true),
                )
                .with_context(|| {
                    format!("failed to open pflash {}", pflash_parameters.path.display())
                })?,
            ),
            pflash_parameters.block_size,
        )
    } else {
        (None, 0)
    };

    Ok(VmComponents {
        #[cfg(any(target_arch = "x86", target_arch = "x86_64"))]
        ac_adapter: cfg.ac_adapter,
        memory_size: cfg
            .memory
            .unwrap_or(256)
            .checked_mul(1024 * 1024)
            .ok_or_else(|| anyhow!("requested memory size too large"))?,
        swiotlb,
        vcpu_count: cfg.vcpu_count.unwrap_or(1),
        vcpu_affinity: cfg.vcpu_affinity.clone(),
        cpu_clusters: cfg.cpu_clusters.clone(),
        cpu_capacity: cfg.cpu_capacity.clone(),
        #[cfg(feature = "direct")]
        direct_gpe: cfg.direct_gpe.clone(),
        #[cfg(feature = "direct")]
        direct_fixed_evts: cfg.direct_fixed_evts.clone(),
        no_smt: cfg.no_smt,
        hugepages: cfg.hugepages,
        hv_cfg: hypervisor::Config {
            #[cfg(target_arch = "aarch64")]
            mte: cfg.mte,
            protection_type: cfg.protection_type,
        },
        vm_image,
        android_fstab: cfg
            .android_fstab
            .as_ref()
            .map(|x| {
                File::open(x)
                    .with_context(|| format!("failed to open android fstab file {}", x.display()))
            })
            .map_or(Ok(None), |v| v.map(Some))?,
        pstore: cfg.pstore.clone(),
        pflash_block_size,
        pflash_image,
        initrd_image,
        extra_kernel_params: cfg.params.clone(),
        acpi_sdts: cfg
            .acpi_tables
            .iter()
            .map(|path| {
                SDT::from_file(path)
                    .with_context(|| format!("failed to open ACPI file {}", path.display()))
            })
            .collect::<Result<Vec<SDT>>>()?,
        rt_cpus: cfg.rt_cpus.clone(),
        delay_rt: cfg.delay_rt,
        #[cfg(all(any(target_arch = "x86_64", target_arch = "aarch64"), feature = "gdb"))]
        gdb: None,
        dmi_path: cfg.dmi_path.clone(),
        no_i8042: cfg.no_i8042,
        no_rtc: cfg.no_rtc,
        #[cfg(any(target_arch = "x86", target_arch = "x86_64"))]
        oem_strings: cfg.oem_strings.clone(),
        host_cpu_topology: cfg.host_cpu_topology,
        itmt: cfg.itmt,
        #[cfg(any(target_arch = "x86", target_arch = "x86_64"))]
        force_s2idle: cfg.force_s2idle,
        pvm_fw: pvm_fw_image,
        #[cfg(any(target_arch = "x86", target_arch = "x86_64"))]
        pcie_ecam: cfg.pcie_ecam,
        #[cfg(any(target_arch = "x86", target_arch = "x86_64"))]
        pci_low_start: cfg.pci_low_start,
    })
}

#[derive(Copy, Clone, Debug, Eq, PartialEq)]
pub enum ExitState {
    Reset,
    Stop,
    Crash,
    GuestPanic,
    WatchdogReset,
}
// Remove ranges in `guest_mem_layout` that overlap with ranges in `file_backed_mappings`.
// Returns the updated guest memory layout.
fn punch_holes_in_guest_mem_layout_for_mappings(
    guest_mem_layout: Vec<(GuestAddress, u64, MemoryRegionOptions)>,
    file_backed_mappings: &[FileBackedMappingParameters],
) -> Vec<(GuestAddress, u64, MemoryRegionOptions)> {
    // Create a set containing (start, end) pairs with exclusive end (end = start + size; the byte
    // at end is not included in the range).
    let mut layout_set = BTreeSet::new();
    for (addr, size, options) in &guest_mem_layout {
        layout_set.insert((addr.offset(), addr.offset() + size, *options));
    }

    for mapping in file_backed_mappings {
        let mapping_start = mapping.address;
        let mapping_end = mapping_start + mapping.size;

        // Repeatedly split overlapping guest memory regions until no overlaps remain.
        while let Some((range_start, range_end, options)) = layout_set
            .iter()
            .find(|&&(range_start, range_end, _)| {
                mapping_start < range_end && mapping_end > range_start
            })
            .cloned()
        {
            layout_set.remove(&(range_start, range_end, options));

            if range_start < mapping_start {
                layout_set.insert((range_start, mapping_start, options));
            }
            if range_end > mapping_end {
                layout_set.insert((mapping_end, range_end, options));
            }
        }
    }

    // Build the final guest memory layout from the modified layout_set.
    layout_set
        .iter()
        .map(|(start, end, options)| (GuestAddress(*start), end - start, *options))
        .collect()
}

fn create_guest_memory(
    cfg: &Config,
    components: &VmComponents,
    hypervisor: &impl Hypervisor,
) -> Result<GuestMemory> {
    let guest_mem_layout = Arch::guest_memory_layout(components, hypervisor)
        .context("failed to create guest memory layout")?;

    let guest_mem_layout =
        punch_holes_in_guest_mem_layout_for_mappings(guest_mem_layout, &cfg.file_backed_mappings);

    let guest_mem = GuestMemory::new_with_options(&guest_mem_layout)
        .context("failed to create guest memory")?;
    let mut mem_policy = MemoryPolicy::empty();
    if components.hugepages {
        mem_policy |= MemoryPolicy::USE_HUGEPAGES;
    }

    if cfg.lock_guest_memory {
        mem_policy |= MemoryPolicy::LOCK_GUEST_MEMORY;
    }
    guest_mem.set_memory_policy(mem_policy);

    if cfg.unmap_guest_memory_on_fork {
        // Note that this isn't compatible with sandboxing. We could potentially fix that by
        // delaying the call until after the sandboxed devices are forked. However, the main use
        // for this is in conjunction with protected VMs, where most of the guest memory has been
        // unshared with the host. We'd need to be confident that the guest memory is unshared with
        // the host only after the `use_dontfork` call and those details will vary by hypervisor.
        // So, for now we keep things simple to be safe.
        guest_mem.use_dontfork().context("use_dontfork failed")?;
    }

    Ok(guest_mem)
}

<<<<<<< HEAD
fn run_kvm(cfg: Config, components: VmComponents) -> Result<ExitState> {
    let kvm = Kvm::new_with_path(&cfg.kvm_device_path).with_context(|| {
        format!(
            "failed to open KVM device {}",
            cfg.kvm_device_path.display(),
        )
    })?;
=======
#[cfg(any(target_arch = "aarch64"))]
#[cfg(feature = "geniezone")]
fn run_gz(device_path: Option<&Path>, cfg: Config, components: VmComponents) -> Result<ExitState> {
    let device_path = device_path.unwrap_or(Path::new(GENIEZONE_PATH));
    let gzvm = Geniezone::new_with_path(device_path)
        .with_context(|| format!("failed to open GenieZone device {}", device_path.display()))?;

    let guest_mem = create_guest_memory(&cfg, &components, &gzvm)?;

    #[cfg(feature = "swap")]
    let swap_controller = if let Some(swap_dir) = cfg.swap_dir.as_ref() {
        Some(
            SwapController::launch(guest_mem.clone(), swap_dir, &cfg.jail_config)
                .context("launch vmm-swap monitor process")?,
        )
    } else {
        None
    };

    let vm =
        GeniezoneVm::new(&gzvm, guest_mem, components.hv_cfg).context("failed to create vm")?;

    // Check that the VM was actually created in protected mode as expected.
    if cfg.protection_type.isolates_memory() && !vm.check_capability(VmCap::Protected) {
        bail!("Failed to create protected VM");
    }
    let vm_clone = vm.try_clone().context("failed to clone vm")?;

    let ioapic_host_tube;
    let mut irq_chip = if cfg.split_irqchip {
        unimplemented!("Geniezone does not support split irqchip mode");
    } else {
        ioapic_host_tube = None;

        GeniezoneKernelIrqChip::new(vm_clone, components.vcpu_count)
            .context("failed to create IRQ chip")?
    };

    run_vm::<GeniezoneVcpu, GeniezoneVm>(
        cfg,
        components,
        vm,
        &mut irq_chip,
        ioapic_host_tube,
        #[cfg(feature = "swap")]
        swap_controller,
    )
}

fn run_kvm(device_path: Option<&Path>, cfg: Config, components: VmComponents) -> Result<ExitState> {
    let device_path = device_path.unwrap_or(Path::new(KVM_PATH));
    let kvm = Kvm::new_with_path(device_path)
        .with_context(|| format!("failed to open KVM device {}", device_path.display()))?;
>>>>>>> 52a06758

    let guest_mem = create_guest_memory(&cfg, &components, &kvm)?;

    #[cfg(feature = "swap")]
    let swap_controller = if let Some(swap_dir) = cfg.swap_dir.as_ref() {
        Some(
            SwapController::launch(guest_mem.clone(), swap_dir, &cfg.jail_config)
                .context("launch vmm-swap monitor process")?,
        )
    } else {
        None
    };

    let vm = KvmVm::new(&kvm, guest_mem, components.hv_cfg).context("failed to create vm")?;

    #[cfg(any(target_arch = "x86", target_arch = "x86_64"))]
    if cfg.itmt {
        vm.set_platform_info_read_access(false)
            .context("failed to disable MSR_PLATFORM_INFO read access")?;
    }

    if !cfg.userspace_msr.is_empty() {
        vm.enable_userspace_msr()
            .context("failed to enable userspace MSR handling, do you have kernel 5.10 or later")?;
        #[cfg(any(target_arch = "x86", target_arch = "x86_64"))]
        {
            let msr_list = get_override_msr_list(&cfg.userspace_msr);
            vm.set_msr_filter(msr_list)
                .context("failed to set msr filter")?;
        }
    }

    // Check that the VM was actually created in protected mode as expected.
    if cfg.protection_type.isolates_memory() && !vm.check_capability(VmCap::Protected) {
        bail!("Failed to create protected VM");
    }
    let vm_clone = vm.try_clone().context("failed to clone vm")?;

    enum KvmIrqChip {
        #[cfg(any(target_arch = "x86", target_arch = "x86_64"))]
        Split(KvmSplitIrqChip),
        Kernel(KvmKernelIrqChip),
    }

    impl KvmIrqChip {
        fn as_mut(&mut self) -> &mut dyn IrqChipArch {
            match self {
                #[cfg(any(target_arch = "x86", target_arch = "x86_64"))]
                KvmIrqChip::Split(i) => i,
                KvmIrqChip::Kernel(i) => i,
            }
        }
    }

    let ioapic_host_tube;
    let mut irq_chip = if cfg.split_irqchip {
        #[cfg(not(any(target_arch = "x86", target_arch = "x86_64")))]
        unimplemented!("KVM split irqchip mode only supported on x86 processors");
        #[cfg(any(target_arch = "x86", target_arch = "x86_64"))]
        {
            let (host_tube, ioapic_device_tube) = Tube::pair().context("failed to create tube")?;
            ioapic_host_tube = Some(host_tube);
            KvmIrqChip::Split(
                KvmSplitIrqChip::new(
                    vm_clone,
                    components.vcpu_count,
                    ioapic_device_tube,
                    Some(120),
                )
                .context("failed to create IRQ chip")?,
            )
        }
    } else {
        ioapic_host_tube = None;
        KvmIrqChip::Kernel(
            KvmKernelIrqChip::new(vm_clone, components.vcpu_count)
                .context("failed to create IRQ chip")?,
        )
    };

    run_vm::<KvmVcpu, KvmVm>(
        cfg,
        components,
        vm,
        irq_chip.as_mut(),
        ioapic_host_tube,
        #[cfg(feature = "swap")]
        swap_controller,
    )
}

<<<<<<< HEAD
fn get_default_hypervisor() -> Result<HypervisorKind> {
    Ok(HypervisorKind::Kvm)
=======
#[cfg(all(any(target_arch = "arm", target_arch = "aarch64"), feature = "gunyah"))]
fn run_gunyah(
    device_path: Option<&Path>,
    cfg: Config,
    components: VmComponents,
) -> Result<ExitState> {
    use devices::GunyahIrqChip;
    use hypervisor::gunyah::{Gunyah, GunyahVcpu, GunyahVm};

    let device_path = device_path.unwrap_or(Path::new(GUNYAH_PATH));
    let gunyah = Gunyah::new_with_path(device_path)
        .with_context(|| format!("failed to open Gunyah device {}", device_path.display()))?;

    let guest_mem = create_guest_memory(&cfg, &components, &gunyah)?;

    #[cfg(feature = "swap")]
    let swap_controller = if let Some(swap_dir) = cfg.swap_dir.as_ref() {
        Some(
            SwapController::launch(guest_mem.clone(), swap_dir, &cfg.jail_config)
                .context("launch vmm-swap monitor process")?,
        )
    } else {
        None
    };

    let vm = GunyahVm::new(&gunyah, guest_mem, components.hv_cfg).context("failed to create vm")?;

    // Check that the VM was actually created in protected mode as expected.
    if cfg.protection_type.isolates_memory() && !vm.check_capability(VmCap::Protected) {
        bail!("Failed to create protected VM");
    }

    let vm_clone = vm.try_clone()?;

    run_vm::<GunyahVcpu, GunyahVm>(
        cfg,
        components,
        vm,
        &mut GunyahIrqChip::new(vm_clone)?,
        None,
        #[cfg(feature = "swap")]
        swap_controller,
    )
}

/// Choose a default hypervisor if no `--hypervisor` option was specified.
fn get_default_hypervisor() -> Option<HypervisorKind> {
    let kvm_path = Path::new(KVM_PATH);
    if kvm_path.exists() {
        return Some(HypervisorKind::Kvm {
            device: Some(kvm_path.to_path_buf()),
        });
    }

    #[cfg(any(target_arch = "arm", target_arch = "aarch64"))]
    #[cfg(feature = "geniezone")]
    {
        let gz_path = Path::new(GENIEZONE_PATH);
        if gz_path.exists() {
            return Some(HypervisorKind::Geniezone {
                device: Some(gz_path.to_path_buf()),
            });
        }
    }

    #[cfg(all(
        unix,
        any(target_arch = "arm", target_arch = "aarch64"),
        feature = "gunyah"
    ))]
    {
        let gunyah_path = Path::new(GUNYAH_PATH);
        if gunyah_path.exists() {
            return Some(HypervisorKind::Gunyah {
                device: Some(gunyah_path.to_path_buf()),
            });
        }
    }

    None
>>>>>>> 52a06758
}

pub fn run_config(cfg: Config) -> Result<ExitState> {
    if let Some(async_executor) = cfg.async_executor {
        Executor::set_default_executor_kind(async_executor)
            .context("Failed to set the default async executor")?;
    }

    let components = setup_vm_components(&cfg)?;

<<<<<<< HEAD
    let default_hypervisor = get_default_hypervisor().context("no enabled hypervisor")?;
    let hypervisor = cfg.hypervisor.unwrap_or(default_hypervisor);
=======
    let hypervisor = cfg
        .hypervisor
        .clone()
        .or_else(get_default_hypervisor)
        .context("no enabled hypervisor")?;
>>>>>>> 52a06758

    debug!("creating hypervisor: {:?}", hypervisor);

    match hypervisor {
<<<<<<< HEAD
        HypervisorKind::Kvm => run_kvm(cfg, components),
=======
        HypervisorKind::Kvm { device } => run_kvm(device.as_deref(), cfg, components),
        #[cfg(any(target_arch = "arm", target_arch = "aarch64"))]
        #[cfg(feature = "geniezone")]
        HypervisorKind::Geniezone { device } => run_gz(device.as_deref(), cfg, components),
        #[cfg(all(
            unix,
            any(target_arch = "arm", target_arch = "aarch64"),
            feature = "gunyah"
        ))]
        HypervisorKind::Gunyah { device } => run_gunyah(device.as_deref(), cfg, components),
>>>>>>> 52a06758
    }
}

fn run_vm<Vcpu, V>(
    cfg: Config,
    #[allow(unused_mut)] mut components: VmComponents,
    mut vm: V,
    irq_chip: &mut dyn IrqChipArch,
    ioapic_host_tube: Option<Tube>,
    #[cfg(feature = "swap")] swap_controller: Option<SwapController>,
) -> Result<ExitState>
where
    Vcpu: VcpuArch + 'static,
    V: VmArch + 'static,
{
    if cfg.jail_config.is_some() {
        // Printing something to the syslog before entering minijail so that libc's syslogger has a
        // chance to open files necessary for its operation, like `/etc/localtime`. After jailing,
        // access to those files will not be possible.
        info!("crosvm entering multiprocess mode");
    }

    #[cfg(feature = "gpu")]
    let (gpu_control_host_tube, gpu_control_device_tube) =
        Tube::pair().context("failed to create gpu tube")?;

    #[cfg(feature = "usb")]
    let (usb_control_tube, usb_provider) =
        HostBackendDeviceProvider::new().context("failed to create usb provider")?;

    // Masking signals is inherently dangerous, since this can persist across clones/execs. Do this
    // before any jailed devices have been spawned, so that we can catch any of them that fail very
    // quickly.
    let sigchld_fd = SignalFd::new(libc::SIGCHLD).context("failed to create signalfd")?;

    let control_server_socket = match &cfg.socket_path {
        Some(path) => Some(UnlinkUnixSeqpacketListener(
            UnixSeqpacketListener::bind(path).context("failed to create control server")?,
        )),
        None => None,
    };

    let mut control_tubes = Vec::new();
    let mut irq_control_tubes = Vec::new();

    #[cfg(all(any(target_arch = "x86_64", target_arch = "aarch64"), feature = "gdb"))]
    if let Some(port) = cfg.gdb {
        // GDB needs a control socket to interrupt vcpus.
        let (gdb_host_tube, gdb_control_tube) = Tube::pair().context("failed to create tube")?;
        control_tubes.push(TaggedControlTube::Vm(gdb_host_tube));
        components.gdb = Some((port, gdb_control_tube));
    }

    #[cfg(feature = "balloon")]
    let (balloon_host_tube, balloon_device_tube) = if cfg.balloon {
        if let Some(ref path) = cfg.balloon_control {
            (
                None,
                Some(Tube::new_from_unix_seqpacket(
                    UnixSeqpacket::connect(path).with_context(|| {
                        format!(
                            "failed to connect to balloon control socket {}",
                            path.display(),
                        )
                    })?,
                )),
            )
        } else {
            // Balloon gets a special socket so balloon requests can be forwarded
            // from the main process.
            let (host, device) = Tube::pair().context("failed to create tube")?;
            // Set recv timeout to avoid deadlock on sending BalloonControlCommand
            // before the guest is ready.
            host.set_recv_timeout(Some(Duration::from_millis(100)))
                .context("failed to set timeout")?;
            (Some(host), Some(device))
        }
    } else {
        (None, None)
    };

    // Create one control socket per disk.
    let mut disk_device_tubes = Vec::new();
    let mut disk_host_tubes = Vec::new();
    let disk_count = cfg.disks.len();
    for _ in 0..disk_count {
        let (disk_host_tub, disk_device_tube) = Tube::pair().context("failed to create tube")?;
        disk_host_tubes.push(disk_host_tub);
        disk_device_tubes.push(disk_device_tube);
    }

    let mut pmem_device_tubes = Vec::new();
    let pmem_count = cfg.pmem_devices.len();
    for _ in 0..pmem_count {
        let (pmem_host_tube, pmem_device_tube) = Tube::pair().context("failed to create tube")?;
        pmem_device_tubes.push(pmem_device_tube);
        control_tubes.push(TaggedControlTube::VmMsync(pmem_host_tube));
    }

    if let Some(ioapic_host_tube) = ioapic_host_tube {
        irq_control_tubes.push(ioapic_host_tube);
    }

    let battery = if cfg.battery_config.is_some() {
        #[cfg_attr(
            not(feature = "power-monitor-powerd"),
            allow(clippy::manual_map, clippy::needless_match, unused_mut)
        )]
        let jail = if let Some(jail_config) = &cfg.jail_config {
            let mut config = SandboxConfig::new(jail_config, "battery");
            #[cfg(feature = "power-monitor-powerd")]
            {
                config.bind_mounts = true;
            }
            let mut jail =
                create_sandbox_minijail(&jail_config.pivot_root, MAX_OPEN_FILES_DEFAULT, &config)?;

            // Setup a bind mount to the system D-Bus socket if the powerd monitor is used.
            #[cfg(feature = "power-monitor-powerd")]
            {
                let system_bus_socket_path = Path::new("/run/dbus/system_bus_socket");
                jail.mount_bind(system_bus_socket_path, system_bus_socket_path, true)?;
            }
            Some(jail)
        } else {
            None
        };
        (cfg.battery_config.as_ref().map(|c| c.type_), jail)
    } else {
        (cfg.battery_config.as_ref().map(|c| c.type_), None)
    };

    let fs_count = cfg
        .shared_dirs
        .iter()
        .filter(|sd| sd.kind == SharedDirKind::FS)
        .count();
    let mut fs_device_tubes = Vec::with_capacity(fs_count);
    for _ in 0..fs_count {
        let (fs_host_tube, fs_device_tube) = Tube::pair().context("failed to create tube")?;
        control_tubes.push(TaggedControlTube::Fs(fs_host_tube));
        fs_device_tubes.push(fs_device_tube);
    }

    let mut vvu_proxy_device_tubes = Vec::new();
    for _ in 0..cfg.vvu_proxy.len() {
        let (vvu_proxy_host_tube, vvu_proxy_device_tube) =
            Tube::pair().context("failed to create VVU proxy tube")?;
        control_tubes.push(TaggedControlTube::VmMemory {
            tube: vvu_proxy_host_tube,
            expose_with_viommu: false,
        });
        vvu_proxy_device_tubes.push(vvu_proxy_device_tube);
    }

    let (vm_evt_wrtube, vm_evt_rdtube) =
        Tube::directional_pair().context("failed to create vm event tube")?;

    let pstore_size = components.pstore.as_ref().map(|pstore| pstore.size as u64);
    let mut sys_allocator = SystemAllocator::new(
        Arch::get_system_allocator_config(&vm),
        pstore_size,
        &cfg.mmio_address_ranges,
    )
    .context("failed to create system allocator")?;

    let ramoops_region = match &components.pstore {
        Some(pstore) => Some(
            arch::pstore::create_memory_region(
                &mut vm,
                sys_allocator.reserved_region().unwrap(),
                pstore,
            )
            .context("failed to allocate pstore region")?,
        ),
        None => None,
    };

    create_file_backed_mappings(&cfg, &mut vm, &mut sys_allocator)?;

    #[cfg(feature = "gpu")]
    // Hold on to the render server jail so it keeps running until we exit run_vm()
    let (_render_server_jail, render_server_fd) =
        if let Some(parameters) = &cfg.gpu_render_server_parameters {
            let (jail, fd) = start_gpu_render_server(&cfg, parameters)?;
            (Some(ScopedMinijail(jail)), Some(fd))
        } else {
            (None, None)
        };

    #[cfg(feature = "balloon")]
    let init_balloon_size = components
        .memory_size
        .checked_sub(cfg.init_memory.map_or(components.memory_size, |m| {
            m.checked_mul(1024 * 1024).unwrap_or(u64::MAX)
        }))
        .context("failed to calculate init balloon size")?;

    #[cfg(feature = "direct")]
    let mut irqs = Vec::new();

    #[cfg(feature = "direct")]
    for irq in &cfg.direct_level_irq {
        if !sys_allocator.reserve_irq(*irq) {
            warn!("irq {} already reserved.", irq);
        }
        use devices::CrosvmDeviceId;
        let irq_event_source = IrqEventSource {
            device_id: CrosvmDeviceId::DirectIo.into(),
            queue_id: 0,
            device_name: format!("direct edge irq {}", irq),
        };
        let irq_evt = devices::IrqLevelEvent::new().context("failed to create event")?;
        irq_chip
            .register_level_irq_event(*irq, &irq_evt, irq_event_source)
            .unwrap();
        let direct_irq = devices::DirectIrq::new_level(&irq_evt)
            .context("failed to enable interrupt forwarding")?;
        direct_irq
            .irq_enable(*irq)
            .context("failed to enable interrupt forwarding")?;
        irqs.push(direct_irq);
    }

    #[cfg(feature = "direct")]
    for irq in &cfg.direct_edge_irq {
        if !sys_allocator.reserve_irq(*irq) {
            warn!("irq {} already reserved.", irq);
        }
        use devices::CrosvmDeviceId;
        let irq_event_source = IrqEventSource {
            device_id: CrosvmDeviceId::DirectIo.into(),
            queue_id: 0,
            device_name: format!("direct level irq {}", irq),
        };
        let irq_evt = devices::IrqEdgeEvent::new().context("failed to create event")?;
        irq_chip
            .register_edge_irq_event(*irq, &irq_evt, irq_event_source)
            .unwrap();
        let direct_irq = devices::DirectIrq::new_edge(&irq_evt)
            .context("failed to enable interrupt forwarding")?;
        direct_irq
            .irq_enable(*irq)
            .context("failed to enable interrupt forwarding")?;
        irqs.push(direct_irq);
    }

    // Reserve direct mmio range in advance.
    #[cfg(feature = "direct")]
    if let Some(mmio) = &cfg.direct_mmio {
        for range in mmio.ranges.iter() {
            AddressRange::from_start_and_size(range.base, range.len)
                .ok_or(ResourceError::OutOfSpace)
                .and_then(|range| sys_allocator.reserve_mmio(range))
                .with_context(|| {
                    format!(
                        "failed to reserved direct mmio: {:x}-{:x}",
                        range.base,
                        range.base + range.len - 1,
                    )
                })?;
        }
    };

    let mut iommu_attached_endpoints: BTreeMap<u32, Arc<Mutex<Box<dyn MemoryMapperTrait>>>> =
        BTreeMap::new();
    let mut iova_max_addr: Option<u64> = None;

    let (reg_evt_wrtube, reg_evt_rdtube) =
        Tube::directional_pair().context("failed to create registered event tube")?;

    let mut devices = create_devices(
        &cfg,
        &mut vm,
        &mut sys_allocator,
        &vm_evt_wrtube,
        &mut iommu_attached_endpoints,
        &mut irq_control_tubes,
        &mut control_tubes,
        #[cfg(feature = "balloon")]
        balloon_device_tube,
        #[cfg(feature = "balloon")]
        init_balloon_size,
        &mut disk_device_tubes,
        &mut pmem_device_tubes,
        &mut fs_device_tubes,
        #[cfg(feature = "usb")]
        usb_provider,
        #[cfg(feature = "gpu")]
        gpu_control_device_tube,
        #[cfg(feature = "gpu")]
        render_server_fd,
        &mut vvu_proxy_device_tubes,
        components.memory_size,
        &mut iova_max_addr,
        &reg_evt_wrtube,
    )?;

    #[cfg(not(any(target_arch = "x86", target_arch = "x86_64")))]
    let hp_endpoints_ranges: Vec<RangeInclusive<u32>> = Vec::new();
    #[cfg(any(target_arch = "x86", target_arch = "x86_64"))]
    let mut hp_endpoints_ranges: Vec<RangeInclusive<u32>> = Vec::new();
    #[cfg(any(target_arch = "x86", target_arch = "x86_64"))]
    let mut hotplug_buses: Vec<(u8, Arc<Mutex<dyn HotPlugBus>>)> = Vec::new();
    #[cfg(any(target_arch = "x86", target_arch = "x86_64"))]
    let mut gpe_notify_devs: Vec<(u32, Arc<Mutex<dyn GpeNotify>>)> = Vec::new();
    #[cfg(any(target_arch = "x86", target_arch = "x86_64"))]
    let mut pme_notify_devs: Vec<(u8, Arc<Mutex<dyn PmeNotify>>)> = Vec::new();
    #[cfg(any(target_arch = "x86", target_arch = "x86_64"))]
    {
        #[cfg(feature = "direct")]
        let rp_host = cfg.pcie_rp.clone();
        #[cfg(not(feature = "direct"))]
        let rp_host: Vec<HostPcieRootPortParameters> = Vec::new();

        // Create Pcie Root Port
        create_pcie_root_port(
            rp_host,
            &mut sys_allocator,
            &mut irq_control_tubes,
            &mut control_tubes,
            &mut devices,
            &mut hotplug_buses,
            &mut hp_endpoints_ranges,
            &mut gpe_notify_devs,
            &mut pme_notify_devs,
        )?;
    }

    arch::assign_pci_addresses(&mut devices, &mut sys_allocator)?;

    let (translate_response_senders, request_rx) = setup_virtio_access_platform(
        &mut sys_allocator,
        &mut iommu_attached_endpoints,
        &mut devices,
    )?;

    let iommu_host_tube = if !iommu_attached_endpoints.is_empty()
        || (cfg.vfio_isolate_hotplug && !hp_endpoints_ranges.is_empty())
    {
        let (iommu_host_tube, iommu_device_tube) = Tube::pair().context("failed to create tube")?;
        let iommu_dev = create_iommu_device(
            cfg.protection_type,
            &cfg.jail_config,
            iova_max_addr.unwrap_or(u64::MAX),
            iommu_attached_endpoints,
            hp_endpoints_ranges,
            translate_response_senders,
            request_rx,
            iommu_device_tube,
        )?;

        let (msi_host_tube, msi_device_tube) = Tube::pair().context("failed to create tube")?;
        irq_control_tubes.push(msi_host_tube);
        let (ioevent_host_tube, ioevent_device_tube) =
            Tube::pair().context("failed to create ioevent tube")?;
        irq_control_tubes.push(ioevent_host_tube);
        let mut dev = VirtioPciDevice::new(
            vm.get_memory().clone(),
            iommu_dev.dev,
            msi_device_tube,
            cfg.disable_virtio_intx,
            None,
            ioevent_device_tube,
        )
        .context("failed to create virtio pci dev")?;
        // early reservation for viommu.
        dev.allocate_address(&mut sys_allocator)
            .context("failed to allocate resources early for virtio pci dev")?;
        let dev = Box::new(dev);
        devices.push((dev, iommu_dev.jail));
        Some(iommu_host_tube)
    } else {
        None
    };

    #[cfg(any(target_arch = "x86", target_arch = "x86_64"))]
    for device in devices
        .iter_mut()
        .filter_map(|(dev, _)| dev.as_pci_device_mut())
    {
        let sdts = device
            .generate_acpi(components.acpi_sdts)
            .or_else(|| {
                error!("ACPI table generation error");
                None
            })
            .ok_or_else(|| anyhow!("failed to generate ACPI table"))?;
        components.acpi_sdts = sdts;
    }

    // KVM_CREATE_VCPU uses apic id for x86 and uses cpu id for others.
    let mut vcpu_ids = Vec::new();

    #[cfg_attr(not(feature = "direct"), allow(unused_mut))]
    let mut linux = Arch::build_vm::<V, Vcpu>(
        components,
        &vm_evt_wrtube,
        &mut sys_allocator,
        &cfg.serial_parameters,
        simple_jail(&cfg.jail_config, "serial_device")?,
        battery,
        vm,
        ramoops_region,
        devices,
        irq_chip,
        &mut vcpu_ids,
        cfg.dump_device_tree_blob.clone(),
        simple_jail(&cfg.jail_config, "serial_device")?,
        #[cfg(any(target_arch = "x86", target_arch = "x86_64"))]
        simple_jail(&cfg.jail_config, "block_device")?,
        #[cfg(feature = "swap")]
        swap_controller.as_ref(),
    )
    .context("the architecture failed to build the vm")?;

    if let Some(tube) = linux.vm_request_tube.take() {
        control_tubes.push(TaggedControlTube::Vm(tube));
    }

    #[cfg(any(target_arch = "x86", target_arch = "x86_64"))]
    let (hp_control_tube, hp_worker_tube) = mpsc::channel();

    #[cfg(any(target_arch = "x86", target_arch = "x86_64"))]
    let hp_thread = {
        for (bus_num, hp_bus) in hotplug_buses {
            linux.hotplug_bus.insert(bus_num, hp_bus);
        }

        if let Some(pm) = &linux.pm {
            while let Some((gpe, notify_dev)) = gpe_notify_devs.pop() {
                pm.lock().register_gpe_notify_dev(gpe, notify_dev);
            }
            while let Some((bus, notify_dev)) = pme_notify_devs.pop() {
                pm.lock().register_pme_notify_dev(bus, notify_dev);
            }
        }

        let pci_root = linux.root_config.clone();
        std::thread::Builder::new()
            .name("pci_root".to_string())
            .spawn(move || start_pci_root_worker(pci_root, hp_worker_tube))?
    };

    #[cfg(feature = "direct")]
    if let Some(pmio) = &cfg.direct_pmio {
        let direct_io = Arc::new(
            devices::DirectIo::new(&pmio.path, false).context("failed to open direct io device")?,
        );
        for range in pmio.ranges.iter() {
            linux
                .io_bus
                .insert_sync(direct_io.clone(), range.base, range.len)
                .context("Error with pmio")?;
        }
    };

    #[cfg(feature = "direct")]
    if let Some(mmio) = &cfg.direct_mmio {
        let direct_mmio = Arc::new(
            devices::DirectMmio::new(&mmio.path, false, &mmio.ranges)
                .context("failed to open direct mmio device")?,
        );

        for range in mmio.ranges.iter() {
            linux
                .mmio_bus
                .insert_sync(direct_mmio.clone(), range.base, range.len)
                .context("Error with mmio")?;
        }
    };

    let gralloc = RutabagaGralloc::new().context("failed to create gralloc")?;

    run_control(
        linux,
        sys_allocator,
        cfg,
        control_server_socket,
        irq_control_tubes,
        control_tubes,
        #[cfg(feature = "balloon")]
        balloon_host_tube,
        &disk_host_tubes,
        #[cfg(feature = "gpu")]
        gpu_control_host_tube,
        #[cfg(feature = "usb")]
        usb_control_tube,
        vm_evt_rdtube,
        vm_evt_wrtube,
        sigchld_fd,
        gralloc,
        vcpu_ids,
        iommu_host_tube,
        #[cfg(any(target_arch = "x86", target_arch = "x86_64"))]
        hp_control_tube,
        #[cfg(any(target_arch = "x86", target_arch = "x86_64"))]
        hp_thread,
        #[cfg(feature = "swap")]
        swap_controller,
        reg_evt_rdtube,
    )
}

// Hotplug command is facing dead lock issue when it tries to acquire the lock
// for pci root in the vm control thread. Dead lock could happen when the vm
// control thread(Thread A namely) is handling the hotplug command and it tries
// to get the lock for pci root. However, the lock is already hold by another
// device in thread B, which is actively sending an vm control to be handled by
// thread A and waiting for response. However, thread A is blocked on acquiring
// the lock, so dead lock happens. In order to resolve this issue, we add this
// worker thread and push all work that locks pci root to this thread.
#[cfg(any(target_arch = "x86", target_arch = "x86_64"))]
fn start_pci_root_worker(
    pci_root: Arc<Mutex<PciRoot>>,
    hp_device_tube: mpsc::Receiver<PciRootCommand>,
) {
    loop {
        match hp_device_tube.recv() {
            Ok(cmd) => match cmd {
                PciRootCommand::Add(addr, device) => {
                    pci_root.lock().add_device(addr, device);
                }
                PciRootCommand::AddBridge(pci_bus) => pci_root.lock().add_bridge(pci_bus),
                PciRootCommand::Remove(addr) => {
                    pci_root.lock().remove_device(addr);
                }
                PciRootCommand::Kill => break,
            },
            Err(e) => {
                error!("Error: pci root worker channel closed: {}", e);
                break;
            }
        }
    }
}

#[cfg(any(target_arch = "x86", target_arch = "x86_64"))]
fn get_hp_bus<V: VmArch, Vcpu: VcpuArch>(
    linux: &RunnableLinuxVm<V, Vcpu>,
    host_addr: PciAddress,
) -> Result<Arc<Mutex<dyn HotPlugBus>>> {
    for (_, hp_bus) in linux.hotplug_bus.iter() {
        if hp_bus.lock().is_match(host_addr).is_some() {
            return Ok(hp_bus.clone());
        }
    }
    Err(anyhow!("Failed to find a suitable hotplug bus"))
}

#[cfg(any(target_arch = "x86", target_arch = "x86_64"))]
fn add_hotplug_device<V: VmArch, Vcpu: VcpuArch>(
    linux: &mut RunnableLinuxVm<V, Vcpu>,
    sys_allocator: &mut SystemAllocator,
    cfg: &Config,
    irq_control_tubes: &mut Vec<Tube>,
    control_tubes: &mut Vec<TaggedControlTube>,
    hp_control_tube: &mpsc::Sender<PciRootCommand>,
    iommu_host_tube: &Option<Tube>,
    device: &HotPlugDeviceInfo,
    #[cfg(feature = "swap")] swap_controller: Option<&SwapController>,
) -> Result<()> {
    let host_addr = PciAddress::from_path(&device.path)
        .context("failed to parse hotplug device's PCI address")?;
    let hp_bus = get_hp_bus(linux, host_addr)?;

    let (host_key, pci_address) = match device.device_type {
        HotPlugDeviceType::UpstreamPort | HotPlugDeviceType::DownstreamPort => {
            let (vm_host_tube, vm_device_tube) = Tube::pair().context("failed to create tube")?;
            control_tubes.push(TaggedControlTube::Vm(vm_host_tube));
            let (msi_host_tube, msi_device_tube) = Tube::pair().context("failed to create tube")?;
            irq_control_tubes.push(msi_host_tube);
            let pcie_host = PcieHostPort::new(device.path.as_path(), vm_device_tube)?;
            let (host_key, pci_bridge) = match device.device_type {
                HotPlugDeviceType::UpstreamPort => {
                    let host_key = HostHotPlugKey::UpstreamPort { host_addr };
                    let pcie_upstream_port = Arc::new(Mutex::new(PcieUpstreamPort::new_from_host(
                        pcie_host, true,
                    )?));
                    let pci_bridge =
                        Box::new(PciBridge::new(pcie_upstream_port.clone(), msi_device_tube));
                    linux
                        .hotplug_bus
                        .insert(pci_bridge.get_secondary_num(), pcie_upstream_port);
                    (host_key, pci_bridge)
                }
                HotPlugDeviceType::DownstreamPort => {
                    let host_key = HostHotPlugKey::DownstreamPort { host_addr };
                    let pcie_downstream_port = Arc::new(Mutex::new(
                        PcieDownstreamPort::new_from_host(pcie_host, true)?,
                    ));
                    let pci_bridge = Box::new(PciBridge::new(
                        pcie_downstream_port.clone(),
                        msi_device_tube,
                    ));
                    linux
                        .hotplug_bus
                        .insert(pci_bridge.get_secondary_num(), pcie_downstream_port);
                    (host_key, pci_bridge)
                }
                _ => {
                    bail!("Impossible to reach here")
                }
            };
            let pci_address = Arch::register_pci_device(
                linux,
                pci_bridge,
                None,
                sys_allocator,
                hp_control_tube,
                #[cfg(feature = "swap")]
                swap_controller,
            )?;

            (host_key, pci_address)
        }
        HotPlugDeviceType::EndPoint => {
            let host_key = HostHotPlugKey::Vfio { host_addr };
            let (vfio_device, jail, viommu_mapper) = create_vfio_device(
                &cfg.jail_config,
                &linux.vm,
                sys_allocator,
                irq_control_tubes,
                control_tubes,
                &device.path,
                true,
                None,
                None,
                None,
                if iommu_host_tube.is_some() {
                    IommuDevType::VirtioIommu
                } else {
                    IommuDevType::NoIommu
                },
                #[cfg(feature = "direct")]
                false,
            )?;
            let vfio_pci_device = match vfio_device {
                VfioDeviceVariant::Pci(pci) => Box::new(pci),
                VfioDeviceVariant::Platform(_) => bail!("vfio platform hotplug not supported"),
            };
            let pci_address = Arch::register_pci_device(
                linux,
                vfio_pci_device,
                jail,
                sys_allocator,
                hp_control_tube,
                #[cfg(feature = "swap")]
                swap_controller,
            )?;
            if let Some(iommu_host_tube) = iommu_host_tube {
                let endpoint_addr = pci_address.to_u32();
                let vfio_wrapper = viommu_mapper.context("expected mapper")?;
                let descriptor = vfio_wrapper.clone_as_raw_descriptor()?;
                let request =
                    VirtioIOMMURequest::VfioCommand(VirtioIOMMUVfioCommand::VfioDeviceAdd {
                        endpoint_addr,
                        wrapper_id: vfio_wrapper.id(),
                        container: {
                            // Safe because the descriptor is uniquely owned by `descriptor`.
                            unsafe { File::from_raw_descriptor(descriptor) }
                        },
                    });
                match virtio_iommu_request(iommu_host_tube, &request)
                    .map_err(|_| VirtioIOMMUVfioError::SocketFailed)?
                {
                    VirtioIOMMUResponse::VfioResponse(VirtioIOMMUVfioResult::Ok) => (),
                    resp => bail!("Unexpected message response: {:?}", resp),
                }
            }

            (host_key, pci_address)
        }
    };
    hp_bus.lock().add_hotplug_device(host_key, pci_address);
    if device.hp_interrupt {
        hp_bus.lock().hot_plug(pci_address);
    }
    Ok(())
}

#[cfg(any(target_arch = "x86", target_arch = "x86_64"))]
fn remove_hotplug_bridge<V: VmArch, Vcpu: VcpuArch>(
    linux: &RunnableLinuxVm<V, Vcpu>,
    sys_allocator: &mut SystemAllocator,
    buses_to_remove: &mut Vec<u8>,
    host_key: HostHotPlugKey,
    child_bus: u8,
) -> Result<()> {
    for (bus_num, hp_bus) in linux.hotplug_bus.iter() {
        let mut hp_bus_lock = hp_bus.lock();
        if let Some(pci_addr) = hp_bus_lock.get_hotplug_device(host_key) {
            sys_allocator.release_pci(pci_addr.bus, pci_addr.dev, pci_addr.func);
            hp_bus_lock.hot_unplug(pci_addr);
            buses_to_remove.push(child_bus);
            if hp_bus_lock.is_empty() {
                if let Some(hotplug_key) = hp_bus_lock.get_hotplug_key() {
                    remove_hotplug_bridge(
                        linux,
                        sys_allocator,
                        buses_to_remove,
                        hotplug_key,
                        *bus_num,
                    )?;
                }
            }
            return Ok(());
        }
    }

    Err(anyhow!(
        "Can not find device {:?} on hotplug buses",
        host_key
    ))
}

#[cfg(any(target_arch = "x86", target_arch = "x86_64"))]
fn remove_hotplug_device<V: VmArch, Vcpu: VcpuArch>(
    linux: &mut RunnableLinuxVm<V, Vcpu>,
    sys_allocator: &mut SystemAllocator,
    iommu_host_tube: &Option<Tube>,
    device: &HotPlugDeviceInfo,
) -> Result<()> {
    let host_addr = PciAddress::from_path(&device.path)?;
    let host_key = match device.device_type {
        HotPlugDeviceType::UpstreamPort => HostHotPlugKey::UpstreamPort { host_addr },
        HotPlugDeviceType::DownstreamPort => HostHotPlugKey::DownstreamPort { host_addr },
        HotPlugDeviceType::EndPoint => HostHotPlugKey::Vfio { host_addr },
    };

    let hp_bus = linux
        .hotplug_bus
        .iter()
        .find(|(_, hp_bus)| {
            let hp_bus = hp_bus.lock();
            hp_bus.get_hotplug_device(host_key).is_some()
        })
        .map(|(bus_num, hp_bus)| (*bus_num, hp_bus.clone()));

    if let Some((bus_num, hp_bus)) = hp_bus {
        let mut buses_to_remove = Vec::new();
        let mut removed_key = None;
        let mut hp_bus_lock = hp_bus.lock();
        if let Some(pci_addr) = hp_bus_lock.get_hotplug_device(host_key) {
            if let Some(iommu_host_tube) = iommu_host_tube {
                let request =
                    VirtioIOMMURequest::VfioCommand(VirtioIOMMUVfioCommand::VfioDeviceDel {
                        endpoint_addr: pci_addr.to_u32(),
                    });
                match virtio_iommu_request(iommu_host_tube, &request)
                    .map_err(|_| VirtioIOMMUVfioError::SocketFailed)?
                {
                    VirtioIOMMUResponse::VfioResponse(VirtioIOMMUVfioResult::Ok) => (),
                    resp => bail!("Unexpected message response: {:?}", resp),
                }
            }
            let mut empty_simbling = true;
            if let Some(HostHotPlugKey::DownstreamPort { host_addr }) =
                hp_bus_lock.get_hotplug_key()
            {
                let addr_alias = host_addr;
                for (simbling_bus_num, hp_bus) in linux.hotplug_bus.iter() {
                    if *simbling_bus_num != bus_num {
                        let hp_bus_lock = hp_bus.lock();
                        let hotplug_key = hp_bus_lock.get_hotplug_key();
                        if let Some(HostHotPlugKey::DownstreamPort { host_addr }) = hotplug_key {
                            if addr_alias.bus == host_addr.bus && !hp_bus_lock.is_empty() {
                                empty_simbling = false;
                                break;
                            }
                        }
                    }
                }
            }

            // If all simbling downstream ports are empty, do not send hot unplug event for this
            // downstream port. Root port will send one plug out interrupt and remove all
            // the remaining devices
            if !empty_simbling {
                hp_bus_lock.hot_unplug(pci_addr);
            }

            sys_allocator.release_pci(pci_addr.bus, pci_addr.dev, pci_addr.func);
            if empty_simbling || hp_bus_lock.is_empty() {
                if let Some(hotplug_key) = hp_bus_lock.get_hotplug_key() {
                    removed_key = Some(hotplug_key);
                    remove_hotplug_bridge(
                        linux,
                        sys_allocator,
                        &mut buses_to_remove,
                        hotplug_key,
                        bus_num,
                    )?;
                }
            }
        }

        // Some types of TBT device has a few empty downstream ports. The emulated bridges
        // of these ports won't be removed since no vfio device is connected to our emulated
        // bridges. So we explicitly check all simbling bridges of the removed bridge here,
        // and remove them if bridge has no child device connected.
        if let Some(HostHotPlugKey::DownstreamPort { host_addr }) = removed_key {
            let addr_alias = host_addr;
            for (simbling_bus_num, hp_bus) in linux.hotplug_bus.iter() {
                if *simbling_bus_num != bus_num {
                    let hp_bus_lock = hp_bus.lock();
                    let hotplug_key = hp_bus_lock.get_hotplug_key();
                    if let Some(HostHotPlugKey::DownstreamPort { host_addr }) = hotplug_key {
                        if addr_alias.bus == host_addr.bus && hp_bus_lock.is_empty() {
                            remove_hotplug_bridge(
                                linux,
                                sys_allocator,
                                &mut buses_to_remove,
                                hotplug_key.unwrap(),
                                *simbling_bus_num,
                            )?;
                        }
                    }
                }
            }
        }
        for bus in buses_to_remove.iter() {
            linux.hotplug_bus.remove(bus);
        }
        return Ok(());
    }

    Err(anyhow!(
        "Can not find device {:?} on hotplug buses",
        host_key
    ))
}

pub fn trigger_vm_suspend_and_wait_for_entry(
    guest_suspended_cvar: Arc<(Mutex<bool>, Condvar)>,
    tube: &SendTube,
    response: vm_control::VmResponse,
    suspend_evt: Event,
    pm: Option<Arc<Mutex<dyn PmResource + Send>>>,
) {
    let (lock, cvar) = &*guest_suspended_cvar;
    let mut guest_suspended = lock.lock();

    *guest_suspended = false;

    // During suspend also emulate sleepbtn, which allows to suspend VM (if running e.g. acpid and
    // reacts on sleep button events)
    if let Some(pm) = pm {
        pm.lock().slpbtn_evt();
    } else {
        error!("generating sleepbtn during suspend not supported");
    }

    // Wait for notification about guest suspension, if not received after 15sec,
    // proceed anyway.
    let result = cvar.wait_timeout(guest_suspended, std::time::Duration::from_secs(15));
    guest_suspended = result.0;

    if result.1.timed_out() {
        warn!("Guest suspension timeout - proceeding anyway");
    } else if *guest_suspended {
        info!("Guest suspended");
    }

    if let Err(e) = suspend_evt.signal() {
        error!("failed to trigger suspend event: {}", e);
    }
    // Now we ready to send response over the tube and communicate that VM suspend has finished
    if let Err(e) = tube.send(&response) {
        error!("failed to send VmResponse: {}", e);
    }
}

#[cfg(any(target_arch = "x86", target_arch = "x86_64"))]
fn handle_hotplug_command<V: VmArch, Vcpu: VcpuArch>(
    linux: &mut RunnableLinuxVm<V, Vcpu>,
    sys_allocator: &mut SystemAllocator,
    cfg: &Config,
    add_irq_control_tubes: &mut Vec<Tube>,
    add_tubes: &mut Vec<TaggedControlTube>,
    hp_control_tube: &mpsc::Sender<PciRootCommand>,
    iommu_host_tube: &Option<Tube>,
    device: &HotPlugDeviceInfo,
    add: bool,
    #[cfg(feature = "swap")] swap_controller: Option<&SwapController>,
) -> VmResponse {
    let iommu_host_tube = if cfg.vfio_isolate_hotplug {
        iommu_host_tube
    } else {
        &None
    };

    let ret = if add {
        add_hotplug_device(
            linux,
            sys_allocator,
            cfg,
            add_irq_control_tubes,
            add_tubes,
            hp_control_tube,
            iommu_host_tube,
            device,
            #[cfg(feature = "swap")]
            swap_controller,
        )
    } else {
        remove_hotplug_device(linux, sys_allocator, iommu_host_tube, device)
    };

    match ret {
        Ok(()) => VmResponse::Ok,
        Err(e) => {
            error!("hanlde_hotplug_command failure: {}", e);
            add_tubes.clear();
            VmResponse::Err(base::Error::new(libc::EINVAL))
        }
    }
}

fn run_control<V: VmArch + 'static, Vcpu: VcpuArch + 'static>(
    mut linux: RunnableLinuxVm<V, Vcpu>,
    sys_allocator: SystemAllocator,
    cfg: Config,
    control_server_socket: Option<UnlinkUnixSeqpacketListener>,
    irq_control_tubes: Vec<Tube>,
    mut control_tubes: Vec<TaggedControlTube>,
    #[cfg(feature = "balloon")] balloon_host_tube: Option<Tube>,
    disk_host_tubes: &[Tube],
    #[cfg(feature = "gpu")] gpu_control_tube: Tube,
    #[cfg(feature = "usb")] usb_control_tube: Tube,
    vm_evt_rdtube: RecvTube,
    vm_evt_wrtube: SendTube,
    sigchld_fd: SignalFd,
    mut gralloc: RutabagaGralloc,
    vcpu_ids: Vec<usize>,
    iommu_host_tube: Option<Tube>,
    #[cfg(any(target_arch = "x86", target_arch = "x86_64"))] hp_control_tube: mpsc::Sender<
        PciRootCommand,
    >,
    #[cfg(any(target_arch = "x86", target_arch = "x86_64"))] hp_thread: std::thread::JoinHandle<()>,
    #[cfg(feature = "swap")] swap_controller: Option<SwapController>,
    reg_evt_rdtube: RecvTube,
) -> Result<ExitState> {
    #[derive(EventToken)]
    enum Token {
        VmEvent,
        Suspend,
        ChildSignal,
        VmControlServer,
        VmControl { index: usize },
        RegisteredEvent,
    }

    // Tube keyed on the socket path used to create it.
    struct AddressedTube {
        tube: Rc<Tube>,
        socket_addr: String,
    }

    impl PartialEq for AddressedTube {
        fn eq(&self, other: &Self) -> bool {
            self.socket_addr == other.socket_addr
        }
    }

    impl Eq for AddressedTube {}

    impl Hash for AddressedTube {
        fn hash<H: std::hash::Hasher>(&self, state: &mut H) {
            self.socket_addr.hash(state);
        }
    }

    impl AddressedTube {
        pub fn send<T: Serialize>(&self, msg: &T) -> Result<(), base::TubeError> {
            self.tube.send(msg)
        }
    }

    fn find_registered_tube<'a>(
        registered_tubes: &'a HashMap<RegisteredEvent, HashSet<AddressedTube>>,
        socket_addr: &str,
        event: RegisteredEvent,
    ) -> (Option<&'a Rc<Tube>>, bool) {
        let mut registered_tube: Option<&Rc<Tube>> = None;
        let mut already_registered = false;
        'outer: for (evt, addr_tubes) in registered_tubes {
            for addr_tube in addr_tubes {
                if addr_tube.socket_addr == socket_addr {
                    if *evt == event {
                        already_registered = true;
                        break 'outer;
                    }
                    // Since all tubes of the same addr should
                    // be an RC to the same tube, it doesn't
                    // matter which one we get. But we do need
                    // to check for a registration for the
                    // current event, so can't break here.
                    registered_tube = Some(&addr_tube.tube);
                }
            }
        }
        (registered_tube, already_registered)
    }

    fn make_addr_tube_from_maybe_existing(
        tube: Option<&Rc<Tube>>,
        addr: String,
    ) -> Result<AddressedTube> {
        if let Some(registered_tube) = tube {
            Ok(AddressedTube {
                tube: registered_tube.clone(),
                socket_addr: addr,
            })
        } else {
            let sock = UnixSeqpacket::connect(addr.clone()).with_context(|| {
                format!("failed to connect to registered listening socket {}", addr)
            })?;
            let tube = Tube::new_from_unix_seqpacket(sock);
            Ok(AddressedTube {
                tube: Rc::new(tube),
                socket_addr: addr,
            })
        }
    }

    let mut iommu_client = iommu_host_tube
        .as_ref()
        .map(VmMemoryRequestIommuClient::new);

    stdin()
        .set_raw_mode()
        .expect("failed to set terminal raw mode");

    let sys_allocator_mutex = Arc::new(Mutex::new(sys_allocator));

    let wait_ctx = WaitContext::build_with(&[
        (&linux.suspend_evt, Token::Suspend),
        (&sigchld_fd, Token::ChildSignal),
        (&vm_evt_rdtube, Token::VmEvent),
        (&reg_evt_rdtube, Token::RegisteredEvent),
    ])
    .context("failed to build wait context")?;

    if let Some(socket_server) = &control_server_socket {
        wait_ctx
            .add(socket_server, Token::VmControlServer)
            .context("failed to add descriptor to wait context")?;
    }
    for (index, socket) in control_tubes.iter().enumerate() {
        wait_ctx
            .add(socket.as_ref(), Token::VmControl { index })
            .context("failed to add descriptor to wait context")?;
    }

    if cfg.jail_config.is_some() {
        // Before starting VCPUs, in case we started with some capabilities, drop them all.
        drop_capabilities().context("failed to drop process capabilities")?;
    }

    #[cfg(all(any(target_arch = "x86_64", target_arch = "aarch64"), feature = "gdb"))]
    // Create a channel for GDB thread.
    let (to_gdb_channel, from_vcpu_channel) = if linux.gdb.is_some() {
        let (s, r) = mpsc::channel();
        (Some(s), Some(r))
    } else {
        (None, None)
    };

    let (device_ctrl_tube, device_ctrl_resp) = Tube::pair().context("failed to create tube")?;
    // Create devices thread, and restore if a restore file exists.
    linux.devices_thread = match create_devices_worker_thread(
        linux.vm.get_memory().clone(),
        linux.io_bus.clone(),
        linux.mmio_bus.clone(),
        device_ctrl_resp,
    ) {
        Ok(join_handle) => Some(join_handle),
        Err(e) => {
            return Err(anyhow!("Failed to start devices thread: {}", e));
        }
    };

    let mut vcpu_handles = Vec::with_capacity(linux.vcpu_count);
    let vcpu_thread_barrier = Arc::new(Barrier::new(linux.vcpu_count + 1));
    let use_hypervisor_signals = !linux
        .vm
        .get_hypervisor()
        .check_capability(HypervisorCap::ImmediateExit);
    vcpu::setup_vcpu_signal_handler::<Vcpu>(use_hypervisor_signals)?;

    let vcpus: Vec<Option<_>> = match linux.vcpus.take() {
        Some(vec) => vec.into_iter().map(Some).collect(),
        None => iter::repeat_with(|| None).take(linux.vcpu_count).collect(),
    };
    // Enable core scheduling before creating vCPUs so that the cookie will be
    // shared by all vCPU threads.
    // TODO(b/199312402): Avoid enabling core scheduling for the crosvm process
    // itself for even better performance. Only vCPUs need the feature.
    if cfg.per_vm_core_scheduling {
        if let Err(e) = enable_core_scheduling() {
            error!("Failed to enable core scheduling: {}", e);
        }
    }
    let vcpu_cgroup_tasks_file = match &cfg.vcpu_cgroup_path {
        None => None,
        Some(cgroup_path) => {
            // Move main process to cgroup_path
            let mut f = File::create(&cgroup_path.join("tasks")).with_context(|| {
                format!(
                    "failed to create vcpu-cgroup-path {}",
                    cgroup_path.display(),
                )
            })?;
            f.write_all(process::id().to_string().as_bytes())?;
            Some(f)
        }
    };
    #[cfg(all(any(target_arch = "x86", target_arch = "x86_64"), unix))]
    let bus_lock_ratelimit_ctrl: Arc<Mutex<Ratelimit>> = Arc::new(Mutex::new(Ratelimit::new()));
    #[cfg(all(any(target_arch = "x86", target_arch = "x86_64"), unix))]
    if cfg.bus_lock_ratelimit > 0 {
        let bus_lock_ratelimit = cfg.bus_lock_ratelimit;
        if linux.vm.check_capability(VmCap::BusLockDetect) {
            info!("Hypervisor support bus lock detect");
            linux
                .vm
                .enable_capability(VmCap::BusLockDetect, 0)
                .expect("kvm: Failed to enable bus lock detection cap");
            info!("Hypervisor enabled bus lock detect");
            bus_lock_ratelimit_ctrl
                .lock()
                .ratelimit_set_speed(bus_lock_ratelimit);
        } else {
            bail!("Kvm: bus lock detection unsuported");
        }
    }

    #[cfg(target_os = "android")]
    android::set_process_profiles(&cfg.task_profiles)?;

    let guest_suspended_cvar = Arc::new((Mutex::new(false), Condvar::new()));

    #[allow(unused_mut)]
    let mut run_mode = VmRunMode::Running;
    #[cfg(all(any(target_arch = "x86_64", target_arch = "aarch64"), feature = "gdb"))]
    if to_gdb_channel.is_some() {
        // Wait until a GDB client attaches
        run_mode = VmRunMode::Breakpoint;
    }
    // If we are restoring from a snapshot, then start suspended.
    let (run_mode, post_restore_run_mode) = if cfg.restore_path.is_some() {
        (VmRunMode::Suspending, run_mode)
    } else {
        (run_mode, run_mode)
    };

    // Architecture-specific code must supply a vcpu_init element for each VCPU.
    assert_eq!(vcpus.len(), linux.vcpu_init.len());

    for ((cpu_id, vcpu), vcpu_init) in vcpus.into_iter().enumerate().zip(linux.vcpu_init.drain(..))
    {
        let (to_vcpu_channel, from_main_channel) = mpsc::channel();
        let vcpu_affinity = match linux.vcpu_affinity.clone() {
            Some(VcpuAffinity::Global(v)) => v,
            Some(VcpuAffinity::PerVcpu(mut m)) => m.remove(&cpu_id).unwrap_or_default(),
            None => Default::default(),
        };

        #[cfg(any(target_arch = "x86", target_arch = "x86_64"))]
        let vcpu_hybrid_type = if !cfg.vcpu_hybrid_type.is_empty() {
            Some(*cfg.vcpu_hybrid_type.get(&cpu_id).unwrap())
        } else {
            None
        };

        #[cfg(any(target_arch = "x86", target_arch = "x86_64"))]
        let cpu_config = Some(CpuConfigX86_64::new(
            cfg.force_calibrated_tsc_leaf,
            cfg.host_cpu_topology,
            cfg.enable_hwp,
            cfg.enable_pnp_data,
            cfg.no_smt,
            cfg.itmt,
            vcpu_hybrid_type,
        ));
        #[cfg(all(any(target_arch = "x86", target_arch = "x86_64"), unix))]
        let bus_lock_ratelimit_ctrl = Arc::clone(&bus_lock_ratelimit_ctrl);

        #[cfg(any(target_arch = "arm", target_arch = "aarch64"))]
        let cpu_config = None;

        let handle = vcpu::run_vcpu(
            cpu_id,
            vcpu_ids[cpu_id],
            vcpu,
            vcpu_init,
            linux.vm.try_clone().context("failed to clone vm")?,
            linux
                .irq_chip
                .try_box_clone()
                .context("failed to clone irqchip")?,
            linux.vcpu_count,
            linux.rt_cpus.contains(&cpu_id),
            vcpu_affinity,
            linux.delay_rt,
            vcpu_thread_barrier.clone(),
            linux.has_bios,
            (*linux.io_bus).clone(),
            (*linux.mmio_bus).clone(),
            vm_evt_wrtube
                .try_clone()
                .context("failed to clone vm event tube")?,
            linux.vm.check_capability(VmCap::PvClockSuspend),
            from_main_channel,
            use_hypervisor_signals,
            #[cfg(all(any(target_arch = "x86_64", target_arch = "aarch64"), feature = "gdb"))]
            to_gdb_channel.clone(),
            cfg.per_vm_core_scheduling,
            cpu_config,
            cfg.privileged_vm,
            match vcpu_cgroup_tasks_file {
                None => None,
                Some(ref f) => Some(
                    f.try_clone()
                        .context("failed to clone vcpu cgroup tasks file")?,
                ),
            },
            cfg.userspace_msr.clone(),
            guest_suspended_cvar.clone(),
            #[cfg(all(any(target_arch = "x86", target_arch = "x86_64"), unix))]
            bus_lock_ratelimit_ctrl,
            run_mode,
        )?;
        vcpu_handles.push((handle, to_vcpu_channel));
    }

    #[cfg(all(any(target_arch = "x86_64", target_arch = "aarch64"), feature = "gdb"))]
    // Spawn GDB thread.
    if let Some((gdb_port_num, gdb_control_tube)) = linux.gdb.take() {
        let to_vcpu_channels = vcpu_handles
            .iter()
            .map(|(_handle, channel)| channel.clone())
            .collect();
        let target = GdbStub::new(
            gdb_control_tube,
            to_vcpu_channels,
            from_vcpu_channel.unwrap(), // Must succeed to unwrap()
        );
        std::thread::Builder::new()
            .name("gdb".to_owned())
            .spawn(move || gdb_thread(target, gdb_port_num))
            .context("failed to spawn GDB thread")?;
    };

    let (irq_handler_control, irq_handler_control_for_thread) = Tube::pair()?;
    let sys_allocator_for_thread = sys_allocator_mutex.clone();
    let irq_chip_for_thread = linux.irq_chip.try_box_clone()?;
    let irq_handler_thread = std::thread::Builder::new()
        .name("irq_handler_thread".into())
        .spawn(move || {
            irq_handler_thread(
                irq_control_tubes,
                irq_chip_for_thread,
                sys_allocator_for_thread,
                irq_handler_control_for_thread,
            )
        })
        .unwrap();

    vcpu_thread_barrier.wait();

    // Restore VM (if applicable).
    // Must happen after the vCPU barrier to avoid deadlock.
    if let Some(path) = &cfg.restore_path {
        vm_control::do_restore(
            path.clone(),
            |msg| vcpu::kick_all_vcpus(&vcpu_handles, linux.irq_chip.as_irq_chip(), msg),
            |msg, index| {
                vcpu::kick_vcpu(&vcpu_handles.get(index), linux.irq_chip.as_irq_chip(), msg)
            },
            &device_ctrl_tube,
            linux.vcpu_count,
        )?;
        // Allow the vCPUs to start for real.
        vcpu::kick_all_vcpus(
            &vcpu_handles,
            linux.irq_chip.as_irq_chip(),
            VcpuControl::RunState(post_restore_run_mode),
        )
    }

    let mut exit_state = ExitState::Stop;
    let mut pvpanic_code = PvPanicCode::Unknown;
    #[cfg(feature = "balloon")]
    let mut balloon_stats_id: u64 = 0;
    let mut registered_evt_tubes: HashMap<RegisteredEvent, HashSet<AddressedTube>> = HashMap::new();

    'wait: loop {
        let events = {
            match wait_ctx.wait() {
                Ok(v) => v,
                Err(e) => {
                    error!("failed to poll: {}", e);
                    break;
                }
            }
        };

        let mut vm_control_indices_to_remove = Vec::new();
        for event in events.iter().filter(|e| e.is_readable) {
            match event.token {
                Token::RegisteredEvent => match reg_evt_rdtube.recv::<RegisteredEvent>() {
                    Ok(reg_evt) => {
                        let mut tubes_to_remove: Vec<String> = Vec::new();
                        if let Some(tubes) = registered_evt_tubes.get_mut(&reg_evt) {
                            for tube in tubes.iter() {
                                if let Err(e) = tube.send(&reg_evt) {
                                    warn!(
                                        "failed to send registered event {:?} to {}, removing from \
                                         registrations: {}",
                                        reg_evt, tube.socket_addr, e
                                    );
                                    tubes_to_remove.push(tube.socket_addr.clone());
                                }
                            }
                        }
                        for tube_addr in tubes_to_remove {
                            for tubes in registered_evt_tubes.values_mut() {
                                tubes.retain(|t| t.socket_addr != tube_addr);
                            }
                        }
                        registered_evt_tubes.retain(|_, tubes| !tubes.is_empty());
                    }
                    Err(e) => {
                        warn!("failed to recv RegisteredEvent: {}", e);
                    }
                },
                Token::VmEvent => {
                    let mut break_to_wait: bool = true;
                    match vm_evt_rdtube.recv::<VmEventType>() {
                        Ok(vm_event) => match vm_event {
                            VmEventType::Exit => {
                                info!("vcpu requested shutdown");
                                exit_state = ExitState::Stop;
                            }
                            VmEventType::Reset => {
                                info!("vcpu requested reset");
                                exit_state = ExitState::Reset;
                            }
                            VmEventType::Crash => {
                                info!("vcpu crashed");
                                exit_state = ExitState::Crash;
                            }
                            VmEventType::Panic(panic_code) => {
                                pvpanic_code = PvPanicCode::from_u8(panic_code);
                                info!("Guest reported panic [Code: {}]", pvpanic_code);
                                break_to_wait = false;
                            }
                            VmEventType::WatchdogReset => {
                                info!("vcpu stall detected");
                                exit_state = ExitState::WatchdogReset;
                            }
                        },
                        Err(e) => {
                            warn!("failed to recv VmEvent: {}", e);
                        }
                    }
                    if break_to_wait {
                        if pvpanic_code == PvPanicCode::Panicked {
                            exit_state = ExitState::GuestPanic;
                        }
                        break 'wait;
                    }
                }
                Token::Suspend => {
                    info!("VM requested suspend");
                    linux.suspend_evt.wait().unwrap();
                    vcpu::kick_all_vcpus(
                        &vcpu_handles,
                        linux.irq_chip.as_irq_chip(),
                        VcpuControl::RunState(VmRunMode::Suspending),
                    );
                }
                Token::ChildSignal => {
                    // Print all available siginfo structs, then exit the loop if child process has
                    // been exited except CLD_STOPPED and CLD_CONTINUED. the two should be ignored
                    // here since they are used by the vmm-swap feature.
                    let mut do_exit = false;
                    while let Some(siginfo) =
                        sigchld_fd.read().context("failed to create signalfd")?
                    {
                        let pid = siginfo.ssi_pid;
                        let pid_label = match linux.pid_debug_label_map.get(&pid) {
                            Some(label) => format!("{} (pid {})", label, pid),
                            None => format!("pid {}", pid),
                        };

                        // TODO(kawasin): this is a temporary exception until device suspension.
                        #[cfg(feature = "swap")]
                        if siginfo.ssi_code == libc::CLD_STOPPED
                            || siginfo.ssi_code == libc::CLD_CONTINUED
                        {
                            continue;
                        }

                        error!(
                            "child {} exited: signo {}, status {}, code {}",
                            pid_label, siginfo.ssi_signo, siginfo.ssi_status, siginfo.ssi_code
                        );
                        do_exit = true;
                    }
                    if do_exit {
                        exit_state = ExitState::Crash;
                        break 'wait;
                    }
                }
                Token::VmControlServer => {
                    if let Some(socket_server) = &control_server_socket {
                        match socket_server.accept() {
                            Ok(socket) => {
                                wait_ctx
                                    .add(
                                        &socket,
                                        Token::VmControl {
                                            index: control_tubes.len(),
                                        },
                                    )
                                    .context("failed to add descriptor to wait context")?;
                                control_tubes.push(TaggedControlTube::Vm(
                                    Tube::new_from_unix_seqpacket(socket),
                                ));
                            }
                            Err(e) => error!("failed to accept socket: {}", e),
                        }
                    }
                }
                Token::VmControl { index } => {
                    #[cfg(any(target_arch = "x86", target_arch = "x86_64"))]
                    let mut add_tubes = Vec::new();
                    #[cfg(any(target_arch = "x86", target_arch = "x86_64"))]
                    let mut add_irq_control_tubes = Vec::new();
                    if let Some(socket) = control_tubes.get(index) {
                        match socket {
                            TaggedControlTube::Vm(tube) => match tube.recv::<VmRequest>() {
                                Ok(request) => {
                                    let mut suspend_requested = false;
                                    let mut run_mode_opt = None;
                                    let response = match request {
                                        VmRequest::HotPlugCommand { device, add } => {
                                            #[cfg(any(
                                                target_arch = "x86",
                                                target_arch = "x86_64"
                                            ))]
                                            {
                                                handle_hotplug_command(
                                                    &mut linux,
                                                    &mut sys_allocator_mutex.lock(),
                                                    &cfg,
                                                    &mut add_irq_control_tubes,
                                                    &mut add_tubes,
                                                    &hp_control_tube,
                                                    &iommu_host_tube,
                                                    &device,
                                                    add,
                                                    #[cfg(feature = "swap")]
                                                    swap_controller.as_ref(),
                                                )
                                            }

                                            #[cfg(not(any(
                                                target_arch = "x86",
                                                target_arch = "x86_64"
                                            )))]
                                            {
                                                // Suppress warnings.
                                                let _ = (device, add);
                                                VmResponse::Ok
                                            }
                                        }
                                        VmRequest::RegisterListener { socket_addr, event } => {
                                            let (registered_tube, already_registered) =
                                                find_registered_tube(
                                                    &registered_evt_tubes,
                                                    &socket_addr,
                                                    event,
                                                );

                                            if !already_registered {
                                                let addr_tube = make_addr_tube_from_maybe_existing(
                                                    registered_tube,
                                                    socket_addr,
                                                )?;

                                                if let Some(tubes) =
                                                    registered_evt_tubes.get_mut(&event)
                                                {
                                                    tubes.insert(addr_tube);
                                                } else {
                                                    registered_evt_tubes.insert(
                                                        event,
                                                        vec![addr_tube].into_iter().collect(),
                                                    );
                                                }
                                            }
                                            VmResponse::Ok
                                        }
                                        VmRequest::UnregisterListener { socket_addr, event } => {
                                            if let Some(tubes) =
                                                registered_evt_tubes.get_mut(&event)
                                            {
                                                tubes.retain(|t| t.socket_addr != socket_addr);
                                            }
                                            registered_evt_tubes
                                                .retain(|_, tubes| !tubes.is_empty());
                                            VmResponse::Ok
                                        }
                                        VmRequest::Unregister { socket_addr } => {
                                            for (_, tubes) in registered_evt_tubes.iter_mut() {
                                                tubes.retain(|t| t.socket_addr != socket_addr);
                                            }
                                            registered_evt_tubes
                                                .retain(|_, tubes| !tubes.is_empty());
                                            VmResponse::Ok
                                        }
                                        _ => {
                                            let response = request.execute(
                                                &mut run_mode_opt,
                                                #[cfg(feature = "balloon")]
                                                balloon_host_tube.as_ref(),
                                                #[cfg(feature = "balloon")]
                                                &mut balloon_stats_id,
                                                disk_host_tubes,
                                                &mut linux.pm,
                                                #[cfg(feature = "gpu")]
                                                &gpu_control_tube,
                                                #[cfg(feature = "usb")]
                                                Some(&usb_control_tube),
                                                #[cfg(not(feature = "usb"))]
                                                None,
                                                &mut linux.bat_control,
                                                |msg| {
                                                    vcpu::kick_all_vcpus(
                                                        &vcpu_handles,
                                                        linux.irq_chip.as_irq_chip(),
                                                        msg,
                                                    )
                                                },
                                                |msg, index| {
                                                    vcpu::kick_vcpu(
                                                        &vcpu_handles.get(index),
                                                        linux.irq_chip.as_irq_chip(),
                                                        msg,
                                                    )
                                                },
                                                cfg.force_s2idle,
                                                #[cfg(feature = "swap")]
                                                swap_controller.as_ref(),
                                                &device_ctrl_tube,
                                                vcpu_handles.len(),
                                                &irq_handler_control,
                                            );

                                            // For non s2idle guest suspension we are done
                                            if let VmRequest::Suspend = request {
                                                if cfg.force_s2idle {
                                                    suspend_requested = true;

                                                    // Spawn s2idle wait thread.
                                                    let send_tube =
                                                        tube.try_clone_send_tube().unwrap();
                                                    let suspend_evt =
                                                        linux.suspend_evt.try_clone().unwrap();
                                                    let guest_suspended_cvar =
                                                        guest_suspended_cvar.clone();
                                                    let delayed_response = response.clone();
                                                    let pm = linux.pm.clone();

                                                    std::thread::Builder::new()
                                                        .name("s2idle_wait".to_owned())
                                                        .spawn(move || {
                                                            trigger_vm_suspend_and_wait_for_entry(
                                                                guest_suspended_cvar,
                                                                &send_tube,
                                                                delayed_response,
                                                                suspend_evt,
                                                                pm,
                                                            )
                                                        })
                                                        .context(
                                                            "failed to spawn s2idle_wait thread",
                                                        )?;
                                                }
                                            }
                                            response
                                        }
                                    };

                                    // If suspend requested skip that step since it will be
                                    // performed by s2idle_wait thread when suspension actually
                                    // happens.
                                    if !suspend_requested {
                                        if let Err(e) = tube.send(&response) {
                                            error!("failed to send VmResponse: {}", e);
                                        }
                                    }

                                    if let Some(run_mode) = run_mode_opt {
                                        info!("control socket changed run mode to {}", run_mode);
                                        match run_mode {
                                            VmRunMode::Exiting => {
                                                break 'wait;
                                            }
                                            other => {
                                                if other == VmRunMode::Running {
                                                    for dev in &linux.resume_notify_devices {
                                                        dev.lock().resume_imminent();
                                                    }
                                                }
                                                // If suspend requested skip that step since it
                                                // will be performed by s2idle_wait thread when
                                                // needed.
                                                if !suspend_requested {
                                                    vcpu::kick_all_vcpus(
                                                        &vcpu_handles,
                                                        linux.irq_chip.as_irq_chip(),
                                                        VcpuControl::RunState(other),
                                                    );
                                                }
                                            }
                                        }
                                    }
                                }
                                Err(e) => {
                                    if let TubeError::Disconnected = e {
                                        vm_control_indices_to_remove.push(index);
                                    } else {
                                        error!("failed to recv VmRequest: {}", e);
                                    }
                                }
                            },
                            TaggedControlTube::VmMemory {
                                tube,
                                expose_with_viommu,
                            } => match tube.recv::<VmMemoryRequest>() {
                                Ok(request) => {
                                    let response = request.execute(
                                        &mut linux.vm,
                                        &mut sys_allocator_mutex.lock(),
                                        &mut gralloc,
                                        if *expose_with_viommu {
                                            iommu_client.as_mut()
                                        } else {
                                            None
                                        },
                                    );
                                    if let Err(e) = tube.send(&response) {
                                        error!("failed to send VmMemoryControlResponse: {}", e);
                                    }
                                }
                                Err(e) => {
                                    if let TubeError::Disconnected = e {
                                        vm_control_indices_to_remove.push(index);
                                    } else {
                                        error!("failed to recv VmMemoryControlRequest: {}", e);
                                    }
                                }
                            },
                            TaggedControlTube::VmMsync(tube) => {
                                match tube.recv::<VmMsyncRequest>() {
                                    Ok(request) => {
                                        let response = request.execute(&mut linux.vm);
                                        if let Err(e) = tube.send(&response) {
                                            error!("failed to send VmMsyncResponse: {}", e);
                                        }
                                    }
                                    Err(e) => {
                                        if let TubeError::Disconnected = e {
                                            vm_control_indices_to_remove.push(index);
                                        } else {
                                            error!("failed to recv VmMsyncRequest: {}", e);
                                        }
                                    }
                                }
                            }
                            TaggedControlTube::Fs(tube) => match tube.recv::<FsMappingRequest>() {
                                Ok(request) => {
                                    let response = request
                                        .execute(&mut linux.vm, &mut sys_allocator_mutex.lock());
                                    if let Err(e) = tube.send(&response) {
                                        error!("failed to send VmResponse: {}", e);
                                    }
                                }
                                Err(e) => {
                                    if let TubeError::Disconnected = e {
                                        vm_control_indices_to_remove.push(index);
                                    } else {
                                        error!("failed to recv VmResponse: {}", e);
                                    }
                                }
                            },
                        }
                    }
                    #[cfg(any(target_arch = "x86", target_arch = "x86_64"))]
                    if !add_tubes.is_empty() {
                        for (idx, socket) in add_tubes.iter().enumerate() {
                            wait_ctx
                                .add(
                                    socket.as_ref(),
                                    Token::VmControl {
                                        index: idx + control_tubes.len(),
                                    },
                                )
                                .context(
                                    "failed to add hotplug vfio-pci descriptor to wait context",
                                )?;
                        }
                        control_tubes.append(&mut add_tubes);
                    }
                    #[cfg(any(target_arch = "x86", target_arch = "x86_64"))]
                    if !add_irq_control_tubes.is_empty() {
                        irq_handler_control.send(&IrqHandlerRequest::AddIrqControlTubes(
                            add_irq_control_tubes,
                        ))?;
                    }
                }
            }
        }

        remove_hungup_and_drained_tubes(
            &events,
            &wait_ctx,
            &mut control_tubes,
            vm_control_indices_to_remove,
            |token: &Token| {
                if let Token::VmControl { index } = token {
                    return Some(*index);
                }
                None
            },
            |index: usize| Token::VmControl { index },
        )?;
    }

    vcpu::kick_all_vcpus(
        &vcpu_handles,
        linux.irq_chip.as_irq_chip(),
        VcpuControl::RunState(VmRunMode::Exiting),
    );
    for (handle, _) in vcpu_handles {
        if let Err(e) = handle.join() {
            error!("failed to join vcpu thread: {:?}", e);
        }
    }

    #[cfg(feature = "swap")]
    // Stop the snapshot monitor process
    if let Some(swap_controller) = swap_controller {
        if let Err(e) = swap_controller.exit() {
            error!("failed to exit snapshot monitor process: {:?}", e);
        }
    }

    // Stop pci root worker thread
    #[cfg(any(target_arch = "x86", target_arch = "x86_64"))]
    {
        let _ = hp_control_tube.send(PciRootCommand::Kill);
        if let Err(e) = hp_thread.join() {
            error!("failed to join hotplug thread: {:?}", e);
        }
    }

    if linux.devices_thread.is_some() {
        if let Err(e) = device_ctrl_tube.send(&DeviceControlCommand::Exit) {
            error!("failed to stop device control loop: {}", e);
        };
        if let Some(thread) = linux.devices_thread.take() {
            if let Err(e) = thread.join() {
                error!("failed to exit devices thread: {:?}", e);
            }
        }
    }

    // Shut down the IRQ handler thread.
    if let Err(e) = irq_handler_control.send(&IrqHandlerRequest::Exit) {
        error!("failed to request exit from IRQ handler thread: {}", e);
    }
    if let Err(e) = irq_handler_thread.join() {
        error!("failed to exit irq handler thread: {:?}", e);
    }

    // At this point, the only remaining `Arc` references to the `Bus` objects should be the ones
    // inside `linux`. If the checks below fail, then some other thread is probably still running
    // and needs to be explicitly stopped before dropping `linux` to ensure devices actually get
    // cleaned up.
    match Arc::try_unwrap(std::mem::replace(&mut linux.mmio_bus, Arc::new(Bus::new()))) {
        Ok(_) => {}
        Err(_) => panic!("internal error: mmio_bus had more than one reference at shutdown"),
    }
    match Arc::try_unwrap(std::mem::replace(&mut linux.io_bus, Arc::new(Bus::new()))) {
        Ok(_) => {}
        Err(_) => panic!("internal error: io_bus had more than one reference at shutdown"),
    }

    // Explicitly drop the VM structure here to allow the devices to clean up before the
    // control sockets are closed when this function exits.
    mem::drop(linux);

    stdin()
        .set_canon_mode()
        .expect("failed to restore canonical mode for terminal");

    Ok(exit_state)
}

#[derive(EventToken)]
enum IrqHandlerToken {
    IrqFd { index: IrqEventIndex },
    VmIrq { index: usize },
    DelayedIrqFd,
    HandlerControl,
}

/// Handles IRQs and requests from devices to add additional IRQ lines.
fn irq_handler_thread(
    mut irq_control_tubes: Vec<Tube>,
    mut irq_chip: Box<dyn IrqChipArch + 'static>,
    sys_allocator_mutex: Arc<Mutex<SystemAllocator>>,
    handler_control: Tube,
) -> anyhow::Result<()> {
    let wait_ctx = WaitContext::build_with(&[(
        handler_control.get_read_notifier(),
        IrqHandlerToken::HandlerControl,
    )])
    .context("failed to build wait context")?;

    if let Some(delayed_ioapic_irq_trigger) = irq_chip.irq_delayed_event_token()? {
        wait_ctx
            .add(&delayed_ioapic_irq_trigger, IrqHandlerToken::DelayedIrqFd)
            .context("failed to add descriptor to wait context")?;
    }

    let events = irq_chip
        .irq_event_tokens()
        .context("failed get event tokens from irqchip")?;

    for (index, _gsi, evt) in events {
        wait_ctx
            .add(&evt, IrqHandlerToken::IrqFd { index })
            .context("failed to add irq chip event tokens to wait context")?;
    }

    for (index, socket) in irq_control_tubes.iter().enumerate() {
        wait_ctx
            .add(socket.get_read_notifier(), IrqHandlerToken::VmIrq { index })
            .context("irq control tubes to wait context")?;
    }

    'wait: loop {
        let events = {
            match wait_ctx.wait() {
                Ok(v) => v,
                Err(e) => {
                    error!("failed to poll: {}", e);
                    break 'wait;
                }
            }
        };
        let token_count = events.len();
        let mut vm_irq_tubes_to_remove = Vec::new();
        let mut notify_control_on_iteration_end = false;

        for event in events.iter().filter(|e| e.is_readable) {
            match event.token {
                IrqHandlerToken::HandlerControl => {
                    match handler_control.recv::<IrqHandlerRequest>() {
                        Ok(request) => {
                            match request {
                                IrqHandlerRequest::Exit => break 'wait,
                                IrqHandlerRequest::AddIrqControlTubes(mut tubes) => {
                                    for (index, socket) in tubes.iter().enumerate() {
                                        wait_ctx
                                        .add(
                                            socket.get_read_notifier(),
                                            IrqHandlerToken::VmIrq {
                                                index: irq_control_tubes.len() + index,
                                            },
                                        )
                                        .context("failed to add new IRQ control Tube to wait context")?;
                                    }
                                    irq_control_tubes.append(&mut tubes);
                                }
                                IrqHandlerRequest::WakeAndNotifyIteration => {
                                    notify_control_on_iteration_end = true;
                                }
                            }
                        }
                        Err(e) => {
                            if let TubeError::Disconnected = e {
                                panic!("irq handler control tube disconnected.");
                            } else {
                                error!("failed to recv IrqHandlerRequest: {}", e);
                            }
                        }
                    }
                }
                IrqHandlerToken::VmIrq { index } => {
                    if let Some(tube) = irq_control_tubes.get(index) {
                        handle_irq_tube_request(
                            &sys_allocator_mutex,
                            &mut irq_chip,
                            &mut vm_irq_tubes_to_remove,
                            &wait_ctx,
                            tube,
                            index,
                        );
                    }
                }
                IrqHandlerToken::IrqFd { index } => {
                    if let Err(e) = irq_chip.service_irq_event(index) {
                        error!("failed to signal irq {}: {}", index, e);
                    }
                }
                IrqHandlerToken::DelayedIrqFd => {
                    if let Err(e) = irq_chip.process_delayed_irq_events() {
                        warn!("can't deliver delayed irqs: {}", e);
                    }
                }
            }
        }

        if notify_control_on_iteration_end {
            if let Err(e) = handler_control.send(&IrqHandlerResponse::HandlerIterationComplete(
                token_count - 1,
            )) {
                error!(
                    "failed to notify on iteration completion (snapshotting may fail): {}",
                    e
                );
            }
        }

        remove_hungup_and_drained_tubes(
            &events,
            &wait_ctx,
            &mut irq_control_tubes,
            vm_irq_tubes_to_remove,
            |token: &IrqHandlerToken| {
                if let IrqHandlerToken::VmIrq { index } = token {
                    return Some(*index);
                }
                None
            },
            |index: usize| IrqHandlerToken::VmIrq { index },
        )?;
        if events.iter().any(|e| {
            e.is_hungup && !e.is_readable && matches!(e.token, IrqHandlerToken::HandlerControl)
        }) {
            error!("IRQ handler control hung up but did not request an exit.");
            break 'wait;
        }
    }
    Ok(())
}

fn handle_irq_tube_request(
    sys_allocator_mutex: &Arc<Mutex<SystemAllocator>>,
    irq_chip: &mut Box<dyn IrqChipArch + 'static>,
    vm_irq_tubes_to_remove: &mut Vec<usize>,
    wait_ctx: &WaitContext<IrqHandlerToken>,
    tube: &Tube,
    tube_index: usize,
) {
    match tube.recv::<VmIrqRequest>() {
        Ok(request) => {
            let response = {
                request.execute(
                    |setup| match setup {
                        IrqSetup::Event(irq, ev, device_id, queue_id, device_name) => {
                            let irq_evt = devices::IrqEdgeEvent::from_event(ev.try_clone()?);
                            let source = IrqEventSource {
                                device_id: device_id.try_into().expect("Invalid device_id"),
                                queue_id,
                                device_name,
                            };
                            if let Some(event_index) =
                                irq_chip.register_edge_irq_event(irq, &irq_evt, source)?
                            {
                                if let Err(e) =
                                    wait_ctx.add(ev, IrqHandlerToken::IrqFd { index: event_index })
                                {
                                    warn!("failed to add IrqFd to poll context: {}", e);
                                    return Err(e);
                                }
                            }
                            Ok(())
                        }
                        IrqSetup::Route(route) => irq_chip.route_irq(route),
                        IrqSetup::UnRegister(irq, ev) => {
                            let irq_evt = devices::IrqEdgeEvent::from_event(ev.try_clone()?);
                            irq_chip.unregister_edge_irq_event(irq, &irq_evt)
                        }
                    },
                    &mut sys_allocator_mutex.lock(),
                )
            };
            if let Err(e) = tube.send(&response) {
                error!("failed to send VmIrqResponse: {}", e);
            }
        }
        Err(e) => {
            if let TubeError::Disconnected = e {
                vm_irq_tubes_to_remove.push(tube_index);
            } else {
                error!("failed to recv VmIrqRequest: {}", e);
            }
        }
    }
}

/// When control tubes hang up, we want to make sure that we've fully drained
/// the underlying socket before removing it. This function also handles
/// removing closed sockets in such a way that avoids phantom events.
///
/// `tube_indices_to_remove` is the set of indices that we already know should
/// be removed (e.g. from getting a disconnect error on read).
fn remove_hungup_and_drained_tubes<T, U>(
    events: &SmallVec<[TriggeredEvent<T>; 16]>,
    wait_ctx: &WaitContext<T>,
    tubes: &mut Vec<U>,
    mut tube_indices_to_remove: Vec<usize>,
    get_tube_index: fn(token: &T) -> Option<usize>,
    make_token_for_tube: fn(usize) -> T,
) -> anyhow::Result<()>
where
    T: EventToken,
    U: ReadNotifier,
{
    // It's possible more data is readable and buffered while the socket is hungup,
    // so don't delete the tube from the poll context until we're sure all the
    // data is read.
    // Below case covers a condition where we have received a hungup event and the tube is not
    // readable.
    // In case of readable tube, once all data is read, any attempt to read more data on hungup
    // tube should fail. On such failure, we get Disconnected error and index gets added to
    // vm_control_indices_to_remove by the time we reach here.
    for event in events.iter().filter(|e| e.is_hungup && !e.is_readable) {
        if let Some(index) = get_tube_index(&event.token) {
            tube_indices_to_remove.push(index);
        }
    }

    // Sort in reverse so the highest indexes are removed first. This removal algorithm
    // preserves correct indexes as each element is removed.
    tube_indices_to_remove.sort_unstable_by_key(|&k| Reverse(k));
    tube_indices_to_remove.dedup();
    for index in tube_indices_to_remove {
        // Delete the socket from the `wait_ctx` synchronously. Otherwise, the kernel will do
        // this automatically when the FD inserted into the `wait_ctx` is closed after this
        // if-block, but this removal can be deferred unpredictably. In some instances where the
        // system is under heavy load, we can even get events returned by `wait_ctx` for an FD
        // that has already been closed. Because the token associated with that spurious event
        // now belongs to a different socket, the control loop will start to interact with
        // sockets that might not be ready to use. This can cause incorrect hangup detection or
        // blocking on a socket that will never be ready. See also: crbug.com/1019986
        if let Some(socket) = tubes.get(index) {
            wait_ctx
                .delete(socket.get_read_notifier())
                .context("failed to remove descriptor from wait context")?;
        }

        // This line implicitly drops the socket at `index` when it gets returned by
        // `swap_remove`. After this line, the socket at `index` is not the one from
        // `tube_indices_to_remove`. Because of this socket's change in index, we need to
        // use `wait_ctx.modify` to change the associated index in its `Token::VmControl`.
        tubes.swap_remove(index);
        if let Some(tube) = tubes.get(index) {
            wait_ctx
                .modify(
                    tube.get_read_notifier(),
                    EventType::Read,
                    make_token_for_tube(index),
                )
                .context("failed to add descriptor to wait context")?;
        }
    }
    Ok(())
}

/// Start and jail a vhost-user device according to its configuration and a vhost listener string.
///
/// The jailing business is nasty and potentially unsafe if done from the wrong context - do not
/// call outside of `start_devices`!
///
/// Returns the pid of the jailed device process.
fn jail_and_start_vu_device<T: VirtioDeviceBuilder>(
    jail_config: &Option<JailConfig>,
    params: T,
    vhost: &str,
    name: &str,
) -> anyhow::Result<(libc::pid_t, Option<Box<dyn std::any::Any>>)> {
    let mut keep_rds = Vec::new();

    base::syslog::push_descriptors(&mut keep_rds);
    cros_tracing::push_descriptors!(&mut keep_rds);

    let jail_type = VhostUserListener::get_virtio_transport_type(vhost);

    // Create a jail from the configuration. If the configuration is `None`, `create_jail` will also
    // return `None` so fall back to an empty (i.e. non-constrained) Minijail.
    let jail = params
        .create_jail(jail_config, jail_type)
        .with_context(|| format!("failed to create jail for {}", name))?
        .ok_or(())
        .or_else(|_| Minijail::new())
        .with_context(|| format!("failed to create empty jail for {}", name))?;

    // Create the device in the parent process, so the child does not need any privileges necessary
    // to do it (only runtime capabilities are required).
    let device = params
        .create_vhost_user_device(&mut keep_rds)
        .context("failed to create vhost-user device")?;
    let mut listener = VhostUserListener::new(vhost, device.max_queue_num(), Some(&mut keep_rds))
        .context("failed to create the vhost listener")?;
    let parent_resources = listener.take_parent_process_resources();

    let tz = std::env::var("TZ").unwrap_or_default();

    // Executor must be created before jail in order to prevent the jailed process from creating
    // unrestricted io_urings.
    let ex = Executor::with_executor_kind(device.executor_kind().unwrap_or_default())
        .context("Failed to create an Executor")?;
    keep_rds.extend(ex.as_raw_descriptors());

    // Deduplicate the FDs since minijail expects them to be unique.
    keep_rds.sort_unstable();
    keep_rds.dedup();

    // Safe because we are keeping all the descriptors needed for the child to function.
    match unsafe { jail.fork(Some(&keep_rds)).context("error while forking")? } {
        0 => {
            // In the child process.

            // Free memory for the resources managed by the parent, without running drop() on them.
            // The parent will do it as we exit.
            let _ = std::mem::ManuallyDrop::new(parent_resources);

            // Make sure the child process does not survive its parent.
            if unsafe { libc::prctl(libc::PR_SET_PDEATHSIG, libc::SIGKILL) } < 0 {
                panic!("call to prctl(PR_SET_DEATHSIG, SIGKILL) failed. Aborting child process.");
            }

            // Set the name for the thread.
            const MAX_LEN: usize = 15; // pthread_setname_np() limit on Linux
            let debug_label_trimmed = &name.as_bytes()[..std::cmp::min(MAX_LEN, name.len())];
            let thread_name = CString::new(debug_label_trimmed).unwrap();
            // Safe because we trimmed the name to 15 characters (and pthread_setname_np will return
            // an error if we don't anyway).
            let _ = unsafe { libc::pthread_setname_np(libc::pthread_self(), thread_name.as_ptr()) };

            // Preserve TZ for `chrono::Local` (b/257987535).
            std::env::set_var("TZ", tz);

            // Run the device loop and terminate the child process once it exits.
            let res = match listener.run_device(ex, device) {
                Ok(()) => 0,
                Err(e) => {
                    error!("error while running device {}: {:#}", name, e);
                    1
                }
            };
            unsafe { libc::exit(res) };
        }
        pid => {
            // In the parent process. We will drop the device and listener when exiting this method.
            // This is fine as ownership for both has been transferred to the child process and they
            // will keep living there. We just retain `parent_resources` for things we are supposed
            // to clean up ourselves.

            info!("process for device {} (PID {}) started", &name, pid);
            #[cfg(feature = "seccomp_trace")]
            debug!(
                    "seccomp_trace {{\"event\": \"minijail_fork\", \"pid\": {}, \"name\": \"{}\", \"jail_addr\": \"0x{:x}\"}}",
                    pid,
                    &name,
                    read_jail_addr(&jail)
                );
            Ok((pid, parent_resources))
        }
    }
}

fn process_vhost_user_control_request(tube: Tube, disk_host_tubes: &[Tube]) -> Result<()> {
    let command = tube
        .recv::<VmRequest>()
        .context("failed to receive VmRequest")?;
    let resp = match command {
        VmRequest::DiskCommand {
            disk_index,
            ref command,
        } => match &disk_host_tubes.get(disk_index) {
            Some(tube) => handle_disk_command(command, tube),
            None => VmResponse::Err(base::Error::new(libc::ENODEV)),
        },
        request => {
            error!(
                "Request {:?} currently not supported in vhost user backend",
                request
            );
            VmResponse::Err(base::Error::new(libc::EPERM))
        }
    };

    tube.send(&resp).context("failed to send VmResponse")?;
    Ok(())
}

fn start_vhost_user_control_server(
    control_server_socket: UnlinkUnixSeqpacketListener,
    disk_host_tubes: Vec<Tube>,
) {
    info!("Start vhost-user control server");
    loop {
        match control_server_socket.accept() {
            Ok(socket) => {
                let tube = Tube::new_from_unix_seqpacket(socket);
                if let Err(e) = process_vhost_user_control_request(tube, &disk_host_tubes) {
                    error!("failed to process control request: {:#}", e);
                }
            }
            Err(e) => {
                error!("failed to establish connection: {}", e);
            }
        }
    }
}

pub fn start_devices(opts: DevicesCommand) -> anyhow::Result<()> {
    if let Some(async_executor) = opts.async_executor {
        Executor::set_default_executor_kind(async_executor)
            .context("Failed to set the default async executor")?;
    }

    struct DeviceJailInfo {
        // Unique name for the device, in the form `foomatic-0`.
        name: String,
        _drop_resources: Option<Box<dyn std::any::Any>>,
    }

    fn add_device<T: VirtioDeviceBuilder>(
        i: usize,
        device_params: T,
        vhost: &str,
        jail_config: &Option<JailConfig>,
        devices_jails: &mut BTreeMap<libc::pid_t, DeviceJailInfo>,
    ) -> anyhow::Result<()> {
        let name = format!("{}-{}", T::NAME, i);

        let (pid, _drop_resources) =
            jail_and_start_vu_device::<T>(jail_config, device_params, vhost, &name)?;

        devices_jails.insert(
            pid,
            DeviceJailInfo {
                name,
                _drop_resources,
            },
        );

        Ok(())
    }

    let mut devices_jails: BTreeMap<libc::pid_t, DeviceJailInfo> = BTreeMap::new();

    let jail = if opts.disable_sandbox {
        None
    } else {
        Some(opts.jail)
    };

    // Create control server socket
    let control_server_socket = opts.control_socket.map(|path| {
        UnlinkUnixSeqpacketListener(
            UnixSeqpacketListener::bind(path).expect("Could not bind socket"),
        )
    });

    // Create serial devices.
    for (i, params) in opts.serial.iter().enumerate() {
        let serial_config = &params.device;
        add_device(i, serial_config, &params.vhost, &jail, &mut devices_jails)?;
    }

    let mut disk_host_tubes = Vec::new();
    let control_socket_exists = control_server_socket.is_some();
    // Create block devices.
    for (i, params) in opts.block.iter().enumerate() {
        let tube = if control_socket_exists {
            let (host_tube, device_tube) = Tube::pair().context("failed to create tube")?;
            disk_host_tubes.push(host_tube);
            Some(device_tube)
        } else {
            None
        };
        let disk_config = DiskConfig::new(&params.device, tube);
        add_device(i, disk_config, &params.vhost, &jail, &mut devices_jails)?;
    }

    let ex = Executor::new()?;
    if let Some(control_server_socket) = control_server_socket {
        // Start the control server in the parent process.
        ex.spawn_blocking(move || {
            start_vhost_user_control_server(control_server_socket, disk_host_tubes)
        })
        .detach();
    }

    // Now wait for all device processes to return.
    while !devices_jails.is_empty() {
        match base::platform::wait_for_pid(-1, 0) {
            Err(e) => panic!("error waiting for child process to complete: {:#}", e),
            Ok((Some(pid), wait_status)) => match devices_jails.remove_entry(&pid) {
                Some((_, info)) => {
                    if let Some(status) = wait_status.code() {
                        info!(
                            "process for device {} (PID {}) exited with code {}",
                            &info.name, pid, status
                        );
                    } else if let Some(signal) = wait_status.signal() {
                        warn!(
                            "process for device {} (PID {}) has been killed by signal {:?}",
                            &info.name, pid, signal,
                        );
                    }
                }
                None => error!("pid {} is not one of our device processes", pid),
            },
            // `wait_for_pid` will necessarily return a PID because we asked to it wait for one to
            // complete.
            Ok((None, _)) => unreachable!(),
        }
    }

    info!("all device processes have exited");

    Ok(())
}

/// Setup crash reporting for a process. Each process MUST provide a unique `product_type` to avoid
/// making crash reports incomprehensible.
#[cfg(feature = "crash-report")]
pub fn setup_emulator_crash_reporting(_cfg: &Config) -> anyhow::Result<String> {
    crash_report::setup_crash_reporting(crash_report::CrashReportAttributes {
        product_type: "emulator".to_owned(),
        pipe_name: None,
        report_uuid: None,
        product_name: None,
        product_version: None,
    })
}

#[cfg(test)]
mod tests {
    use std::path::PathBuf;

    use super::*;

    // Create a file-backed mapping parameters struct with the given `address` and `size` and other
    // parameters set to default values.
    fn test_file_backed_mapping(address: u64, size: u64) -> FileBackedMappingParameters {
        FileBackedMappingParameters {
            address,
            size,
            path: PathBuf::new(),
            offset: 0,
            writable: false,
            sync: false,
            align: false,
        }
    }

    #[test]
    fn guest_mem_file_backed_mappings_overlap() {
        // Base case: no file mappings; output layout should be identical.
        assert_eq!(
            punch_holes_in_guest_mem_layout_for_mappings(
                vec![
                    (GuestAddress(0), 0xD000_0000, Default::default()),
                    (GuestAddress(0x1_0000_0000), 0x8_0000, Default::default()),
                ],
                &[]
            ),
            vec![
                (GuestAddress(0), 0xD000_0000, Default::default()),
                (GuestAddress(0x1_0000_0000), 0x8_0000, Default::default()),
            ]
        );

        // File mapping that does not overlap guest memory.
        assert_eq!(
            punch_holes_in_guest_mem_layout_for_mappings(
                vec![
                    (GuestAddress(0), 0xD000_0000, Default::default()),
                    (GuestAddress(0x1_0000_0000), 0x8_0000, Default::default()),
                ],
                &[test_file_backed_mapping(0xD000_0000, 0x1000)]
            ),
            vec![
                (GuestAddress(0), 0xD000_0000, Default::default()),
                (GuestAddress(0x1_0000_0000), 0x8_0000, Default::default()),
            ]
        );

        // File mapping at the start of the low address space region.
        assert_eq!(
            punch_holes_in_guest_mem_layout_for_mappings(
                vec![
                    (GuestAddress(0), 0xD000_0000, Default::default()),
                    (GuestAddress(0x1_0000_0000), 0x8_0000, Default::default()),
                ],
                &[test_file_backed_mapping(0, 0x2000)]
            ),
            vec![
                (
                    GuestAddress(0x2000),
                    0xD000_0000 - 0x2000,
                    Default::default()
                ),
                (GuestAddress(0x1_0000_0000), 0x8_0000, Default::default()),
            ]
        );

        // File mapping at the end of the low address space region.
        assert_eq!(
            punch_holes_in_guest_mem_layout_for_mappings(
                vec![
                    (GuestAddress(0), 0xD000_0000, Default::default()),
                    (GuestAddress(0x1_0000_0000), 0x8_0000, Default::default()),
                ],
                &[test_file_backed_mapping(0xD000_0000 - 0x2000, 0x2000)]
            ),
            vec![
                (GuestAddress(0), 0xD000_0000 - 0x2000, Default::default()),
                (GuestAddress(0x1_0000_0000), 0x8_0000, Default::default()),
            ]
        );

        // File mapping fully contained within the middle of the low address space region.
        assert_eq!(
            punch_holes_in_guest_mem_layout_for_mappings(
                vec![
                    (GuestAddress(0), 0xD000_0000, Default::default()),
                    (GuestAddress(0x1_0000_0000), 0x8_0000, Default::default()),
                ],
                &[test_file_backed_mapping(0x1000, 0x2000)]
            ),
            vec![
                (GuestAddress(0), 0x1000, Default::default()),
                (
                    GuestAddress(0x3000),
                    0xD000_0000 - 0x3000,
                    Default::default()
                ),
                (GuestAddress(0x1_0000_0000), 0x8_0000, Default::default()),
            ]
        );

        // File mapping at the start of the high address space region.
        assert_eq!(
            punch_holes_in_guest_mem_layout_for_mappings(
                vec![
                    (GuestAddress(0), 0xD000_0000, Default::default()),
                    (GuestAddress(0x1_0000_0000), 0x8_0000, Default::default()),
                ],
                &[test_file_backed_mapping(0x1_0000_0000, 0x2000)]
            ),
            vec![
                (GuestAddress(0), 0xD000_0000, Default::default()),
                (
                    GuestAddress(0x1_0000_2000),
                    0x8_0000 - 0x2000,
                    Default::default()
                ),
            ]
        );

        // File mapping at the end of the high address space region.
        assert_eq!(
            punch_holes_in_guest_mem_layout_for_mappings(
                vec![
                    (GuestAddress(0), 0xD000_0000, Default::default()),
                    (GuestAddress(0x1_0000_0000), 0x8_0000, Default::default()),
                ],
                &[test_file_backed_mapping(0x1_0008_0000 - 0x2000, 0x2000)]
            ),
            vec![
                (GuestAddress(0), 0xD000_0000, Default::default()),
                (
                    GuestAddress(0x1_0000_0000),
                    0x8_0000 - 0x2000,
                    Default::default()
                ),
            ]
        );

        // File mapping fully contained within the middle of the high address space region.
        assert_eq!(
            punch_holes_in_guest_mem_layout_for_mappings(
                vec![
                    (GuestAddress(0), 0xD000_0000, Default::default()),
                    (GuestAddress(0x1_0000_0000), 0x8_0000, Default::default()),
                ],
                &[test_file_backed_mapping(0x1_0000_1000, 0x2000)]
            ),
            vec![
                (GuestAddress(0), 0xD000_0000, Default::default()),
                (GuestAddress(0x1_0000_0000), 0x1000, Default::default()),
                (
                    GuestAddress(0x1_0000_3000),
                    0x8_0000 - 0x3000,
                    Default::default()
                ),
            ]
        );

        // File mapping overlapping two guest memory regions.
        assert_eq!(
            punch_holes_in_guest_mem_layout_for_mappings(
                vec![
                    (GuestAddress(0), 0xD000_0000, Default::default()),
                    (GuestAddress(0x1_0000_0000), 0x8_0000, Default::default()),
                ],
                &[test_file_backed_mapping(0xA000_0000, 0x60002000)]
            ),
            vec![
                (GuestAddress(0), 0xA000_0000, Default::default()),
                (
                    GuestAddress(0x1_0000_2000),
                    0x8_0000 - 0x2000,
                    Default::default()
                ),
            ]
        );
    }
}<|MERGE_RESOLUTION|>--- conflicted
+++ resolved
@@ -71,7 +71,6 @@
 use devices::virtio::memory_mapper::MemoryMapperTrait;
 use devices::virtio::vhost::user::VhostUserListener;
 use devices::virtio::vhost::user::VhostUserListenerTrait;
-use devices::virtio::vhost::vsock::VhostVsockConfig;
 #[cfg(feature = "balloon")]
 use devices::virtio::BalloonFeatures;
 #[cfg(feature = "balloon")]
@@ -86,6 +85,9 @@
 use devices::Bus;
 use devices::BusDeviceObj;
 use devices::CoIommuDev;
+#[cfg(any(target_arch = "arm", target_arch = "aarch64"))]
+#[cfg(feature = "geniezone")]
+use devices::GeniezoneKernelIrqChip;
 #[cfg(feature = "usb")]
 use devices::HostBackendDeviceProvider;
 #[cfg(any(target_arch = "x86", target_arch = "x86_64"))]
@@ -128,6 +130,15 @@
 use devices::XhciController;
 #[cfg(feature = "gpu")]
 use gpu::*;
+#[cfg(any(target_arch = "arm", target_arch = "aarch64"))]
+#[cfg(feature = "geniezone")]
+use hypervisor::geniezone::Geniezone;
+#[cfg(any(target_arch = "arm", target_arch = "aarch64"))]
+#[cfg(feature = "geniezone")]
+use hypervisor::geniezone::GeniezoneVcpu;
+#[cfg(any(target_arch = "arm", target_arch = "aarch64"))]
+#[cfg(feature = "geniezone")]
+use hypervisor::geniezone::GeniezoneVm;
 use hypervisor::kvm::Kvm;
 use hypervisor::kvm::KvmVcpu;
 use hypervisor::kvm::KvmVm;
@@ -615,16 +626,10 @@
         }
     }
 
-    if let Some(cid) = cfg.cid {
-        let vhost_config = VhostVsockConfig {
-            device: cfg.vhost_vsock_device.clone(),
-            cid,
-        };
-        devs.push(create_vhost_vsock_device(
-            cfg.protection_type,
-            &cfg.jail_config,
-            &vhost_config,
-        )?);
+    if let Some(vsock_config) = &cfg.vsock {
+        devs.push(
+            vsock_config.create_virtio_device_and_jail(cfg.protection_type, &cfg.jail_config)?,
+        );
     }
 
     for vhost_user_fs in &cfg.vhost_user_fs {
@@ -1332,15 +1337,6 @@
     Ok(guest_mem)
 }
 
-<<<<<<< HEAD
-fn run_kvm(cfg: Config, components: VmComponents) -> Result<ExitState> {
-    let kvm = Kvm::new_with_path(&cfg.kvm_device_path).with_context(|| {
-        format!(
-            "failed to open KVM device {}",
-            cfg.kvm_device_path.display(),
-        )
-    })?;
-=======
 #[cfg(any(target_arch = "aarch64"))]
 #[cfg(feature = "geniezone")]
 fn run_gz(device_path: Option<&Path>, cfg: Config, components: VmComponents) -> Result<ExitState> {
@@ -1394,7 +1390,6 @@
     let device_path = device_path.unwrap_or(Path::new(KVM_PATH));
     let kvm = Kvm::new_with_path(device_path)
         .with_context(|| format!("failed to open KVM device {}", device_path.display()))?;
->>>>>>> 52a06758
 
     let guest_mem = create_guest_memory(&cfg, &components, &kvm)?;
 
@@ -1486,10 +1481,6 @@
     )
 }
 
-<<<<<<< HEAD
-fn get_default_hypervisor() -> Result<HypervisorKind> {
-    Ok(HypervisorKind::Kvm)
-=======
 #[cfg(all(any(target_arch = "arm", target_arch = "aarch64"), feature = "gunyah"))]
 fn run_gunyah(
     device_path: Option<&Path>,
@@ -1570,7 +1561,6 @@
     }
 
     None
->>>>>>> 52a06758
 }
 
 pub fn run_config(cfg: Config) -> Result<ExitState> {
@@ -1581,23 +1571,15 @@
 
     let components = setup_vm_components(&cfg)?;
 
-<<<<<<< HEAD
-    let default_hypervisor = get_default_hypervisor().context("no enabled hypervisor")?;
-    let hypervisor = cfg.hypervisor.unwrap_or(default_hypervisor);
-=======
     let hypervisor = cfg
         .hypervisor
         .clone()
         .or_else(get_default_hypervisor)
         .context("no enabled hypervisor")?;
->>>>>>> 52a06758
 
     debug!("creating hypervisor: {:?}", hypervisor);
 
     match hypervisor {
-<<<<<<< HEAD
-        HypervisorKind::Kvm => run_kvm(cfg, components),
-=======
         HypervisorKind::Kvm { device } => run_kvm(device.as_deref(), cfg, components),
         #[cfg(any(target_arch = "arm", target_arch = "aarch64"))]
         #[cfg(feature = "geniezone")]
@@ -1608,7 +1590,6 @@
             feature = "gunyah"
         ))]
         HypervisorKind::Gunyah { device } => run_gunyah(device.as_deref(), cfg, components),
->>>>>>> 52a06758
     }
 }
 
@@ -3917,6 +3898,11 @@
         add_device(i, disk_config, &params.vhost, &jail, &mut devices_jails)?;
     }
 
+    // Create vsock devices.
+    for (i, params) in opts.vsock.iter().enumerate() {
+        add_device(i, &params.device, &params.vhost, &jail, &mut devices_jails)?;
+    }
+
     let ex = Executor::new()?;
     if let Some(control_server_socket) = control_server_socket {
         // Start the control server in the parent process.
