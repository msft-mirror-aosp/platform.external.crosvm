--- conflicted
+++ resolved
@@ -43,14 +43,10 @@
 const AARCH64_PHYS_MEM_START: u64 = 0x80000000;
 const AARCH64_AXI_BASE: u64 = 0x40000000;
 
-<<<<<<< HEAD
 // FDT is placed at the front of RAM when booting in BIOS mode.
 const AARCH64_FDT_OFFSET_IN_BIOS_MODE: u64 = 0x0;
 // Therefore, the BIOS is placed after the FDT in memory.
 const AARCH64_BIOS_OFFSET: u64 = AARCH64_FDT_MAX_SIZE;
-=======
-const AARCH64_BIOS_OFFSET: u64 = 0x0;
->>>>>>> 37857e18
 const AARCH64_BIOS_MAX_LEN: u64 = 1 << 20;
 
 // These constants indicate the placement of the GIC registers in the physical
@@ -248,13 +244,8 @@
             VmImage::Bios(_) => true,
             _ => false,
         };
-<<<<<<< HEAD
-        let mut resources =
-            Self::get_resource_allocator(components.memory_size, components.wayland_dmabuf);
-=======
 
         let mut resources = Self::get_resource_allocator(components.memory_size);
->>>>>>> 37857e18
         let mem = Self::setup_memory(components.memory_size)?;
         let mut vm = create_vm(mem.clone()).map_err(|e| Error::CreateVm(Box::new(e)))?;
 
@@ -336,10 +327,7 @@
             cmdline.insert_str(&param).map_err(Error::Cmdline)?;
         }
 
-<<<<<<< HEAD
-=======
         let psci_version = vcpus[0].get_psci_version().map_err(Error::GetPsciVersion)?;
->>>>>>> 37857e18
         let (pci_device_base, pci_device_size) =
             Self::get_high_mmio_base_size(components.memory_size);
         let mut initrd = None;
@@ -374,20 +362,13 @@
             }
         }
 
-<<<<<<< HEAD
         let psci_version = vcpus[0].get_psci_version().map_err(Error::GetPsciVersion)?;
-=======
->>>>>>> 37857e18
         fdt::create_fdt(
             AARCH64_FDT_MAX_SIZE as usize,
             &mem,
             pci_irqs,
             vcpu_count as u32,
-<<<<<<< HEAD
             fdt_offset(components.memory_size, has_bios),
-=======
-            fdt_offset(components.memory_size),
->>>>>>> 37857e18
             pci_device_base,
             pci_device_size,
             &CString::new(cmdline).unwrap(),
