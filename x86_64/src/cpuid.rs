--- conflicted
+++ resolved
@@ -204,15 +204,11 @@
             }
         }
         7 => {
-<<<<<<< HEAD
             // b/228795137 Clear X86 FSRM feature. Broken on cuttlefish boot. Will remove once
             // rootcaused and resolved.
             entry.cpuid.edx &= !(1 << EDX_FSRM_SHIFT);
 
-            if ctx.host_cpu_topology && entry.index == 0 {
-=======
             if ctx.cpu_config.host_cpu_topology && entry.index == 0 {
->>>>>>> cd251b30
                 // Safe because we pass 7 and 0 for this call and the host supports the
                 // `cpuid` instruction
                 let result = unsafe { (ctx.cpuid_count)(entry.function, entry.index) };
