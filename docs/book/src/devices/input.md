--- conflicted
+++ resolved
@@ -186,11 +186,7 @@
 Add a custom virtio-input device.
 
 - `path` (required): path to event source socket
-<<<<<<< HEAD
-- `config_path` (required): path to file configuring device
-=======
 - `config-path` (required): path to file configuring device
->>>>>>> 95425c66
 
 ```sh
 crosvm run \
@@ -202,46 +198,6 @@
 events. "name" defines the customized device name, "serial" defines customized serial name. The
 properties and axis info are yet to be supported.
 
-<<<<<<< HEAD
-Here is an example of event config file:
-
-```
-{
-  "name": "Virtio Custom",
-  "serial_name": "virtio-custom",
-  "events": [
-    {
-      "event_type": "EV_KEY",
-      "event_type_code": 1,
-      "supported_events": {
-        "KEY_ESC": 1,
-        "KEY_1": 2,
-        "KEY_2": 3,
-        "KEY_A": 30,
-        "KEY_B": 48,
-        "KEY_SPACE": 57
-      }
-    },
-    {
-      "event_type": "EV_REP",
-      "event_type_code": 20,
-      "supported_events": {
-        "REP_DELAY": 0,
-        "REP_PERIOD": 1
-      }
-    },
-    {
-      "event_type": "EV_LED",
-      "event_type_code": 17,
-      "supported_events": {
-        "LED_NUML": 0,
-        "LED_CAPSL": 1,
-        "LED_SCROLLL": 2
-      }
-    }
-  ]
-}
-=======
 You can find an example config JSON from
 [`/devices/tests/data/input/example_custom_input_config.json`](https://chromium.googlesource.com/crosvm/crosvm/+/refs/heads/main/devices/tests/data/input/example_custom_input_config.json).
 It configs the same supported events as keyboard's supported events(`default_keyboard_events` in
@@ -252,5 +208,4 @@
 {{#include ../../../../devices/tests/data/input/example_custom_input_config.json::11}}
           ...
 {{#include ../../../../devices/tests/data/input/example_custom_input_config.json:115:}}
->>>>>>> 95425c66
 ```