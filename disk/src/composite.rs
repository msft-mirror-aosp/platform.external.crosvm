// Copyright 2019 The Chromium OS Authors. All rights reserved.
// Use of this source code is governed by a BSD-style license that can be
// found in the LICENSE file.

use std::cmp::{max, min};
use std::fmt::{self, Display};
use std::fs::{File, OpenOptions};
use std::io::{self, ErrorKind, Read, Seek, SeekFrom};
use std::ops::Range;

use crate::{create_disk_file, DiskFile, DiskGetLen, ImageType};
use base::{
    AsRawDescriptors, FileAllocate, FileReadWriteAtVolatile, FileSetLen, FileSync, PunchHole,
    RawDescriptor, WriteZeroesAt,
};
use data_model::VolatileSlice;
use protos::cdisk_spec;
use remain::sorted;

#[sorted]
#[derive(Debug)]
pub enum Error {
    DiskError(Box<crate::Error>),
    InvalidMagicHeader,
    InvalidProto(protobuf::ProtobufError),
    InvalidSpecification(String),
    OpenFile(io::Error, String),
    ReadSpecificationError(io::Error),
    UnknownVersion(u64),
    UnsupportedComponent(ImageType),
}

impl Display for Error {
    #[remain::check]
    fn fmt(&self, f: &mut fmt::Formatter) -> fmt::Result {
        use self::Error::*;

        #[sorted]
        match self {
            DiskError(e) => write!(f, "failed to use underlying disk: \"{}\"", e),
            InvalidMagicHeader => write!(f, "invalid magic header for composite disk format"),
            InvalidProto(e) => write!(f, "failed to parse specification proto: \"{}\"", e),
            InvalidSpecification(s) => write!(f, "invalid specification: \"{}\"", s),
            OpenFile(e, p) => write!(f, "failed to open component file \"{}\": \"{}\"", p, e),
            ReadSpecificationError(e) => write!(f, "failed to read specification: \"{}\"", e),
            UnknownVersion(v) => write!(f, "unknown version {} in specification", v),
            UnsupportedComponent(c) => write!(f, "unsupported component disk type \"{:?}\"", c),
        }
    }
}

pub type Result<T> = std::result::Result<T, Error>;

#[derive(Debug)]
struct ComponentDiskPart {
    file: Box<dyn DiskFile>,
    offset: u64,
    length: u64,
}

impl ComponentDiskPart {
    fn range(&self) -> Range<u64> {
        self.offset..(self.offset + self.length)
    }
}

/// Represents a composite virtual disk made out of multiple component files. This is described on
/// disk by a protocol buffer file that lists out the component file locations and their offsets
/// and lengths on the virtual disk. The spaces covered by the component disks must be contiguous
/// and not overlapping.
#[derive(Debug)]
pub struct CompositeDiskFile {
    component_disks: Vec<ComponentDiskPart>,
}

fn ranges_overlap(a: &Range<u64>, b: &Range<u64>) -> bool {
    // essentially !range_intersection(a, b).is_empty(), but that's experimental
    let intersection = range_intersection(a, b);
    intersection.start < intersection.end
}

fn range_intersection(a: &Range<u64>, b: &Range<u64>) -> Range<u64> {
    Range {
        start: max(a.start, b.start),
        end: min(a.end, b.end),
    }
}

<<<<<<< HEAD
=======
/// The version of the composite disk format supported by this implementation.
const COMPOSITE_DISK_VERSION: u64 = 2;

>>>>>>> 8f1f7e79
/// A magic string placed at the beginning of a composite disk file to identify it.
pub static CDISK_MAGIC: &str = "composite_disk\x1d";
/// The length of the CDISK_MAGIC string. Created explicitly as a static constant so that it is
/// possible to create a character array of the same length.
pub const CDISK_MAGIC_LEN: usize = 15;

impl CompositeDiskFile {
    fn new(mut disks: Vec<ComponentDiskPart>) -> Result<CompositeDiskFile> {
        disks.sort_by(|d1, d2| d1.offset.cmp(&d2.offset));
        let contiguous_err = disks
            .windows(2)
            .map(|s| {
                if s[0].offset == s[1].offset {
                    let text = format!("Two disks at offset {}", s[0].offset);
                    Err(Error::InvalidSpecification(text))
                } else {
                    Ok(())
                }
            })
            .find(|r| r.is_err());
        if let Some(Err(e)) = contiguous_err {
            return Err(e);
        }
        Ok(CompositeDiskFile {
            component_disks: disks,
        })
    }

    /// Set up a composite disk by reading the specification from a file. The file must consist of
    /// the CDISK_MAGIC string followed by one binary instance of the CompositeDisk protocol
    /// buffer. Returns an error if it could not read the file or if the specification was invalid.
<<<<<<< HEAD
    pub fn from_file(mut file: File) -> Result<CompositeDiskFile> {
=======
    pub fn from_file(
        mut file: File,
        max_nesting_depth: u32,
        image_path: &Path,
    ) -> Result<CompositeDiskFile> {
>>>>>>> 8f1f7e79
        file.seek(SeekFrom::Start(0))
            .map_err(Error::ReadSpecificationError)?;
        let mut magic_space = [0u8; CDISK_MAGIC_LEN];
        file.read_exact(&mut magic_space[..])
            .map_err(Error::ReadSpecificationError)?;
        if magic_space != CDISK_MAGIC.as_bytes() {
            return Err(Error::InvalidMagicHeader);
        }
        let proto: cdisk_spec::CompositeDisk =
<<<<<<< HEAD
            protobuf::parse_from_reader(&mut file).map_err(Error::InvalidProto)?;
        if proto.get_version() != 1 {
=======
            Message::parse_from_reader(&mut file).map_err(Error::InvalidProto)?;
        if proto.get_version() > COMPOSITE_DISK_VERSION {
>>>>>>> 8f1f7e79
            return Err(Error::UnknownVersion(proto.get_version()));
        }
        let mut open_options = OpenOptions::new();
        open_options.read(true);
        let mut disks: Vec<ComponentDiskPart> = proto
            .get_component_disks()
            .iter()
            .map(|disk| {
<<<<<<< HEAD
                open_options.write(
                    disk.get_read_write_capability() == cdisk_spec::ReadWriteCapability::READ_WRITE,
                );
                let file = open_options
                    .open(disk.get_file_path())
                    .map_err(|e| Error::OpenFile(e, disk.get_file_path().to_string()))?;
                Ok(ComponentDiskPart {
                    file: create_disk_file(file).map_err(|e| Error::DiskError(Box::new(e)))?,
=======
                let path = if proto.get_version() == 1 {
                    PathBuf::from(disk.get_file_path())
                } else {
                    image_path.parent().unwrap().join(disk.get_file_path())
                };
                let comp_file = open_file(
                    &path,
                    disk.get_read_write_capability() != cdisk_spec::ReadWriteCapability::READ_WRITE,
                    // TODO(b/190435784): add support for O_DIRECT.
                    false, /*O_DIRECT*/
                )
                .map_err(|e| Error::OpenFile(e.into(), disk.get_file_path().to_string()))?;
                Ok(ComponentDiskPart {
                    file: create_disk_file(comp_file, max_nesting_depth, &path)
                        .map_err(|e| Error::DiskError(Box::new(e)))?,
>>>>>>> 8f1f7e79
                    offset: disk.get_offset(),
                    length: 0, // Assigned later
                })
            })
            .collect::<Result<Vec<ComponentDiskPart>>>()?;
        disks.sort_by(|d1, d2| d1.offset.cmp(&d2.offset));
        for i in 0..(disks.len() - 1) {
            let length = disks[i + 1].offset - disks[i].offset;
            if length == 0 {
                let text = format!("Two disks at offset {}", disks[i].offset);
                return Err(Error::InvalidSpecification(text));
            }
            if let Some(disk) = disks.get_mut(i) {
                disk.length = length;
            } else {
                let text = format!("Unable to set disk length {}", length);
                return Err(Error::InvalidSpecification(text));
            }
        }
        let num_disks = disks.len();
        if let Some(last_disk) = disks.get_mut(num_disks - 1) {
            if proto.get_length() <= last_disk.offset {
                let text = format!(
                    "Full size of disk doesn't match last offset. {} <= {}",
                    proto.get_length(),
                    last_disk.offset
                );
                return Err(Error::InvalidSpecification(text));
            }
            last_disk.length = proto.get_length() - last_disk.offset;
        } else {
            let text = format!(
                "Unable to set last disk length to end at {}",
                proto.get_length()
            );
            return Err(Error::InvalidSpecification(text));
        }

        CompositeDiskFile::new(disks)
    }

    fn length(&self) -> u64 {
        if let Some(disk) = self.component_disks.last() {
            disk.offset + disk.length
        } else {
            0
        }
    }

    fn disk_at_offset(&mut self, offset: u64) -> io::Result<&mut ComponentDiskPart> {
        self.component_disks
            .iter_mut()
            .find(|disk| disk.range().contains(&offset))
            .ok_or(io::Error::new(
                ErrorKind::InvalidData,
                format!("no disk at offset {}", offset),
            ))
    }

    fn disks_in_range<'a>(&'a mut self, range: &Range<u64>) -> Vec<&'a mut ComponentDiskPart> {
        self.component_disks
            .iter_mut()
            .filter(|disk| ranges_overlap(&disk.range(), range))
            .collect()
    }
}

impl DiskGetLen for CompositeDiskFile {
    fn get_len(&self) -> io::Result<u64> {
        Ok(self.length())
    }
}

impl FileSetLen for CompositeDiskFile {
    fn set_len(&self, _len: u64) -> io::Result<()> {
        Err(io::Error::new(ErrorKind::Other, "unsupported operation"))
    }
}

impl FileSync for CompositeDiskFile {
    fn fsync(&mut self) -> io::Result<()> {
        for disk in self.component_disks.iter_mut() {
            disk.file.fsync()?;
        }
        Ok(())
    }
}

// Implements Read and Write targeting volatile storage for composite disks.
//
// Note that reads and writes will return early if crossing component disk boundaries.
// This is allowed by the read and write specifications, which only say read and write
// have to return how many bytes were actually read or written. Use read_exact_volatile
// or write_all_volatile to make sure all bytes are received/transmitted.
//
// If one of the component disks does a partial read or write, that also gets passed
// transparently to the parent.
impl FileReadWriteAtVolatile for CompositeDiskFile {
    fn read_at_volatile(&mut self, slice: VolatileSlice, offset: u64) -> io::Result<usize> {
        let cursor_location = offset;
        let disk = self.disk_at_offset(cursor_location)?;
        let subslice = if cursor_location + slice.size() as u64 > disk.offset + disk.length {
            let new_size = disk.offset + disk.length - cursor_location;
            slice
                .sub_slice(0, new_size as usize)
                .map_err(|e| io::Error::new(ErrorKind::InvalidData, format!("{:?}", e)))?
        } else {
            slice
        };
        disk.file
            .read_at_volatile(subslice, cursor_location - disk.offset)
    }
    fn write_at_volatile(&mut self, slice: VolatileSlice, offset: u64) -> io::Result<usize> {
        let cursor_location = offset;
        let disk = self.disk_at_offset(cursor_location)?;
        let subslice = if cursor_location + slice.size() as u64 > disk.offset + disk.length {
            let new_size = disk.offset + disk.length - cursor_location;
            slice
                .sub_slice(0, new_size as usize)
                .map_err(|e| io::Error::new(ErrorKind::InvalidData, format!("{:?}", e)))?
        } else {
            slice
        };
        disk.file
            .write_at_volatile(subslice, cursor_location - disk.offset)
    }
}

impl PunchHole for CompositeDiskFile {
    fn punch_hole(&mut self, offset: u64, length: u64) -> io::Result<()> {
        let range = offset..(offset + length);
        let disks = self.disks_in_range(&range);
        for disk in disks {
            let intersection = range_intersection(&range, &disk.range());
            if intersection.start >= intersection.end {
                continue;
            }
            let result = disk.file.punch_hole(
                intersection.start - disk.offset,
                intersection.end - intersection.start,
            );
            if result.is_err() {
                return result;
            }
        }
        Ok(())
    }
}

impl FileAllocate for CompositeDiskFile {
    fn allocate(&mut self, offset: u64, length: u64) -> io::Result<()> {
        let range = offset..(offset + length);
        let disks = self.disks_in_range(&range);
        for disk in disks {
            let intersection = range_intersection(&range, &disk.range());
            if intersection.start >= intersection.end {
                continue;
            }
            let result = disk.file.allocate(
                intersection.start - disk.offset,
                intersection.end - intersection.start,
            );
            if result.is_err() {
                return result;
            }
        }
        Ok(())
    }
}

impl WriteZeroesAt for CompositeDiskFile {
    fn write_zeroes_at(&mut self, offset: u64, length: usize) -> io::Result<usize> {
        let cursor_location = offset;
        let disk = self.disk_at_offset(cursor_location)?;
        let offset_within_disk = cursor_location - disk.offset;
        let new_length = if cursor_location + length as u64 > disk.offset + disk.length {
            (disk.offset + disk.length - cursor_location) as usize
        } else {
            length
        };
        disk.file.write_zeroes_at(offset_within_disk, new_length)
    }
}

impl AsRawDescriptors for CompositeDiskFile {
    fn as_raw_descriptors(&self) -> Vec<RawDescriptor> {
        self.component_disks
            .iter()
            .map(|d| d.file.as_raw_descriptors())
            .flatten()
            .collect()
    }
}

#[cfg(test)]
mod tests {
    use super::*;
    use base::AsRawDescriptor;
    use data_model::VolatileMemory;
    use tempfile::tempfile;

    #[test]
    fn block_duplicate_offset_disks() {
        let file1 = tempfile().unwrap();
        let file2 = tempfile().unwrap();
        let disk_part1 = ComponentDiskPart {
            file: Box::new(file1),
            offset: 0,
            length: 100,
        };
        let disk_part2 = ComponentDiskPart {
            file: Box::new(file2),
            offset: 0,
            length: 100,
        };
        assert!(CompositeDiskFile::new(vec![disk_part1, disk_part2]).is_err());
    }

    #[test]
    fn get_len() {
        let file1 = tempfile().unwrap();
        let file2 = tempfile().unwrap();
        let disk_part1 = ComponentDiskPart {
            file: Box::new(file1),
            offset: 0,
            length: 100,
        };
        let disk_part2 = ComponentDiskPart {
            file: Box::new(file2),
            offset: 100,
            length: 100,
        };
        let composite = CompositeDiskFile::new(vec![disk_part1, disk_part2]).unwrap();
        let len = composite.get_len().unwrap();
        assert_eq!(len, 200);
    }

    #[test]
    fn single_file_passthrough() {
        let file = tempfile().unwrap();
        let disk_part = ComponentDiskPart {
            file: Box::new(file),
            offset: 0,
            length: 100,
        };
        let mut composite = CompositeDiskFile::new(vec![disk_part]).unwrap();
        let mut input_memory = [55u8; 5];
        let input_volatile_memory = VolatileSlice::new(&mut input_memory[..]);
        composite
            .write_all_at_volatile(input_volatile_memory.get_slice(0, 5).unwrap(), 0)
            .unwrap();
        let mut output_memory = [0u8; 5];
        let output_volatile_memory = VolatileSlice::new(&mut output_memory[..]);
        composite
            .read_exact_at_volatile(output_volatile_memory.get_slice(0, 5).unwrap(), 0)
            .unwrap();
        assert_eq!(input_memory, output_memory);
    }

    #[test]
    fn triple_file_fds() {
        let file1 = tempfile().unwrap();
        let file2 = tempfile().unwrap();
        let file3 = tempfile().unwrap();
        let mut in_fds = vec![
            file1.as_raw_descriptor(),
            file2.as_raw_descriptor(),
            file3.as_raw_descriptor(),
        ];
        in_fds.sort();
        let disk_part1 = ComponentDiskPart {
            file: Box::new(file1),
            offset: 0,
            length: 100,
        };
        let disk_part2 = ComponentDiskPart {
            file: Box::new(file2),
            offset: 100,
            length: 100,
        };
        let disk_part3 = ComponentDiskPart {
            file: Box::new(file3),
            offset: 200,
            length: 100,
        };
        let composite = CompositeDiskFile::new(vec![disk_part1, disk_part2, disk_part3]).unwrap();
        let mut out_fds = composite.as_raw_descriptors();
        out_fds.sort();
        assert_eq!(in_fds, out_fds);
    }

    #[test]
    fn triple_file_passthrough() {
        let file1 = tempfile().unwrap();
        let file2 = tempfile().unwrap();
        let file3 = tempfile().unwrap();
        let disk_part1 = ComponentDiskPart {
            file: Box::new(file1),
            offset: 0,
            length: 100,
        };
        let disk_part2 = ComponentDiskPart {
            file: Box::new(file2),
            offset: 100,
            length: 100,
        };
        let disk_part3 = ComponentDiskPart {
            file: Box::new(file3),
            offset: 200,
            length: 100,
        };
        let mut composite =
            CompositeDiskFile::new(vec![disk_part1, disk_part2, disk_part3]).unwrap();
        let mut input_memory = [55u8; 200];
        let input_volatile_memory = VolatileSlice::new(&mut input_memory[..]);
        composite
            .write_all_at_volatile(input_volatile_memory.get_slice(0, 200).unwrap(), 50)
            .unwrap();
        let mut output_memory = [0u8; 200];
        let output_volatile_memory = VolatileSlice::new(&mut output_memory[..]);
        composite
            .read_exact_at_volatile(output_volatile_memory.get_slice(0, 200).unwrap(), 50)
            .unwrap();
        assert!(input_memory.iter().eq(output_memory.iter()));
    }

    #[test]
    fn triple_file_punch_hole() {
        let file1 = tempfile().unwrap();
        let file2 = tempfile().unwrap();
        let file3 = tempfile().unwrap();
        let disk_part1 = ComponentDiskPart {
            file: Box::new(file1),
            offset: 0,
            length: 100,
        };
        let disk_part2 = ComponentDiskPart {
            file: Box::new(file2),
            offset: 100,
            length: 100,
        };
        let disk_part3 = ComponentDiskPart {
            file: Box::new(file3),
            offset: 200,
            length: 100,
        };
        let mut composite =
            CompositeDiskFile::new(vec![disk_part1, disk_part2, disk_part3]).unwrap();
        let mut input_memory = [55u8; 300];
        let input_volatile_memory = VolatileSlice::new(&mut input_memory[..]);
        composite
            .write_all_at_volatile(input_volatile_memory.get_slice(0, 300).unwrap(), 0)
            .unwrap();
        composite.punch_hole(50, 200).unwrap();
        let mut output_memory = [0u8; 300];
        let output_volatile_memory = VolatileSlice::new(&mut output_memory[..]);
        composite
            .read_exact_at_volatile(output_volatile_memory.get_slice(0, 300).unwrap(), 0)
            .unwrap();

        for i in 50..250 {
            input_memory[i] = 0;
        }
        assert!(input_memory.iter().eq(output_memory.iter()));
    }

    #[test]
    fn triple_file_write_zeroes() {
        let file1 = tempfile().unwrap();
        let file2 = tempfile().unwrap();
        let file3 = tempfile().unwrap();
        let disk_part1 = ComponentDiskPart {
            file: Box::new(file1),
            offset: 0,
            length: 100,
        };
        let disk_part2 = ComponentDiskPart {
            file: Box::new(file2),
            offset: 100,
            length: 100,
        };
        let disk_part3 = ComponentDiskPart {
            file: Box::new(file3),
            offset: 200,
            length: 100,
        };
        let mut composite =
            CompositeDiskFile::new(vec![disk_part1, disk_part2, disk_part3]).unwrap();
        let mut input_memory = [55u8; 300];
        let input_volatile_memory = VolatileSlice::new(&mut input_memory[..]);
        composite
            .write_all_at_volatile(input_volatile_memory.get_slice(0, 300).unwrap(), 0)
            .unwrap();
        let mut zeroes_written = 0;
        while zeroes_written < 200 {
            zeroes_written += composite
                .write_zeroes_at(50 + zeroes_written as u64, 200 - zeroes_written)
                .unwrap();
        }
        let mut output_memory = [0u8; 300];
        let output_volatile_memory = VolatileSlice::new(&mut output_memory[..]);
        composite
            .read_exact_at_volatile(output_volatile_memory.get_slice(0, 300).unwrap(), 0)
            .unwrap();

        for i in 50..250 {
            input_memory[i] = 0;
        }
        for i in 0..300 {
            println!(
                "input[{0}] = {1}, output[{0}] = {2}",
                i, input_memory[i], output_memory[i]
            );
        }
        assert!(input_memory.iter().eq(output_memory.iter()));
    }
}<|MERGE_RESOLUTION|>--- conflicted
+++ resolved
@@ -3,49 +3,86 @@
 // found in the LICENSE file.
 
 use std::cmp::{max, min};
-use std::fmt::{self, Display};
+use std::collections::HashSet;
+use std::convert::TryInto;
 use std::fs::{File, OpenOptions};
-use std::io::{self, ErrorKind, Read, Seek, SeekFrom};
+use std::io::{self, ErrorKind, Read, Seek, SeekFrom, Write};
 use std::ops::Range;
-
+use std::path::{Path, PathBuf};
+
+use base::{
+    open_file, AsRawDescriptors, FileAllocate, FileReadWriteAtVolatile, FileSetLen, FileSync,
+    PunchHole, RawDescriptor, WriteZeroesAt,
+};
+use crc32fast::Hasher;
+use data_model::VolatileSlice;
+use protobuf::Message;
+use protos::cdisk_spec::{self, ComponentDisk, CompositeDisk, ReadWriteCapability};
+use remain::sorted;
+use thiserror::Error;
+use uuid::Uuid;
+
+use crate::gpt::{
+    self, write_gpt_header, write_protective_mbr, GptPartitionEntry, GPT_BEGINNING_SIZE,
+    GPT_END_SIZE, GPT_HEADER_SIZE, GPT_NUM_PARTITIONS, GPT_PARTITION_ENTRY_SIZE, SECTOR_SIZE,
+};
 use crate::{create_disk_file, DiskFile, DiskGetLen, ImageType};
-use base::{
-    AsRawDescriptors, FileAllocate, FileReadWriteAtVolatile, FileSetLen, FileSync, PunchHole,
-    RawDescriptor, WriteZeroesAt,
-};
-use data_model::VolatileSlice;
-use protos::cdisk_spec;
-use remain::sorted;
+
+/// The amount of padding needed between the last partition entry and the first partition, to align
+/// the partition appropriately. The two sectors are for the MBR and the GPT header.
+const PARTITION_ALIGNMENT_SIZE: usize = GPT_BEGINNING_SIZE as usize
+    - 2 * SECTOR_SIZE as usize
+    - GPT_NUM_PARTITIONS as usize * GPT_PARTITION_ENTRY_SIZE as usize;
+const HEADER_PADDING_LENGTH: usize = SECTOR_SIZE as usize - GPT_HEADER_SIZE as usize;
+// Keep all partitions 4k aligned for performance.
+const PARTITION_SIZE_SHIFT: u8 = 12;
+// Keep the disk size a multiple of 64k for crosvm's virtio_blk driver.
+const DISK_SIZE_SHIFT: u8 = 16;
+
+// From https://en.wikipedia.org/wiki/GUID_Partition_Table#Partition_type_GUIDs.
+const LINUX_FILESYSTEM_GUID: Uuid = Uuid::from_u128(0x0FC63DAF_8483_4772_8E79_3D69D8477DE4);
+const EFI_SYSTEM_PARTITION_GUID: Uuid = Uuid::from_u128(0xC12A7328_F81F_11D2_BA4B_00A0C93EC93B);
 
 #[sorted]
-#[derive(Debug)]
+#[derive(Error, Debug)]
 pub enum Error {
+    #[error("failed to use underlying disk: \"{0}\"")]
     DiskError(Box<crate::Error>),
+    #[error("duplicate GPT partition label \"{0}\"")]
+    DuplicatePartitionLabel(String),
+    #[error("failed to write GPT header: \"{0}\"")]
+    GptError(gpt::Error),
+    #[error("invalid magic header for composite disk format")]
     InvalidMagicHeader,
+    #[error("invalid partition path {0:?}")]
+    InvalidPath(PathBuf),
+    #[error("failed to parse specification proto: \"{0}\"")]
     InvalidProto(protobuf::ProtobufError),
+    #[error("invalid specification: \"{0}\"")]
     InvalidSpecification(String),
+    #[error("no image files for partition {0:?}")]
+    NoImageFiles(PartitionInfo),
+    #[error("failed to open component file \"{1}\": \"{0}\"")]
     OpenFile(io::Error, String),
+    #[error("failed to read specification: \"{0}\"")]
     ReadSpecificationError(io::Error),
+    #[error("Read-write partition {0:?} size is not a multiple of {}.", 1 << PARTITION_SIZE_SHIFT)]
+    UnalignedReadWrite(PartitionInfo),
+    #[error("unknown version {0} in specification")]
     UnknownVersion(u64),
+    #[error("unsupported component disk type \"{0:?}\"")]
     UnsupportedComponent(ImageType),
-}
-
-impl Display for Error {
-    #[remain::check]
-    fn fmt(&self, f: &mut fmt::Formatter) -> fmt::Result {
-        use self::Error::*;
-
-        #[sorted]
-        match self {
-            DiskError(e) => write!(f, "failed to use underlying disk: \"{}\"", e),
-            InvalidMagicHeader => write!(f, "invalid magic header for composite disk format"),
-            InvalidProto(e) => write!(f, "failed to parse specification proto: \"{}\"", e),
-            InvalidSpecification(s) => write!(f, "invalid specification: \"{}\"", s),
-            OpenFile(e, p) => write!(f, "failed to open component file \"{}\": \"{}\"", p, e),
-            ReadSpecificationError(e) => write!(f, "failed to read specification: \"{}\"", e),
-            UnknownVersion(v) => write!(f, "unknown version {} in specification", v),
-            UnsupportedComponent(c) => write!(f, "unsupported component disk type \"{:?}\"", c),
-        }
+    #[error("failed to write composite disk header: \"{0}\"")]
+    WriteHeader(io::Error),
+    #[error("failed to write specification proto: \"{0}\"")]
+    WriteProto(protobuf::ProtobufError),
+    #[error("failed to write zero filler: \"{0}\"")]
+    WriteZeroFiller(io::Error),
+}
+
+impl From<gpt::Error> for Error {
+    fn from(e: gpt::Error) -> Self {
+        Self::GptError(e)
     }
 }
 
@@ -86,17 +123,14 @@
     }
 }
 
-<<<<<<< HEAD
-=======
 /// The version of the composite disk format supported by this implementation.
 const COMPOSITE_DISK_VERSION: u64 = 2;
 
->>>>>>> 8f1f7e79
 /// A magic string placed at the beginning of a composite disk file to identify it.
-pub static CDISK_MAGIC: &str = "composite_disk\x1d";
+pub const CDISK_MAGIC: &str = "composite_disk\x1d";
 /// The length of the CDISK_MAGIC string. Created explicitly as a static constant so that it is
 /// possible to create a character array of the same length.
-pub const CDISK_MAGIC_LEN: usize = 15;
+pub const CDISK_MAGIC_LEN: usize = CDISK_MAGIC.len();
 
 impl CompositeDiskFile {
     fn new(mut disks: Vec<ComponentDiskPart>) -> Result<CompositeDiskFile> {
@@ -123,15 +157,11 @@
     /// Set up a composite disk by reading the specification from a file. The file must consist of
     /// the CDISK_MAGIC string followed by one binary instance of the CompositeDisk protocol
     /// buffer. Returns an error if it could not read the file or if the specification was invalid.
-<<<<<<< HEAD
-    pub fn from_file(mut file: File) -> Result<CompositeDiskFile> {
-=======
     pub fn from_file(
         mut file: File,
         max_nesting_depth: u32,
         image_path: &Path,
     ) -> Result<CompositeDiskFile> {
->>>>>>> 8f1f7e79
         file.seek(SeekFrom::Start(0))
             .map_err(Error::ReadSpecificationError)?;
         let mut magic_space = [0u8; CDISK_MAGIC_LEN];
@@ -141,31 +171,14 @@
             return Err(Error::InvalidMagicHeader);
         }
         let proto: cdisk_spec::CompositeDisk =
-<<<<<<< HEAD
-            protobuf::parse_from_reader(&mut file).map_err(Error::InvalidProto)?;
-        if proto.get_version() != 1 {
-=======
             Message::parse_from_reader(&mut file).map_err(Error::InvalidProto)?;
         if proto.get_version() > COMPOSITE_DISK_VERSION {
->>>>>>> 8f1f7e79
             return Err(Error::UnknownVersion(proto.get_version()));
         }
-        let mut open_options = OpenOptions::new();
-        open_options.read(true);
         let mut disks: Vec<ComponentDiskPart> = proto
             .get_component_disks()
             .iter()
             .map(|disk| {
-<<<<<<< HEAD
-                open_options.write(
-                    disk.get_read_write_capability() == cdisk_spec::ReadWriteCapability::READ_WRITE,
-                );
-                let file = open_options
-                    .open(disk.get_file_path())
-                    .map_err(|e| Error::OpenFile(e, disk.get_file_path().to_string()))?;
-                Ok(ComponentDiskPart {
-                    file: create_disk_file(file).map_err(|e| Error::DiskError(Box::new(e)))?,
-=======
                 let path = if proto.get_version() == 1 {
                     PathBuf::from(disk.get_file_path())
                 } else {
@@ -181,7 +194,6 @@
                 Ok(ComponentDiskPart {
                     file: create_disk_file(comp_file, max_nesting_depth, &path)
                         .map_err(|e| Error::DiskError(Box::new(e)))?,
->>>>>>> 8f1f7e79
                     offset: disk.get_offset(),
                     length: 0, // Assigned later
                 })
@@ -323,9 +335,7 @@
                 intersection.start - disk.offset,
                 intersection.end - intersection.start,
             );
-            if result.is_err() {
-                return result;
-            }
+            result?;
         }
         Ok(())
     }
@@ -344,9 +354,7 @@
                 intersection.start - disk.offset,
                 intersection.end - intersection.start,
             );
-            if result.is_err() {
-                return result;
-            }
+            result?;
         }
         Ok(())
     }
@@ -376,9 +384,284 @@
     }
 }
 
+/// Information about a partition to create.
+#[derive(Clone, Debug, Eq, PartialEq)]
+pub struct PartitionInfo {
+    pub label: String,
+    pub path: PathBuf,
+    pub partition_type: ImagePartitionType,
+    pub writable: bool,
+    pub size: u64,
+}
+
+/// Round `val` up to the next multiple of 2**`align_log`.
+fn align_to_power_of_2(val: u64, align_log: u8) -> u64 {
+    let align = 1 << align_log;
+    ((val + (align - 1)) / align) * align
+}
+
+impl PartitionInfo {
+    fn aligned_size(&self) -> u64 {
+        align_to_power_of_2(self.size, PARTITION_SIZE_SHIFT)
+    }
+}
+
+/// The type of partition.
+#[derive(Copy, Clone, Debug, Eq, PartialEq)]
+pub enum ImagePartitionType {
+    LinuxFilesystem,
+    EfiSystemPartition,
+}
+
+impl ImagePartitionType {
+    fn guid(self) -> Uuid {
+        match self {
+            Self::LinuxFilesystem => LINUX_FILESYSTEM_GUID,
+            Self::EfiSystemPartition => EFI_SYSTEM_PARTITION_GUID,
+        }
+    }
+}
+
+/// Write protective MBR and primary GPT table.
+fn write_beginning(
+    file: &mut impl Write,
+    disk_guid: Uuid,
+    partitions: &[u8],
+    partition_entries_crc32: u32,
+    secondary_table_offset: u64,
+    disk_size: u64,
+) -> Result<()> {
+    // Write the protective MBR to the first sector.
+    write_protective_mbr(file, disk_size)?;
+
+    // Write the GPT header, and pad out to the end of the sector.
+    write_gpt_header(
+        file,
+        disk_guid,
+        partition_entries_crc32,
+        secondary_table_offset,
+        false,
+    )?;
+    file.write_all(&[0; HEADER_PADDING_LENGTH])
+        .map_err(Error::WriteHeader)?;
+
+    // Write partition entries, including unused ones.
+    file.write_all(partitions).map_err(Error::WriteHeader)?;
+
+    // Write zeroes to align the first partition appropriately.
+    file.write_all(&[0; PARTITION_ALIGNMENT_SIZE])
+        .map_err(Error::WriteHeader)?;
+
+    Ok(())
+}
+
+/// Write secondary GPT table.
+fn write_end(
+    file: &mut impl Write,
+    disk_guid: Uuid,
+    partitions: &[u8],
+    partition_entries_crc32: u32,
+    secondary_table_offset: u64,
+    disk_size: u64,
+) -> Result<()> {
+    // Write partition entries, including unused ones.
+    file.write_all(partitions).map_err(Error::WriteHeader)?;
+
+    // Write the GPT header, and pad out to the end of the sector.
+    write_gpt_header(
+        file,
+        disk_guid,
+        partition_entries_crc32,
+        secondary_table_offset,
+        true,
+    )?;
+    file.write_all(&[0; HEADER_PADDING_LENGTH])
+        .map_err(Error::WriteHeader)?;
+
+    // Pad out to the aligned disk size.
+    let used_disk_size = secondary_table_offset + GPT_END_SIZE;
+    let padding = disk_size - used_disk_size;
+    file.write_all(&vec![0; padding as usize])
+        .map_err(Error::WriteHeader)?;
+
+    Ok(())
+}
+
+/// Create the `GptPartitionEntry` for the given partition.
+fn create_gpt_entry(partition: &PartitionInfo, offset: u64) -> GptPartitionEntry {
+    let mut partition_name: Vec<u16> = partition.label.encode_utf16().collect();
+    partition_name.resize(36, 0);
+
+    GptPartitionEntry {
+        partition_type_guid: partition.partition_type.guid(),
+        unique_partition_guid: Uuid::new_v4(),
+        first_lba: offset / SECTOR_SIZE,
+        last_lba: (offset + partition.aligned_size()) / SECTOR_SIZE - 1,
+        attributes: 0,
+        partition_name: partition_name.try_into().unwrap(),
+    }
+}
+
+/// Create one or more `ComponentDisk` proto messages for the given partition.
+fn create_component_disks(
+    partition: &PartitionInfo,
+    offset: u64,
+    zero_filler_path: &str,
+) -> Result<Vec<ComponentDisk>> {
+    let aligned_size = partition.aligned_size();
+
+    let mut component_disks = vec![ComponentDisk {
+        offset,
+        file_path: partition
+            .path
+            .to_str()
+            .ok_or_else(|| Error::InvalidPath(partition.path.to_owned()))?
+            .to_string(),
+        read_write_capability: if partition.writable {
+            ReadWriteCapability::READ_WRITE
+        } else {
+            ReadWriteCapability::READ_ONLY
+        },
+        ..ComponentDisk::new()
+    }];
+
+    if partition.size != aligned_size {
+        if partition.writable {
+            return Err(Error::UnalignedReadWrite(partition.to_owned()));
+        } else {
+            // Fill in the gap by reusing the zero filler file, because we know it is always bigger
+            // than the alignment size. Its size is 1 << PARTITION_SIZE_SHIFT (4k).
+            component_disks.push(ComponentDisk {
+                offset: offset + partition.size,
+                file_path: zero_filler_path.to_owned(),
+                read_write_capability: ReadWriteCapability::READ_ONLY,
+                ..ComponentDisk::new()
+            });
+        }
+    }
+
+    Ok(component_disks)
+}
+
+/// Create a new composite disk image containing the given partitions, and write it out to the given
+/// files.
+pub fn create_composite_disk(
+    partitions: &[PartitionInfo],
+    zero_filler_path: &Path,
+    header_path: &Path,
+    header_file: &mut File,
+    footer_path: &Path,
+    footer_file: &mut File,
+    output_composite: &mut File,
+) -> Result<()> {
+    let zero_filler_path = zero_filler_path
+        .to_str()
+        .ok_or_else(|| Error::InvalidPath(zero_filler_path.to_owned()))?
+        .to_string();
+    let header_path = header_path
+        .to_str()
+        .ok_or_else(|| Error::InvalidPath(header_path.to_owned()))?
+        .to_string();
+    let footer_path = footer_path
+        .to_str()
+        .ok_or_else(|| Error::InvalidPath(footer_path.to_owned()))?
+        .to_string();
+
+    let mut composite_proto = CompositeDisk::new();
+    composite_proto.version = COMPOSITE_DISK_VERSION;
+    composite_proto.component_disks.push(ComponentDisk {
+        file_path: header_path,
+        offset: 0,
+        read_write_capability: ReadWriteCapability::READ_ONLY,
+        ..ComponentDisk::new()
+    });
+
+    // Write partitions to a temporary buffer so that we can calculate the CRC, and construct the
+    // ComponentDisk proto messages at the same time.
+    let mut partitions_buffer =
+        [0u8; GPT_NUM_PARTITIONS as usize * GPT_PARTITION_ENTRY_SIZE as usize];
+    let mut writer: &mut [u8] = &mut partitions_buffer;
+    let mut next_disk_offset = GPT_BEGINNING_SIZE;
+    let mut labels = HashSet::with_capacity(partitions.len());
+    for partition in partitions {
+        let gpt_entry = create_gpt_entry(partition, next_disk_offset);
+        if !labels.insert(gpt_entry.partition_name) {
+            return Err(Error::DuplicatePartitionLabel(partition.label.clone()));
+        }
+        gpt_entry.write_bytes(&mut writer)?;
+
+        for component_disk in
+            create_component_disks(partition, next_disk_offset, &zero_filler_path)?
+        {
+            composite_proto.component_disks.push(component_disk);
+        }
+
+        next_disk_offset += partition.aligned_size();
+    }
+    let secondary_table_offset = next_disk_offset;
+    let disk_size = align_to_power_of_2(secondary_table_offset + GPT_END_SIZE, DISK_SIZE_SHIFT);
+
+    composite_proto.component_disks.push(ComponentDisk {
+        file_path: footer_path,
+        offset: secondary_table_offset,
+        read_write_capability: ReadWriteCapability::READ_ONLY,
+        ..ComponentDisk::new()
+    });
+
+    // Calculate CRC32 of partition entries.
+    let mut hasher = Hasher::new();
+    hasher.update(&partitions_buffer);
+    let partition_entries_crc32 = hasher.finalize();
+
+    let disk_guid = Uuid::new_v4();
+    write_beginning(
+        header_file,
+        disk_guid,
+        &partitions_buffer,
+        partition_entries_crc32,
+        secondary_table_offset,
+        disk_size,
+    )?;
+    write_end(
+        footer_file,
+        disk_guid,
+        &partitions_buffer,
+        partition_entries_crc32,
+        secondary_table_offset,
+        disk_size,
+    )?;
+
+    composite_proto.length = disk_size;
+    output_composite
+        .write_all(CDISK_MAGIC.as_bytes())
+        .map_err(Error::WriteHeader)?;
+    composite_proto
+        .write_to_writer(output_composite)
+        .map_err(Error::WriteProto)?;
+
+    Ok(())
+}
+
+/// Create a zero filler file which can be used to fill the gaps between partition files.
+/// The filler is sized to be big enough to fill the gaps. (1 << PARTITION_SIZE_SHIFT)
+pub fn create_zero_filler<P: AsRef<Path>>(zero_filler_path: P) -> Result<()> {
+    let f = OpenOptions::new()
+        .create(true)
+        .read(true)
+        .write(true)
+        .truncate(true)
+        .open(zero_filler_path.as_ref())
+        .map_err(Error::WriteZeroFiller)?;
+    f.set_len(1 << PARTITION_SIZE_SHIFT)
+        .map_err(Error::WriteZeroFiller)
+}
+
 #[cfg(test)]
 mod tests {
     use super::*;
+
+    use std::matches;
+
     use base::AsRawDescriptor;
     use data_model::VolatileMemory;
     use tempfile::tempfile;
@@ -451,7 +734,7 @@
             file2.as_raw_descriptor(),
             file3.as_raw_descriptor(),
         ];
-        in_fds.sort();
+        in_fds.sort_unstable();
         let disk_part1 = ComponentDiskPart {
             file: Box::new(file1),
             offset: 0,
@@ -469,7 +752,7 @@
         };
         let composite = CompositeDiskFile::new(vec![disk_part1, disk_part2, disk_part3]).unwrap();
         let mut out_fds = composite.as_raw_descriptors();
-        out_fds.sort();
+        out_fds.sort_unstable();
         assert_eq!(in_fds, out_fds);
     }
 
@@ -542,9 +825,7 @@
             .read_exact_at_volatile(output_volatile_memory.get_slice(0, 300).unwrap(), 0)
             .unwrap();
 
-        for i in 50..250 {
-            input_memory[i] = 0;
-        }
+        input_memory[50..250].iter_mut().for_each(|x| *x = 0);
         assert!(input_memory.iter().eq(output_memory.iter()));
     }
 
@@ -587,9 +868,7 @@
             .read_exact_at_volatile(output_volatile_memory.get_slice(0, 300).unwrap(), 0)
             .unwrap();
 
-        for i in 50..250 {
-            input_memory[i] = 0;
-        }
+        input_memory[50..250].iter_mut().for_each(|x| *x = 0);
         for i in 0..300 {
             println!(
                 "input[{0}] = {1}, output[{0}] = {2}",
@@ -598,4 +877,146 @@
         }
         assert!(input_memory.iter().eq(output_memory.iter()));
     }
+
+    #[test]
+    fn beginning_size() {
+        let mut buffer = vec![];
+        let partitions = [0u8; GPT_NUM_PARTITIONS as usize * GPT_PARTITION_ENTRY_SIZE as usize];
+        let disk_size = 1000 * SECTOR_SIZE;
+        write_beginning(
+            &mut buffer,
+            Uuid::from_u128(0x12345678_1234_5678_abcd_12345678abcd),
+            &partitions,
+            42,
+            disk_size - GPT_END_SIZE,
+            disk_size,
+        )
+        .unwrap();
+
+        assert_eq!(buffer.len(), GPT_BEGINNING_SIZE as usize);
+    }
+
+    #[test]
+    fn end_size() {
+        let mut buffer = vec![];
+        let partitions = [0u8; GPT_NUM_PARTITIONS as usize * GPT_PARTITION_ENTRY_SIZE as usize];
+        let disk_size = 1000 * SECTOR_SIZE;
+        write_end(
+            &mut buffer,
+            Uuid::from_u128(0x12345678_1234_5678_abcd_12345678abcd),
+            &partitions,
+            42,
+            disk_size - GPT_END_SIZE,
+            disk_size,
+        )
+        .unwrap();
+
+        assert_eq!(buffer.len(), GPT_END_SIZE as usize);
+    }
+
+    #[test]
+    fn end_size_with_padding() {
+        let mut buffer = vec![];
+        let partitions = [0u8; GPT_NUM_PARTITIONS as usize * GPT_PARTITION_ENTRY_SIZE as usize];
+        let disk_size = 1000 * SECTOR_SIZE;
+        let padding = 3 * SECTOR_SIZE;
+        write_end(
+            &mut buffer,
+            Uuid::from_u128(0x12345678_1234_5678_abcd_12345678abcd),
+            &partitions,
+            42,
+            disk_size - GPT_END_SIZE - padding,
+            disk_size,
+        )
+        .unwrap();
+
+        assert_eq!(buffer.len(), GPT_END_SIZE as usize + padding as usize);
+    }
+
+    /// Creates a composite disk image with no partitions.
+    #[test]
+    fn create_composite_disk_empty() {
+        let mut header_image = tempfile().unwrap();
+        let mut footer_image = tempfile().unwrap();
+        let mut composite_image = tempfile().unwrap();
+
+        create_composite_disk(
+            &[],
+            Path::new("/zero_filler.img"),
+            Path::new("/header_path.img"),
+            &mut header_image,
+            Path::new("/footer_path.img"),
+            &mut footer_image,
+            &mut composite_image,
+        )
+        .unwrap();
+    }
+
+    /// Creates a composite disk image with two partitions.
+    #[test]
+    fn create_composite_disk_success() {
+        let mut header_image = tempfile().unwrap();
+        let mut footer_image = tempfile().unwrap();
+        let mut composite_image = tempfile().unwrap();
+
+        create_composite_disk(
+            &[
+                PartitionInfo {
+                    label: "partition1".to_string(),
+                    path: "/partition1.img".to_string().into(),
+                    partition_type: ImagePartitionType::LinuxFilesystem,
+                    writable: false,
+                    size: 0,
+                },
+                PartitionInfo {
+                    label: "partition2".to_string(),
+                    path: "/partition2.img".to_string().into(),
+                    partition_type: ImagePartitionType::LinuxFilesystem,
+                    writable: true,
+                    size: 0,
+                },
+            ],
+            Path::new("/zero_filler.img"),
+            Path::new("/header_path.img"),
+            &mut header_image,
+            Path::new("/footer_path.img"),
+            &mut footer_image,
+            &mut composite_image,
+        )
+        .unwrap();
+    }
+
+    /// Attempts to create a composite disk image with two partitions with the same label.
+    #[test]
+    fn create_composite_disk_duplicate_label() {
+        let mut header_image = tempfile().unwrap();
+        let mut footer_image = tempfile().unwrap();
+        let mut composite_image = tempfile().unwrap();
+
+        let result = create_composite_disk(
+            &[
+                PartitionInfo {
+                    label: "label".to_string(),
+                    path: "/partition1.img".to_string().into(),
+                    partition_type: ImagePartitionType::LinuxFilesystem,
+                    writable: false,
+                    size: 0,
+                },
+                PartitionInfo {
+                    label: "label".to_string(),
+                    path: "/partition2.img".to_string().into(),
+                    partition_type: ImagePartitionType::LinuxFilesystem,
+                    writable: true,
+                    size: 0,
+                },
+            ],
+            Path::new("/zero_filler.img"),
+            Path::new("/header_path.img"),
+            &mut header_image,
+            Path::new("/footer_path.img"),
+            &mut footer_image,
+            &mut composite_image,
+        );
+        assert!(matches!(result, Err(Error::DuplicatePartitionLabel(label)) if label == "label"));
+    }
 }