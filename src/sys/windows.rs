--- conflicted
+++ resolved
@@ -1451,11 +1451,7 @@
     // Restore VM (if applicable).
     if let Some(path) = restore_path {
         vm_control::do_restore(
-<<<<<<< HEAD
-            path,
-=======
             &path,
->>>>>>> be0f3713
             &guest_os.vm,
             |msg| {
                 kick_all_vcpus(
