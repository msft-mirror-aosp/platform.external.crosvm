// Copyright 2024 The ChromiumOS Authors
// Use of this source code is governed by a BSD-style license that can be
// found in the LICENSE file.

use std::ffi::c_char;
use std::ffi::CStr;
use std::ffi::CString;
use std::panic::catch_unwind;
use std::process::abort;
use std::ptr::NonNull;
use std::rc::Rc;
use std::slice;

use base::error;
use base::AsRawDescriptor;
use base::Event;
use base::RawDescriptor;
use base::VolatileSlice;
use vm_control::gpu::DisplayParameters;

use crate::DisplayT;
use crate::GpuDisplayError;
use crate::GpuDisplayFramebuffer;
use crate::GpuDisplayResult;
use crate::GpuDisplaySurface;
use crate::SurfaceType;
use crate::SysDisplayT;

// Opaque blob
#[repr(C)]
pub(crate) struct AndroidDisplayContext {
    _data: [u8; 0],
    _marker: core::marker::PhantomData<(*mut u8, core::marker::PhantomPinned)>,
}

// Opaque blob
#[repr(C)]
pub(crate) struct AndroidDisplaySurface {
    _data: [u8; 0],
    _marker: core::marker::PhantomData<(*mut u8, core::marker::PhantomPinned)>,
}

// Should be the same as ANativeWindow_Buffer in android/native_window.h
// Note that this struct is part of NDK; guaranteed to be stable, so we use it directly across the
// FFI.
#[repr(C)]
pub(crate) struct ANativeWindow_Buffer {
    width: i32,
    height: i32,
    stride: i32, // in number of pixels, NOT bytes
    format: i32,
    bits: *mut u8,
    reserved: [u32; 6],
}

pub(crate) type ErrorCallback = unsafe extern "C" fn(message: *const c_char);

extern "C" {
    /// Constructs an AndroidDisplayContext for this backend. This awlays returns a valid (ex:
    /// non-null) handle to the context. The `name` parameter is from crosvm commandline and the
    /// client of crosvm will use it to locate and communicate to the AndroidDisplayContext. For
    /// example, this can be a path to UNIX domain socket where a RPC binder server listens on.
    /// `error_callback` is a function pointer to an error reporting function, and will be used by
    /// this and other functions below when something goes wrong. The returned context should be
    /// destroyed by calling `destroy_android_display_context` if this backend is no longer in use.
    fn create_android_display_context(
        name: *const c_char,
        error_callback: ErrorCallback,
    ) -> *mut AndroidDisplayContext;

    /// Destroys the AndroidDisplayContext created from `create_android_display_context`.
    fn destroy_android_display_context(self_: *mut AndroidDisplayContext);

    /// Creates an Android Surface (which is also called as Window) of given size. If the surface
    /// can't be created for whatever reason, null pointer is returned, in which case we shouldn't
    /// proceed further.
    fn create_android_surface(
        ctx: *mut AndroidDisplayContext,
        width: u32,
        height: u32,
        for_cursor: bool,
<<<<<<< HEAD
    ) -> *mut ANativeWindow;
=======
    ) -> *mut AndroidDisplaySurface;
>>>>>>> be0f3713

    /// Destroys the Android surface created from `create_android_surface`.
    #[allow(dead_code)]
    fn destroy_android_surface(
        ctx: *mut AndroidDisplayContext,
        surface: *mut AndroidDisplaySurface,
    );

    /// Obtains one buffer from the given Android Surface. The information about the buffer (buffer
    /// address, size, stride, etc) is reported via the `ANativeWindow_Buffer` struct. It shouldn't
    /// be null. The size of the buffer is guaranteed to be bigger than (width * stride * 4) bytes.
    /// This function locks the buffer for the client, which means the caller has the exclusive
    /// access to the buffer until it is returned back to Android display stack (surfaceflinger) by
    /// calling `post_android_surface_buffer`. This function may fail (in which case false is
    /// returned), then the caller shouldn't try to read `out_buffer` or use the buffer in any way.
    fn get_android_surface_buffer(
        ctx: *mut AndroidDisplayContext,
        surface: *mut AndroidDisplaySurface,
        out_buffer: *mut ANativeWindow_Buffer,
    ) -> bool;

    fn set_android_surface_position(ctx: *mut AndroidDisplayContext, x: u32, y: u32);

    /// Posts the buffer obtained from `get_android_surface_buffer` to the Android display system
    /// so that it can be displayed on the screen. Once this is called, the caller shouldn't use
    /// the buffer any more.
    fn post_android_surface_buffer(
        ctx: *mut AndroidDisplayContext,
        surface: *mut AndroidDisplaySurface,
    );
}

unsafe extern "C" fn error_callback(message: *const c_char) {
    catch_unwind(|| {
        error!(
            "{}",
            // SAFETY: message is null terminated
            unsafe { CStr::from_ptr(message) }.to_string_lossy()
        )
    })
    .unwrap_or_else(|_| abort())
}

struct AndroidDisplayContextWrapper(NonNull<AndroidDisplayContext>);

impl Drop for AndroidDisplayContextWrapper {
    fn drop(&mut self) {
        // SAFETY: this object is constructed from create_android_display_context
        unsafe { destroy_android_display_context(self.0.as_ptr()) };
    }
}

impl Default for ANativeWindow_Buffer {
    fn default() -> Self {
        Self {
            width: 0,
            height: 0,
            stride: 0,
            format: 0,
            bits: std::ptr::null_mut(),
            reserved: [0u32; 6],
        }
    }
}

impl From<ANativeWindow_Buffer> for GpuDisplayFramebuffer<'_> {
    fn from(anb: ANativeWindow_Buffer) -> Self {
        // TODO: check anb.format to see if it's ARGB8888?
        // TODO: infer bpp from anb.format?
        const BYTES_PER_PIXEL: u32 = 4;
        let stride_bytes = BYTES_PER_PIXEL * u32::try_from(anb.stride).unwrap();
        let buffer_size = stride_bytes * u32::try_from(anb.height).unwrap();
        let buffer =
            // SAFETY: get_android_surface_buffer guarantees that bits points to a valid buffer and
            // the buffer remains available until post_android_surface_buffer is called.
            unsafe { slice::from_raw_parts_mut(anb.bits, buffer_size.try_into().unwrap()) };
        Self::new(VolatileSlice::new(buffer), stride_bytes, BYTES_PER_PIXEL)
    }
}

struct AndroidSurface {
    context: Rc<AndroidDisplayContextWrapper>,
    surface: NonNull<AndroidDisplaySurface>,
}

impl GpuDisplaySurface for AndroidSurface {
    fn framebuffer(&mut self) -> Option<GpuDisplayFramebuffer> {
        let mut anb = ANativeWindow_Buffer::default();
        // SAFETY: context and surface are opaque handles and buf is used as the out parameter to
        // hold the return values.
        let success = unsafe {
            get_android_surface_buffer(
                self.context.0.as_ptr(),
                self.surface.as_ptr(),
                &mut anb as *mut ANativeWindow_Buffer,
            )
        };
        if success {
            Some(anb.into())
        } else {
            None
        }
    }

    fn flip(&mut self) {
        // SAFETY: context and surface are opaque handles.
        unsafe { post_android_surface_buffer(self.context.0.as_ptr(), self.surface.as_ptr()) }
    }

    fn set_position(&mut self, x: u32, y: u32) {
        // SAFETY: context is an opaque handle.
        unsafe { set_android_surface_position(self.context.0.as_ptr(), x, y) };
    }
}

pub struct DisplayAndroid {
    context: Rc<AndroidDisplayContextWrapper>,
    /// This event is never triggered and is used solely to fulfill AsRawDescriptor.
    event: Event,
}

impl DisplayAndroid {
    pub fn new(name: &str) -> GpuDisplayResult<DisplayAndroid> {
        let name = CString::new(name).unwrap();
        let context = NonNull::new(
            // SAFETY: service_name is not leaked outside of this function
            unsafe { create_android_display_context(name.as_ptr(), error_callback) },
        )
        .ok_or(GpuDisplayError::Unsupported)?;
        let context = AndroidDisplayContextWrapper(context);
        let event = Event::new().map_err(|_| GpuDisplayError::CreateEvent)?;
        Ok(DisplayAndroid {
            context: context.into(),
            event,
        })
    }
}

impl DisplayT for DisplayAndroid {
    fn create_surface(
        &mut self,
        parent_surface_id: Option<u32>,
        _surface_id: u32,
        _scanout_id: Option<u32>,
        display_params: &DisplayParameters,
        _surf_type: SurfaceType,
    ) -> GpuDisplayResult<Box<dyn GpuDisplaySurface>> {
        let (requested_width, requested_height) = display_params.get_virtual_display_size();
        // SAFETY: context is an opaque handle.
        let surface = NonNull::new(unsafe {
            create_android_surface(
                self.context.0.as_ptr(),
                requested_width,
                requested_height,
                parent_surface_id.is_some(),
            )
        })
        .ok_or(GpuDisplayError::CreateSurface)?;

        Ok(Box::new(AndroidSurface {
            context: self.context.clone(),
            surface,
        }))
    }
}

impl SysDisplayT for DisplayAndroid {}

impl AsRawDescriptor for DisplayAndroid {
    fn as_raw_descriptor(&self) -> RawDescriptor {
        self.event.as_raw_descriptor()
    }
}<|MERGE_RESOLUTION|>--- conflicted
+++ resolved
@@ -79,11 +79,7 @@
         width: u32,
         height: u32,
         for_cursor: bool,
-<<<<<<< HEAD
-    ) -> *mut ANativeWindow;
-=======
     ) -> *mut AndroidDisplaySurface;
->>>>>>> be0f3713
 
     /// Destroys the Android surface created from `create_android_surface`.
     #[allow(dead_code)]
