// Copyright 2017 The Chromium OS Authors. All rights reserved.
// Use of this source code is governed by a BSD-style license that can be
// found in the LICENSE file.

pub use super::target_os::syslog::PlatformSyslog;
pub use super::RawDescriptor;

#[cfg(test)]
mod tests {
    use std::ffi::CStr;
    use std::fs::File;
    use std::io::Read;
    use std::io::Seek;
    use std::io::SeekFrom;
    use std::os::unix::io::FromRawFd;

<<<<<<< HEAD
    #[cfg(not(target_os = "android"))]  // ANDROID: b/227789997
    use libc::{shm_open, shm_unlink, O_CREAT, O_EXCL, O_RDWR};
=======
    cfg_if::cfg_if! {
        // ANDROID: b/228881485
        if #[cfg(not(target_os = "android"))] {
            use libc::shm_open;
            use libc::shm_unlink;
            use libc::O_CREAT;
            use libc::O_EXCL;
            use libc::O_RDWR;
        }
    }
>>>>>>> df44c149

    use crate::syslog::*;

    #[test]
    fn fds() {
        ensure_inited().unwrap();
        let mut fds = Vec::new();
        push_descriptors(&mut fds);
        assert!(!fds.is_empty());
        for fd in fds {
            assert!(fd >= 0);
        }
    }

    #[test]
<<<<<<< HEAD
    #[cfg(not(target_os = "android"))]  // ANDROID: b/227789997
=======
    #[cfg(not(target_os = "android"))] // ANDROID: b/228881485
>>>>>>> df44c149
    fn syslog_file() {
        ensure_inited().unwrap();
        let shm_name = CStr::from_bytes_with_nul(b"/crosvm_shm\0").unwrap();
        let mut file = unsafe {
            shm_unlink(shm_name.as_ptr());
            let fd = shm_open(shm_name.as_ptr(), O_RDWR | O_CREAT | O_EXCL, 0o666);
            assert!(fd >= 0, "error creating shared memory;");
            shm_unlink(shm_name.as_ptr());
            File::from_raw_fd(fd)
        };

        let syslog_file = file.try_clone().expect("error cloning shared memory file");
        let state = State::new(LogConfig {
            pipe: Some(Box::new(syslog_file)),
            ..Default::default()
        })
        .unwrap();

        const TEST_STR: &str = "hello shared memory file";
        state.log(
            &log::RecordBuilder::new()
                .level(Level::Error)
                .args(format_args!("{}", TEST_STR))
                .build(),
        );

        file.seek(SeekFrom::Start(0))
            .expect("error seeking shared memory file");
        let mut buf = String::new();
        file.read_to_string(&mut buf)
            .expect("error reading shared memory file");
        assert!(buf.contains(TEST_STR));
    }
}<|MERGE_RESOLUTION|>--- conflicted
+++ resolved
@@ -14,10 +14,6 @@
     use std::io::SeekFrom;
     use std::os::unix::io::FromRawFd;
 
-<<<<<<< HEAD
-    #[cfg(not(target_os = "android"))]  // ANDROID: b/227789997
-    use libc::{shm_open, shm_unlink, O_CREAT, O_EXCL, O_RDWR};
-=======
     cfg_if::cfg_if! {
         // ANDROID: b/228881485
         if #[cfg(not(target_os = "android"))] {
@@ -28,7 +24,6 @@
             use libc::O_RDWR;
         }
     }
->>>>>>> df44c149
 
     use crate::syslog::*;
 
@@ -44,11 +39,7 @@
     }
 
     #[test]
-<<<<<<< HEAD
-    #[cfg(not(target_os = "android"))]  // ANDROID: b/227789997
-=======
     #[cfg(not(target_os = "android"))] // ANDROID: b/228881485
->>>>>>> df44c149
     fn syslog_file() {
         ensure_inited().unwrap();
         let shm_name = CStr::from_bytes_with_nul(b"/crosvm_shm\0").unwrap();
